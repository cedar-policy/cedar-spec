--- conflicted
+++ resolved
@@ -17,11 +17,7 @@
 anyhow = "1.0.72"
 nanoid = "0.4.0"
 serde_with = "3.4.0"
-<<<<<<< HEAD
-thiserror = "1.0"
+thiserror = "2.0"
 
 [dev.dependencies]
-rand = "0.8.5"
-=======
-thiserror = "2.0"
->>>>>>> d0d8a214
+rand = "0.8.5"