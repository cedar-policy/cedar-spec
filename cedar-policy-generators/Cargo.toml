[package]
name = "cedar-policy-generators"
edition = "2021"
version = "4.0.0"
publish = false

[dependencies]
<<<<<<< HEAD
# We had to fix the version of `arbitrary` as well as `derive_arbitrary` because 1.4.x introduces a breaking change
arbitrary = "=1.3.2"
derive_arbitrary = "=1.3.2"
=======
arbitrary = "1.4"
>>>>>>> a5e8b1e6
cedar-policy-core = { path = "../cedar/cedar-policy-core", version = "4.*", features = ["arbitrary"] }
cedar-policy-validator = { path = "../cedar/cedar-policy-validator", version = "4.*", features = ["arbitrary"] }
clap = { version = "4.3.16", features = ["derive"] }
highway = "0.8.1"
serde = { version = "1.0", features = ["derive"] }
serde_json = { version = "1.0" }
smol_str = { version = "0.3", features = ["serde", "arbitrary"] }
rand = "0.8.5"
anyhow = "1.0.72"
nanoid = "0.4.0"
serde_with = "3.4.0"
thiserror = "1.0"<|MERGE_RESOLUTION|>--- conflicted
+++ resolved
@@ -5,13 +5,7 @@
 publish = false
 
 [dependencies]
-<<<<<<< HEAD
-# We had to fix the version of `arbitrary` as well as `derive_arbitrary` because 1.4.x introduces a breaking change
-arbitrary = "=1.3.2"
-derive_arbitrary = "=1.3.2"
-=======
 arbitrary = "1.4"
->>>>>>> a5e8b1e6
 cedar-policy-core = { path = "../cedar/cedar-policy-core", version = "4.*", features = ["arbitrary"] }
 cedar-policy-validator = { path = "../cedar/cedar-policy-validator", version = "4.*", features = ["arbitrary"] }
 clap = { version = "4.3.16", features = ["derive"] }
