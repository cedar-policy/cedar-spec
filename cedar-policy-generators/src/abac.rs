/*
 * Copyright Cedar Contributors
 *
 * Licensed under the Apache License, Version 2.0 (the "License");
 * you may not use this file except in compliance with the License.
 * You may obtain a copy of the License at
 *
 *      https://www.apache.org/licenses/LICENSE-2.0
 *
 * Unless required by applicable law or agreed to in writing, software
 * distributed under the License is distributed on an "AS IS" BASIS,
 * WITHOUT WARRANTIES OR CONDITIONS OF ANY KIND, either express or implied.
 * See the License for the specific language governing permissions and
 * limitations under the License.
 */

use crate::collections::HashMap;
use crate::err::{while_doing, Error, Result};
use crate::policy::GeneratedPolicy;
use crate::request::Request;
use crate::settings::*;
use crate::size_hint_utils::size_hint_for_choose;
use crate::{accum, gen, gen_inner, uniform};
use arbitrary::{Arbitrary, Unstructured};
use ast::{EntityUID, Name, RestrictedExpr, StaticPolicy};
use cedar_policy_core::ast::{self, EntityType};
use cedar_policy_core::extensions;
use serde::Serialize;
use smol_str::{SmolStr, ToSmolStr};
use std::cell::RefCell;
use std::collections::BTreeMap;
use std::net::{Ipv4Addr, Ipv6Addr};
use std::ops::{Deref, DerefMut};
use thiserror::Error;

// Mutate a hypothetically valid string (randomly).
// We want to the make the probability of keeping the valid input reasonable:
// We try to mutate each character with a small probability p because the
// probability where the whole string is unaffected is expotential to 1-p.
// The mutation consists of deletion, duplication, and randomization.
fn mutate_str(u: &mut Unstructured<'_>, s: &str) -> Result<String> {
    let mut res = Vec::new();
    for c in s.chars() {
        if u.ratio(9, 10)? {
            res.push(c);
        } else {
            gen!(u,
                1 =>
                    // remove it
                    {},
                1 =>
                // duplicate it
                {
                    res.push(c);
                    res.push(c);
                },
                2 =>
                // replace it with an arbitrary ASCII
                {
                    let byte = u.bytes(1)?.first().unwrap().to_owned();
                    res.push(byte as char);
                },
                4 =>
                // keep it
                {
                    res.push(c);
                }
            )
        }
    }
    Ok(res.into_iter().collect())
}

/// Pool of "unknowns"
#[derive(Debug, Clone, Default)]
pub struct UnknownPool {
    unknowns: RefCell<HashMap<String, (Type, ast::Value)>>,
}

impl UnknownPool {
    /// Given the name of an unknown, get its `Type`, or `None` if it's not in
    /// the pool
    pub fn get_type(&self, unk: impl AsRef<str>) -> Option<Type> {
        self.unknowns
            .borrow()
            .get(unk.as_ref())
            .map(|(t, _)| t)
            .cloned()
    }

    /// Iterate over the unknowns in the pool, getting the name of the unknown
    /// and its `Type`
    pub fn unknowns(self) -> impl Iterator<Item = (String, Type)> {
        self.unknowns.take().into_iter().map(|(k, (t, _))| (k, t))
    }

    /// Iterate over the unknowns in the pool, getting the name of the unknown
    /// and its `Value`
    pub fn mapping(self) -> impl Iterator<Item = (String, ast::Value)> {
        self.unknowns.take().into_iter().map(|(k, (_, v))| (k, v))
    }

    /// Create a new unknown with the given `Type` and `Value`. Returns the new
    /// name as a `String`
    pub fn alloc(&self, t: Type, v: ast::Value) -> String {
        let this = format!("{}", self.unknowns.borrow().len());
        self.unknowns.borrow_mut().insert(this.clone(), (t, v));
        this
    }
}

/// Pool of integer and string constants
#[derive(Debug, Clone)]
pub struct ConstantPool {
    /// integer constants to choose from. we generate a finite list as part of
    /// the pool in order to increase the chance of integers actually being
    /// equal (eg, two attributes having equal values, or an attribute value
    /// being equal to a constant mentioned in the policy)
    int_constants: Vec<i64>,
    /// string constants to choose from. we generate a finite list as part of
    /// the pool in order to increase the chance of strings actually being
    /// equal (eg, two attributes having equal values, or an attribute value
    /// being equal to a constant mentioned in the policy)
    string_constants: Vec<SmolStr>,
}

#[derive(Debug, Clone, Copy)]
struct BiasedI64(i64);

impl<'a> Arbitrary<'a> for BiasedI64 {
    fn arbitrary(u: &mut Unstructured<'a>) -> arbitrary::Result<Self> {
        Ok(gen!(u,
            1 => i64::MAX,
            1 => i64::MIN,
            1 => -1,
            1 => 0,
            6 => <i64 as Arbitrary>::arbitrary(u)?
        )
        .into())
    }
}

impl From<i64> for BiasedI64 {
    fn from(value: i64) -> Self {
        Self(value)
    }
}

impl From<BiasedI64> for i64 {
    fn from(value: BiasedI64) -> Self {
        value.0
    }
}

impl<'a> Arbitrary<'a> for ConstantPool {
    fn arbitrary(u: &mut Unstructured<'a>) -> arbitrary::Result<Self> {
        let sc: Vec<String> = u.arbitrary()?;
        Ok(Self {
            int_constants: <Vec<BiasedI64> as Arbitrary>::arbitrary(u)
                .map(|bis| bis.into_iter().map(|bi| bi.into()).collect::<Vec<i64>>())?,
            string_constants: sc.iter().map(|s| s.into()).collect(),
        })
    }
    fn size_hint(depth: usize) -> (usize, Option<usize>) {
        arbitrary::size_hint::and_all(&[
            <Vec<i64> as Arbitrary>::size_hint(depth),
            <Vec<String> as Arbitrary>::size_hint(depth),
        ])
    }
}

impl ConstantPool {
    /// Get an arbitrary int constant from the pool.
    /// If there are no int constants in the pool, get a purely arbitrary int constant
    pub fn arbitrary_int_constant(&self, u: &mut Unstructured<'_>) -> Result<i64> {
        u.choose(&self.int_constants).copied().or_else(|_| {
            u.arbitrary()
                .map_err(|e| while_doing("getting an arbitrary int constant".into(), e))
        })
    }

    /// size hint for arbitrary_int_constant()
    pub fn arbitrary_int_constant_size_hint(_depth: usize) -> (usize, Option<usize>) {
        size_hint_for_choose(None)
    }

    /// Get an arbitrary string constant from the pool, with maximum size
    /// indicated by `bound`. If there are no string constants in the pool,
    /// get a purely arbitrary string constant with that maximum size
    pub fn arbitrary_string_constant_bounded(
        &self,
        u: &mut Unstructured<'_>,
        bound: usize,
    ) -> Result<SmolStr> {
        let short_consts: Vec<&SmolStr> = self
            .string_constants
            .iter()
            .filter(|s| s.len() < bound)
            .collect();
        u.choose(&short_consts)
            .map(|s| (*s).clone())
            .map_err(|e| while_doing("getting an arbitrary string constant".into(), e))
            .or_else(|_| arbitrary_string(u, Some(bound)))
    }

    /// Get an arbitrary string constant from the pool.
    /// If there are no string constants in the pool, get a purely arbitrary string constant
    pub fn arbitrary_string_constant(&self, u: &mut Unstructured<'_>) -> Result<SmolStr> {
        u.choose(&self.string_constants).cloned().or_else(|_| {
            u.arbitrary::<String>()
                .map(|s| s.into())
                .map_err(|e| while_doing("getting an arbitrary string constant".into(), e))
        })
    }

    /// Produce a RHS of a like operation
    /// It's derived from a random string constant in the pool: We perform transformations over it such as adding a char, deleting a char and adding a wildcard star.
    pub fn arbitrary_pattern_literal(&self, u: &mut Unstructured<'_>) -> Result<ast::Pattern> {
        let matched_string = self.arbitrary_string_constant_bounded(u, MAX_PATTERN_LEN)?;

        let mut pattern = Vec::new();
        for c in matched_string.chars() {
            uniform!(
                u,
                // add the char back
                {
                    pattern.push(ast::PatternElem::Char(c));
                },
                // add the wildcard
                {
                    pattern.push(ast::PatternElem::Wildcard);
                },
                // add the wildcard after the char
                {
                    pattern.push(ast::PatternElem::Char(c));
                    pattern.push(ast::PatternElem::Wildcard);
                },
                // add the wildcard before the char
                {
                    pattern.push(ast::PatternElem::Wildcard);
                    pattern.push(ast::PatternElem::Char(c));
                },
                // Skip
                {}
            )
        }
        Ok(ast::Pattern::from(pattern))
    }

    // Generate a valid IPv4 net representation
    fn arbitrary_ipv4_str(&self, u: &mut Unstructured<'_>) -> Result<String> {
        let ip: Ipv4Addr = u.arbitrary()?;
        // Produce a CIDR notation out of 50% probability
        Ok(if u.ratio(1, 2)? {
            ip.to_string()
        } else {
            // We could construct a `IPv4Net` here but that implies an additional dependency
            let prefix = u.int_in_range(0..=32)?;
            format!("{}/{}", ip, prefix)
        })
    }

    // Generate a valid IPv6 net representation
    fn arbitrary_ipv6_str(&self, u: &mut Unstructured<'_>) -> Result<String> {
        let ip: Ipv6Addr = u.arbitrary()?;
        // Produce a CIDR notation out of a 50% probability
        Ok(if u.ratio(1, 2)? {
            ip.to_string()
        } else {
            // We could construct a `IPv4Net` here but that implies an additional dependency
            let prefix = u.int_in_range(0..=128)?;
            format!("{}/{}", ip, prefix)
        })
    }

    /// Generate a valid IP net representation and mutate it
    pub fn arbitrary_ip_str(&self, u: &mut Unstructured<'_>) -> Result<SmolStr> {
        let valid_str = if u.ratio(1, 2)? {
            self.arbitrary_ipv4_str(u)?
        } else {
            self.arbitrary_ipv6_str(u)?
        };
        mutate_str(u, &valid_str).map(SmolStr::new)
    }

    /// Generate a valid decimal number representation and mutate it
    pub fn arbitrary_decimal_str(&self, u: &mut Unstructured<'_>) -> Result<SmolStr> {
        let i = self.arbitrary_int_constant(u)?;
        mutate_str(
            u,
            // Replicate from Core
            &format!("{}.{}", i / i64::pow(10, 4), (i % i64::pow(10, 4)).abs()),
        )
        .map(SmolStr::new)
    }

    // Generate a roughly valid datetime string
    fn arbitrary_datetime_str_inner(&self, u: &mut Unstructured<'_>) -> Result<String> {
        let mut result = String::new();
        // Generate YYYY-MM-DD
        let y = u.int_in_range(0..=9999)?;
        let m = u.int_in_range(1..=12)?;
        let d = u.int_in_range(1..=31)?;
        result.push_str(&format!("{:04}-{:02}-{:02}", y, m, d));
        // There's a 25% chance where just a date is generated
        if u.ratio(1, 4)? {
            return Ok(result);
        }
        // Generate hh:mm:ss
        result.push('T');
        let h = u.int_in_range(0..=23)?;
        let m = u.int_in_range(0..=59)?;
        let s = u.int_in_range(0..=59)?;
        result.push_str(&format!("{:02}:{:02}:{:02}", h, m, s));
        match u.int_in_range(0..=3)? {
            0 => {
                // end the string with `Z`
                result.push('Z');
            }
            1 => {
                // Generate a millisecond and end the string
                let ms = u.int_in_range(0..=999)?;
                result.push_str(&format!(".{:03}Z", ms));
            }
            2 => {
                // Generate an offset
                let sign = if u.arbitrary()? { '+' } else { '-' };
                let hh = u.int_in_range(0..=14)?;
                let mm = u.int_in_range(0..=59)?;
                result.push_str(&format!("{sign}{:02}{:02}", hh, mm));
            }
            3 => {
                // Generate a millisecond and an offset
                let ms = u.int_in_range(0..=999)?;
                let sign = if u.arbitrary()? { '+' } else { '-' };
                let hh = u.int_in_range(0..=14)?;
                let mm = u.int_in_range(0..=59)?;
                result.push_str(&format!(".{:03}{sign}{:02}{:02}", ms, hh, mm));
            }
            _ => {
                unreachable!("the number is from 0 to 3")
            }
        }
        Ok(result)
    }

    /// Generate a roughly valid datetime string and mutate it
    pub fn arbitrary_datetime_str(&self, u: &mut Unstructured<'_>) -> Result<SmolStr> {
        let result = self.arbitrary_datetime_str_inner(u)?;
        mutate_str(u, &result).map(Into::into)
    }

    /// Generate a roughly valid duration string and mutate it
    pub fn arbitrary_duration_str(&self, u: &mut Unstructured<'_>) -> Result<SmolStr> {
        let mut result = String::new();
        // flip a coin and add `-`
        if u.arbitrary()? {
            result.push('-');
        }
        for suffix in ["d", "h", "m", "s", "ms"] {
            // Generate a number with certain suffix
            if u.arbitrary()? {
                let i = self.arbitrary_int_constant(u)?;
                result.push_str(&format!("{}{suffix}", (i as i128).abs()));
            }
        }
        // If none of the units is generated, generate a random milliseconds
        if result.is_empty() || result == "-" {
            let i = self.arbitrary_int_constant(u)?;
            result.push_str(&format!("{}ms", (i as i128).abs()));
        }
        mutate_str(u, &result).map(Into::into)
    }

    /// size hint for arbitrary_string_constant()
    pub fn arbitrary_string_constant_size_hint(_depth: usize) -> (usize, Option<usize>) {
        size_hint_for_choose(None)
    }
}

/// Generate an arbitrary string of up to `bound` size
fn arbitrary_string(u: &mut Unstructured<'_>, bound: Option<usize>) -> Result<SmolStr> {
    let s: String = u.arbitrary()?;
    let result_s = if let Some(bound) = bound {
        if s.len() < bound {
            SmolStr::from(s)
        } else {
            s.chars().take(bound).collect()
        }
    } else {
        s.into()
    };
    Ok(result_s)
}

/// Data describing an extension function available for use in policies/etc
#[derive(Debug, Clone)]
pub struct AvailableExtensionFunction {
    /// Name of the extension function
    pub name: Name,
    /// Is it considered a constructor (ie, is it legal as an attribute value).
    /// All constructors must have return types that are extension values.
    pub is_constructor: bool,
    /// Parameter types expected by the extension function. The length of this
    /// list indicates the function arity.
    pub parameter_types: Vec<Type>,
    /// Return type of the extension function
    pub return_ty: Type,
}

/// Struct holding information about all available extension functions
#[derive(Debug, Clone)]
pub struct AvailableExtensionFunctions {
    /// available extension functions (constructors only).
    /// Empty if settings.enable_extensions is false
    constructors: Vec<AvailableExtensionFunction>,
    /// available extension functions (all functions).
    /// Empty if settings.enable_extensions is false
    all: Vec<AvailableExtensionFunction>,
    /// available constructors, by their return types (map keys are return types).
    /// Empty if settings.enable_extensions is false and/or settings.match_types is false
    constructors_by_type: HashMap<Type, Vec<AvailableExtensionFunction>>,
    /// available extension functions, by their return types (map keys are return types).
    /// Empty if settings.enable_extensions is false and/or settings.match_types is false
    all_by_type: HashMap<Type, Vec<AvailableExtensionFunction>>,
}

impl AvailableExtensionFunctions {
    /// Create a new `AvailableExtensionFunctions` object based on the given `settings`
    pub fn create(settings: &ABACSettings) -> Self {
        let available_ext_funcs = if settings.enable_extensions {
            vec![
                AvailableExtensionFunction {
                    name: Name::parse_unqualified_name("ip").expect("should be a valid identifier"),
                    is_constructor: true,
                    parameter_types: vec![Type::string()],
                    return_ty: Type::ipaddr(),
                },
                AvailableExtensionFunction {
                    name: Name::parse_unqualified_name("isIpv4")
                        .expect("should be a valid identifier"),
                    is_constructor: false,
                    parameter_types: vec![Type::ipaddr()],
                    return_ty: Type::bool(),
                },
                AvailableExtensionFunction {
                    name: Name::parse_unqualified_name("isIpv6")
                        .expect("should be a valid identifier"),
                    is_constructor: false,
                    parameter_types: vec![Type::ipaddr()],
                    return_ty: Type::bool(),
                },
                AvailableExtensionFunction {
                    name: Name::parse_unqualified_name("isLoopback")
                        .expect("should be a valid identifier"),
                    is_constructor: false,
                    parameter_types: vec![Type::ipaddr()],
                    return_ty: Type::bool(),
                },
                AvailableExtensionFunction {
                    name: Name::parse_unqualified_name("isMulticast")
                        .expect("should be a valid identifier"),
                    is_constructor: false,
                    parameter_types: vec![Type::ipaddr()],
                    return_ty: Type::bool(),
                },
                AvailableExtensionFunction {
                    name: Name::parse_unqualified_name("isInRange")
                        .expect("should be a valid identifier"),
                    is_constructor: false,
                    parameter_types: vec![Type::ipaddr(), Type::ipaddr()],
                    return_ty: Type::bool(),
                },
                AvailableExtensionFunction {
                    name: Name::parse_unqualified_name("decimal")
                        .expect("should be a valid identifier"),
                    is_constructor: true,
                    parameter_types: vec![Type::string()],
                    return_ty: Type::decimal(),
                },
                AvailableExtensionFunction {
                    name: Name::parse_unqualified_name("lessThan")
                        .expect("should be a valid identifier"),
                    is_constructor: false,
                    parameter_types: vec![Type::decimal(), Type::decimal()],
                    return_ty: Type::bool(),
                },
                AvailableExtensionFunction {
                    name: Name::parse_unqualified_name("lessThanOrEqual")
                        .expect("should be a valid identifier"),
                    is_constructor: false,
                    parameter_types: vec![Type::decimal(), Type::decimal()],
                    return_ty: Type::bool(),
                },
                AvailableExtensionFunction {
                    name: Name::parse_unqualified_name("greaterThan")
                        .expect("should be a valid identifier"),
                    is_constructor: false,
                    parameter_types: vec![Type::decimal(), Type::decimal()],
                    return_ty: Type::bool(),
                },
                AvailableExtensionFunction {
                    name: Name::parse_unqualified_name("greaterThanOrEqual")
                        .expect("should be a valid identifier"),
                    is_constructor: false,
                    parameter_types: vec![Type::decimal(), Type::decimal()],
                    return_ty: Type::bool(),
                },
                AvailableExtensionFunction {
                    name: Name::parse_unqualified_name("datetime")
                        .expect("should be a valid identifier"),
                    is_constructor: true,
                    parameter_types: vec![Type::string()],
                    return_ty: Type::datetime(),
                },
                AvailableExtensionFunction {
                    name: Name::parse_unqualified_name("offset")
                        .expect("should be a valid identifier"),
                    is_constructor: true,
                    parameter_types: vec![Type::datetime(), Type::duration()],
                    return_ty: Type::datetime(),
                },
                AvailableExtensionFunction {
                    name: Name::parse_unqualified_name("durationSince")
                        .expect("should be a valid identifier"),
                    is_constructor: false,
                    parameter_types: vec![Type::datetime(), Type::datetime()],
                    return_ty: Type::duration(),
                },
                AvailableExtensionFunction {
                    name: Name::parse_unqualified_name("toDate")
                        .expect("should be a valid identifier"),
                    is_constructor: false,
                    parameter_types: vec![Type::datetime()],
                    return_ty: Type::datetime(),
                },
                AvailableExtensionFunction {
                    name: Name::parse_unqualified_name("toTime")
                        .expect("should be a valid identifier"),
                    is_constructor: false,
                    parameter_types: vec![Type::datetime()],
                    return_ty: Type::duration(),
                },
                AvailableExtensionFunction {
                    name: Name::parse_unqualified_name("duration")
                        .expect("should be a valid identifier"),
                    is_constructor: true,
                    parameter_types: vec![Type::string()],
                    return_ty: Type::duration(),
                },
                AvailableExtensionFunction {
                    name: Name::parse_unqualified_name("toMilliseconds")
                        .expect("should be a valid identifier"),
                    is_constructor: false,
                    parameter_types: vec![Type::duration()],
                    return_ty: Type::long(),
                },
                AvailableExtensionFunction {
                    name: Name::parse_unqualified_name("toSeconds")
                        .expect("should be a valid identifier"),
                    is_constructor: false,
                    parameter_types: vec![Type::duration()],
                    return_ty: Type::long(),
                },
                AvailableExtensionFunction {
                    name: Name::parse_unqualified_name("toMinutes")
                        .expect("should be a valid identifier"),
                    is_constructor: false,
                    parameter_types: vec![Type::duration()],
                    return_ty: Type::long(),
                },
                AvailableExtensionFunction {
                    name: Name::parse_unqualified_name("toHours")
                        .expect("should be a valid identifier"),
                    is_constructor: false,
                    parameter_types: vec![Type::duration()],
                    return_ty: Type::long(),
                },
                AvailableExtensionFunction {
                    name: Name::parse_unqualified_name("toDays")
                        .expect("should be a valid identifier"),
                    is_constructor: false,
                    parameter_types: vec![Type::duration()],
                    return_ty: Type::long(),
                },
            ]
        } else {
            vec![]
        };
        let constructors = available_ext_funcs
            .iter()
            .filter(|func| func.is_constructor)
            .cloned()
            .collect::<Vec<_>>();
        let mut constructors_by_type: HashMap<Type, Vec<AvailableExtensionFunction>> =
            HashMap::new();
        if settings.match_types {
            for func in &constructors {
                constructors_by_type
                    .entry(func.return_ty.clone())
                    .or_default()
                    .push(func.clone());
            }
        }
        let mut all_by_type: HashMap<Type, Vec<AvailableExtensionFunction>> = HashMap::new();
        if settings.match_types {
            for func in &available_ext_funcs {
                all_by_type
                    .entry(func.return_ty.clone())
                    .or_default()
                    .push(func.clone());
            }
        }
        Self {
            constructors,
            all: available_ext_funcs,
            constructors_by_type,
            all_by_type,
        }
    }

    /// Get any extension constructor
    pub fn arbitrary_constructor<'s>(
        &'s self,
        u: &mut Unstructured<'_>,
    ) -> Result<&'s AvailableExtensionFunction> {
        u.choose(&self.constructors)
            .map_err(|e| while_doing("getting arbitrary extfunc constructor".into(), e))
    }
    /// size hint for `arbitrary_constructor()`
    pub fn arbitrary_constructor_size_hint(_depth: usize) -> (usize, Option<usize>) {
        size_hint_for_choose(Some(3))
    }

    /// Get any extension function
    pub fn arbitrary_all<'s>(
        &'s self,
        u: &mut Unstructured<'_>,
    ) -> Result<&'s AvailableExtensionFunction> {
        u.choose(&self.all)
            .map_err(|e| while_doing("getting arbitrary extfunc".into(), e))
    }
    /// size hint for `arbitrary_all()`
    pub fn arbitrary_all_size_hint(_depth: usize) -> (usize, Option<usize>) {
        size_hint_for_choose(Some(8))
    }

    /// Get an extension constructor that returns the given type
    pub fn arbitrary_constructor_for_type<'a, 'u>(
        &'a self,
        ty: &Type,
        u: &mut Unstructured<'u>,
    ) -> Result<&'a AvailableExtensionFunction> {
        let choices: &'a [AvailableExtensionFunction] =
            self.constructors_by_type
                .get(ty)
                .ok_or(Error::EmptyChoose {
                    doing_what: format!("getting extfunc constructors for type {ty:?}"),
                })?;
        u.choose(choices).map_err(|e| {
            while_doing(
                format!("getting arbitrary extfunc constructor with return type {ty:?}"),
                e,
            )
        })
    }

    /// size hint for arbitrary_constructor_for_type()
    pub fn arbitrary_constructor_for_type_size_hint(_depth: usize) -> (usize, Option<usize>) {
        size_hint_for_choose(Some(3))
    }

    /// Get an extension function that returns the given type
    pub fn arbitrary_for_type<'a, 'u>(
        &'a self,
        ty: &Type,
        u: &mut Unstructured<'u>,
    ) -> Result<&'a AvailableExtensionFunction> {
        let choices: &'a [AvailableExtensionFunction] =
            self.all_by_type.get(ty).ok_or(Error::EmptyChoose {
                doing_what: format!("getting arbitrary extfunc with return type {ty:?}"),
            })?;
        u.choose(choices).map_err(|e| {
            while_doing(
                format!("getting arbitrary extfunc with return type {ty:?}"),
                e,
            )
        })
    }

    /// size hint for arbitrary_for_type()
    pub fn arbitrary_for_type_size_hint(_depth: usize) -> (usize, Option<usize>) {
        size_hint_for_choose(Some(8))
    }
}

/// A qualified type
#[derive(Debug, Clone, PartialEq, Eq, Hash, Arbitrary)]
pub struct QualifiedType {
    /// Type
<<<<<<< HEAD
    pub ty: Box<Type>,
=======
    pub ty: Type,
>>>>>>> 754a3429
    /// Qualification
    pub required: bool,
}

/// Approximation of the Cedar type system used by the type-directed
/// generator
#[derive(Debug, Clone, PartialEq, Eq, Hash, Arbitrary)]
pub enum Type {
    /// Bool
    Bool,
    /// Long (integer)
    Long,
    /// String
    String,
<<<<<<< HEAD
    /// Set, with the given element type. Note that we only generate
    /// homogeneous sets.
    /// Set(None) means any set type. It will still be a homogeneous set.
    Set(Box<Type>),
    /// Note that for now we have only a single Record type: all records are the
    /// same type, no effort to generate records with particular attributes
    Record(BTreeMap<SmolStr, QualifiedType>),
    /// Note that for now we have only a single Entity type: all entities are
    /// the same type, no effort to generate entities with particular
    /// attributes, or distinguish entities of different entity types
=======
    /// Homogeneous set, with the given element type
    Set(Box<Type>),
    /// Record: an ordered map of attributes to qualified types
    Record(BTreeMap<SmolStr, QualifiedType>),
    /// Entity
>>>>>>> 754a3429
    Entity(EntityType),
    /// IP address
    IPAddr,
    /// Decimal numbers
    Decimal,
    /// datetime
    DateTime,
    /// duration
    Duration,
}

impl Type {
    /// Bool type
    pub fn bool() -> Self {
        Type::Bool
    }
    /// Long type
    pub fn long() -> Self {
        Type::Long
    }
    /// String type
    pub fn string() -> Self {
        Type::String
    }
    /// Set type, with the given element type
    pub fn set_of(element_ty: Type) -> Self {
        Type::Set(Box::new(element_ty))
    }
    /// Record type
<<<<<<< HEAD
    pub fn record(m: impl Iterator<Item = (SmolStr, QualifiedType)>) -> Self {
=======
    pub fn record(m: impl IntoIterator<Item = (SmolStr, QualifiedType)>) -> Self {
>>>>>>> 754a3429
        Type::Record(BTreeMap::from_iter(m))
    }
    /// Entity type
    pub fn entity(ety: EntityType) -> Self {
        Type::Entity(ety)
    }
    /// IP type
    pub fn ipaddr() -> Self {
        Type::IPAddr
    }
    /// Decimal type
    pub fn decimal() -> Self {
        Type::Decimal
    }
    /// datetime type
    pub fn datetime() -> Self {
        Type::DateTime
    }
    /// duration type
    pub fn duration() -> Self {
        Type::Duration
    }
    /// Extension type
    pub fn extension(name: &Name) -> Self {
        match name.to_smolstr().as_str() {
            "decimal" => Self::Decimal,
            "datetime" => Self::DateTime,
            "duration" => Self::Duration,
            "ip" => Self::IPAddr,
            _ => unreachable!("unexpected extension type"),
        }
    }

    fn arbitrary_record_inner(
        u: &mut Unstructured<'_>,
        max_width: Option<usize>,
        type_gen: impl Fn(&mut Unstructured<'_>) -> Result<QualifiedType>,
    ) -> Result<Type> {
        let mut r: BTreeMap<SmolStr, QualifiedType> = BTreeMap::new();
        u.arbitrary_loop(Some(0), max_width.map(|u| u as u32), |u| {
            r.insert(u.arbitrary()?, type_gen(u)?);
            Ok(std::ops::ControlFlow::Continue(()))
        })?;
        Ok(Self::Record(r))
    }

    /// Produce an arbitrary record with `max_width`
    pub fn arbitrary_record(u: &mut Unstructured<'_>, max_width: usize) -> Result<Type> {
        Self::arbitrary_record_inner(u, Some(max_width), |u| Ok(u.arbitrary()?))
    }

    /// `Type` has `Arbitrary` auto-derived for it, but for the case where you
    /// want "any nonextension Type", you have this
    pub fn arbitrary_nonextension(u: &mut Unstructured<'_>) -> Result<Type> {
        Ok(uniform!(
            u,
            Type::bool(),
            Type::long(),
            Type::string(),
            Type::set_of(Self::arbitrary_nonextension(u)?),
            Self::arbitrary_record_inner(u, None, |u| Ok(QualifiedType {
<<<<<<< HEAD
                ty: Box::new(Self::arbitrary_nonextension(u)?),
=======
                ty: Self::arbitrary_nonextension(u)?,
>>>>>>> 754a3429
                required: u.arbitrary()?
            }))?,
            Type::entity(u.arbitrary()?)
        ))
    }
}

impl TryFrom<Type> for ast::Type {
    type Error = NotEnoughTypeInformation;
    fn try_from(ty: Type) -> std::result::Result<ast::Type, Self::Error> {
        match ty {
            Type::Bool => Ok(ast::Type::Bool),
            Type::Long => Ok(ast::Type::Long),
            Type::String => Ok(ast::Type::String),
            Type::Set(_) => Ok(ast::Type::Set),
            Type::Record(_) => Ok(ast::Type::Record),
            Type::Entity(ety) => Ok(ast::Type::Entity { ty: ety }),
            Type::IPAddr => Ok(ast::Type::Extension {
                name: extensions::ipaddr::extension().name().clone(),
            }),
            Type::Decimal => Ok(ast::Type::Extension {
                name: extensions::decimal::extension().name().clone(),
            }),
            Type::DateTime => Ok(ast::Type::Extension {
                name: extensions::datetime::extension().name().clone(),
            }),
            Type::Duration => Ok(ast::Type::Extension {
                name: "duration".parse().unwrap(),
            }),
        }
    }
}

/// Error encountered when trying to convert `Type` to `ast::Type` but there
/// isn't enough type information to determine which `ast::Type` to return.
#[derive(Debug, Error)]
pub enum NotEnoughTypeInformation {
    /// `Type` doesn't distinguish entities with different typenames, but
    /// `ast::Type` needs the entity typename
    #[error("can't convert to `ast::Type` because we need the entity typename")]
    NeedEntityTypename,
}

/// attribute values are restricted expressions: just
/// - bool literals
/// - int literals
/// - string literals
/// - UID literals
/// - extension function calls applied to the other things on this list
/// - sets, record literals containing items found on this list (including nested)
///
/// and not:
/// - vars
/// - builtin operators or functions
/// - if/then/else
/// - attribute access, record field access/indexing
#[derive(Debug, Clone)]
pub enum AttrValue {
    /// Bool literal
    BoolLit(bool),
    /// Integer literal
    IntLit(i64),
    /// String literal
    StringLit(SmolStr),
    /// UID literal
    UIDLit(EntityUID),
    /// Extension function call
    ExtFuncCall {
        /// Name of the function being called
        fn_name: Name,
        /// Args to the function
        args: Vec<AttrValue>,
    },
    /// Set literal
    Set(Vec<AttrValue>),
    /// Record literal
    Record(HashMap<SmolStr, AttrValue>),
}

impl From<AttrValue> for RestrictedExpr {
    fn from(attrvalue: AttrValue) -> RestrictedExpr {
        match attrvalue {
            AttrValue::BoolLit(b) => RestrictedExpr::val(b),
            AttrValue::IntLit(i) => RestrictedExpr::val(i),
            AttrValue::StringLit(s) => RestrictedExpr::val(s),
            AttrValue::UIDLit(u) => RestrictedExpr::val(u),
            // INVARIANT (MethodCallArgs), only Function Style so no worries here
            AttrValue::ExtFuncCall { fn_name, args } => RestrictedExpr::call_extension_fn(
                fn_name,
                args.into_iter().map(Into::into),
            ),
            AttrValue::Set(l) => RestrictedExpr::set(l.into_iter().map(Into::into)),
            AttrValue::Record(r) => {
                RestrictedExpr::record(r.into_iter().map(|(k, v)| (k, v.into())))
                    .expect("can't have duplicate keys, because the keys are the same as in the input `r` which was already a HashMap")
            }
        }
    }
}

/// Represents an ABAC policy, i.e., fully general
#[derive(Debug, Clone, Serialize)]
#[serde(transparent)]
pub struct ABACPolicy(pub GeneratedPolicy);

impl std::fmt::Display for ABACPolicy {
    fn fmt(&self, f: &mut std::fmt::Formatter<'_>) -> std::fmt::Result {
        write!(f, "{}", self.0)
    }
}

impl Deref for ABACPolicy {
    type Target = GeneratedPolicy;
    fn deref(&self) -> &GeneratedPolicy {
        &self.0
    }
}

impl DerefMut for ABACPolicy {
    fn deref_mut(&mut self) -> &mut GeneratedPolicy {
        &mut self.0
    }
}

impl From<ABACPolicy> for StaticPolicy {
    fn from(abac: ABACPolicy) -> StaticPolicy {
        abac.0.into()
    }
}

#[cfg(feature = "cedar-policy")]
impl From<ABACPolicy> for cedar_policy::Policy {
    fn from(abac: ABACPolicy) -> cedar_policy::Policy {
        StaticPolicy::from(abac).into()
    }
}

/// Represents an ABAC request, i.e., fully general
#[derive(Debug, Clone)]
pub struct ABACRequest(pub Request);

impl std::fmt::Display for ABACRequest {
    fn fmt(&self, f: &mut std::fmt::Formatter<'_>) -> std::fmt::Result {
        write!(f, "{}", self.0)
    }
}

impl Deref for ABACRequest {
    type Target = Request;
    fn deref(&self) -> &Request {
        &self.0
    }
}

impl DerefMut for ABACRequest {
    fn deref_mut(&mut self) -> &mut Request {
        &mut self.0
    }
}

impl From<ABACRequest> for ast::Request {
    fn from(abac: ABACRequest) -> ast::Request {
        abac.0.into()
    }
}

#[cfg(feature = "cedar-policy")]
impl From<ABACRequest> for cedar_policy::Request {
    fn from(abac: ABACRequest) -> cedar_policy::Request {
        ast::Request::from(abac).into()
    }
}

#[cfg(test)]
mod tests {
    use std::{collections::HashMap, sync::Arc};

    use arbitrary::{Arbitrary, Unstructured};
    use cedar_policy_core::{
        ast::{Expr, Name, Request, Value},
        entities::Entities,
        evaluator::Evaluator,
        extensions::Extensions,
    };
    use rand::{rngs::StdRng, RngCore, SeedableRng};
    use smol_str::SmolStr;

    use super::ConstantPool;

    // get validate string count
    #[track_caller]
    fn evaluate_batch(strs: &[SmolStr], constructor: Name) -> usize {
        let dummy_euid: Arc<cedar_policy_core::ast::EntityUID> =
            Arc::new(r#"A::"""#.parse().unwrap());
        let dummy_request = Request::new_unchecked(
            cedar_policy_core::ast::EntityUIDEntry::Known {
                euid: dummy_euid.clone(),
                loc: None,
            },
            cedar_policy_core::ast::EntityUIDEntry::Known {
                euid: dummy_euid.clone(),
                loc: None,
            },
            cedar_policy_core::ast::EntityUIDEntry::Known {
                euid: dummy_euid.clone(),
                loc: None,
            },
            None,
        );
        let entities = Entities::new();
        let evaluator = Evaluator::new(dummy_request, &entities, Extensions::all_available());
        let valid_strs: Vec<_> = strs
            .into_iter()
            .filter(|s| {
                evaluator
                    .interpret(
                        &Expr::call_extension_fn(
                            constructor.clone(),
                            vec![Value::from(s.to_owned().to_owned()).into()],
                        ),
                        &HashMap::new(),
                    )
                    .is_ok()
            })
            .collect();
        valid_strs.len()
    }

    #[test]
    fn test_valid_extension_value_ratio() {
        let mut rng = StdRng::seed_from_u64(666);
        let mut bytes = [0; 4096];
        rng.fill_bytes(&mut bytes);
        let mut u = Unstructured::new(&bytes);
        let pool = ConstantPool::arbitrary(&mut u).expect("should not fail");

        let datetime_strs: Vec<_> = (0..100)
            .map(|_| {
                pool.arbitrary_datetime_str(&mut u)
                    .expect("should not fail")
            })
            .collect();
        let valid_datetime_count = evaluate_batch(&datetime_strs, "datetime".parse().unwrap());
        println!("{}", valid_datetime_count);

        let duration_strs: Vec<_> = (0..100)
            .map(|_| {
                pool.arbitrary_duration_str(&mut u)
                    .expect("should not fail")
            })
            .collect();
        let valid_duration_count = evaluate_batch(&duration_strs, "duration".parse().unwrap());
        println!("{}", valid_duration_count);
    }
}<|MERGE_RESOLUTION|>--- conflicted
+++ resolved
@@ -698,11 +698,7 @@
 #[derive(Debug, Clone, PartialEq, Eq, Hash, Arbitrary)]
 pub struct QualifiedType {
     /// Type
-<<<<<<< HEAD
-    pub ty: Box<Type>,
-=======
     pub ty: Type,
->>>>>>> 754a3429
     /// Qualification
     pub required: bool,
 }
@@ -717,24 +713,11 @@
     Long,
     /// String
     String,
-<<<<<<< HEAD
-    /// Set, with the given element type. Note that we only generate
-    /// homogeneous sets.
-    /// Set(None) means any set type. It will still be a homogeneous set.
-    Set(Box<Type>),
-    /// Note that for now we have only a single Record type: all records are the
-    /// same type, no effort to generate records with particular attributes
-    Record(BTreeMap<SmolStr, QualifiedType>),
-    /// Note that for now we have only a single Entity type: all entities are
-    /// the same type, no effort to generate entities with particular
-    /// attributes, or distinguish entities of different entity types
-=======
     /// Homogeneous set, with the given element type
     Set(Box<Type>),
     /// Record: an ordered map of attributes to qualified types
     Record(BTreeMap<SmolStr, QualifiedType>),
     /// Entity
->>>>>>> 754a3429
     Entity(EntityType),
     /// IP address
     IPAddr,
@@ -764,11 +747,7 @@
         Type::Set(Box::new(element_ty))
     }
     /// Record type
-<<<<<<< HEAD
-    pub fn record(m: impl Iterator<Item = (SmolStr, QualifiedType)>) -> Self {
-=======
     pub fn record(m: impl IntoIterator<Item = (SmolStr, QualifiedType)>) -> Self {
->>>>>>> 754a3429
         Type::Record(BTreeMap::from_iter(m))
     }
     /// Entity type
@@ -830,11 +809,7 @@
             Type::string(),
             Type::set_of(Self::arbitrary_nonextension(u)?),
             Self::arbitrary_record_inner(u, None, |u| Ok(QualifiedType {
-<<<<<<< HEAD
-                ty: Box::new(Self::arbitrary_nonextension(u)?),
-=======
                 ty: Self::arbitrary_nonextension(u)?,
->>>>>>> 754a3429
                 required: u.arbitrary()?
             }))?,
             Type::entity(u.arbitrary()?)
