--- conflicted
+++ resolved
@@ -1130,19 +1130,12 @@
                     let ty = u.choose(types).map_err(|e| {
                         while_doing("choosing one of the action principal types".into(), e)
                     })?;
-<<<<<<< HEAD
-                    self.arbitrary_uid_with_optional_type(Some(ty.clone()), Some(hierarchy), u)?
-=======
                     self.arbitrary_uid_with_optional_type(
-                        Some(
-                            ty.parse()
-                                .unwrap_or_else(|e| panic!("invalid action name {ty:?}: {e}")),
-                        ),
+                        Some(ty.clone()),
                         Some(hierarchy),
                         ast::Var::Principal,
                         u,
                     )?
->>>>>>> be4bae36
                 }
             },
             action: uid_for_action_name(self.namespace.clone(), ast::Eid::new(action_name.clone())),
@@ -1163,19 +1156,12 @@
                     let ty = u.choose(types).map_err(|e| {
                         while_doing("choosing one of the action resource types".into(), e)
                     })?;
-<<<<<<< HEAD
-                    self.arbitrary_uid_with_optional_type(Some(ty.clone()), Some(hierarchy), u)?
-=======
                     self.arbitrary_uid_with_optional_type(
-                        Some(
-                            ty.parse()
-                                .unwrap_or_else(|e| panic!("invalid action type {ty:?}: {e}")),
-                        ),
+                        Some(ty.clone()),
                         Some(hierarchy),
                         ast::Var::Resource,
                         u,
                     )?
->>>>>>> be4bae36
                 }
             },
             context: {
@@ -1232,22 +1218,7 @@
 
 impl From<Schema> for SchemaFragment {
     fn from(schema: Schema) -> SchemaFragment {
-<<<<<<< HEAD
         SchemaFragment(HashMap::from_iter([(schema.namespace, schema.schema)].into_iter()).into())
-=======
-        SchemaFragment(
-            HashMap::from_iter([(
-                schema
-                    .namespace
-                    .as_ref()
-                    .map(ToString::to_string)
-                    .map(SmolStr::new)
-                    .unwrap_or_default(),
-                schema.schema,
-            )])
-            .into(),
-        )
->>>>>>> be4bae36
     }
 }
 
