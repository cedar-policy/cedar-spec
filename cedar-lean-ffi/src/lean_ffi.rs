--- conflicted
+++ resolved
@@ -151,11 +151,8 @@
         schema: *mut lean_object,
         req: *mut lean_object,
     ) -> *mut lean_object;
-<<<<<<< HEAD
-=======
 
     fn batchedEvaluateFFI(req: *mut lean_object) -> *mut lean_object;
->>>>>>> 0c3753eb
 
     fn initialize_CedarFFI(builtin: u8, ob: *mut lean_object) -> *mut lean_object;
 
@@ -902,8 +899,6 @@
         Ok(self.validate_request_timed(schema, request)?.take_result())
     }
 
-<<<<<<< HEAD
-=======
     /// Calls the lean backend to perform batched evaluation on a single policy
     pub fn batched_evaluation_timed(
         &self,
@@ -936,6 +931,7 @@
             ResultDef::Error(s) => Err(FfiError::LeanBackendError(s)),
         }
     }
+
     pub fn batched_evaluation(
         &self,
         policy: &Policy,
@@ -949,7 +945,6 @@
             .take_result())
     }
 
->>>>>>> 0c3753eb
     pub fn load_lean_schema_object(&self, schema: &Schema) -> Result<LeanSchema, FfiError> {
         let lean_schema_object = unsafe {
             call_lean_ffi_takes_protobuf(
