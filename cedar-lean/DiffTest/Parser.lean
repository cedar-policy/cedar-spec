--- conflicted
+++ resolved
@@ -534,13 +534,8 @@
   let actionsKVs ← getJsonField json "actionIds" >>= jsonArrayToKVList
   let actions ← mapMKeysAndValues actionsKVs jsonToEuid jsonToActionSchemaEntry
   .ok {
-<<<<<<< HEAD
-    ets := addUnspecifiedEntityType (invertJsonEntityTypeStore (Map.make entityTypes)),
-    acts := invertJsonSchemaActionStore (Map.make actions)
-=======
-    ets := invertJsonEntitySchema (Map.make entityTypes),
+    ets := addUnspecifiedEntityType (invertJsonEntitySchema (Map.make entityTypes))
     acts := invertJsonActionSchema (Map.make actions)
->>>>>>> e39eb2b8
   }
 
 end -- end mutual block
