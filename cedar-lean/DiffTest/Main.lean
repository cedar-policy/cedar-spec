--- conflicted
+++ resolved
@@ -118,20 +118,13 @@
 @[export validateEntitiesDRT] unsafe def validateEntitiesDRT (req : String) : String :=
   let result : ParseResult (Timed EntityValidationResult) :=
     match Lean.Json.parse req with
-<<<<<<< HEAD
-    | .error e => .error s!"validateEntities: failed to parse input: {e}"
+    | .error e => .error s!"validateEntitiesDRT: failed to parse input: {e}"
     | .ok json => do
         let schema ← getJsonField json "schema" >>= jsonToSchema
         let entities ← getJsonField json "entities" >>= jsonToEntities
         let actionEntities := (schema.acts.mapOnValues actionSchemaEntryToEntityData)
         let entities := Cedar.Data.Map.make (entities.kvs ++ actionEntities.kvs)
         let schema := updateSchema schema actionEntities
-=======
-    | .error e => .error s!"validateEntitiesDRT: failed to parse input: {e}"
-    | .ok json => do
-        let schema ← getJsonField json "schema" >>= jsonToSchema
-        let entities ← getJsonField json "entities" >>= jsonToEntities
->>>>>>> 06f44451
         let result := runAndTime (λ () => Cedar.Validation.validateEntities schema entities )
         .ok (unsafeBaseIO result)
   toString (Lean.toJson result)
@@ -139,11 +132,7 @@
 @[export validateRequestDRT] unsafe def validateRequestDRT (req : String) : String :=
   let result : ParseResult (Timed RequestValidationResult) :=
     match Lean.Json.parse req with
-<<<<<<< HEAD
-    | .error e => .error s!"validateEntities: failed to parse input: {e}"
-=======
     | .error e => .error s!"validateRequestDRT: failed to parse input: {e}"
->>>>>>> 06f44451
     | .ok json => do
         let schema ← getJsonField json "schema" >>= jsonToSchema
         let request ← getJsonField json "request" >>= jsonToRequest
