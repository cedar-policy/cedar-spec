--- conflicted
+++ resolved
@@ -76,10 +76,6 @@
   match r₁.fst.typeOf with
   | .bool .tt  => do
     let (ty₂, c₂) ← r₂
-<<<<<<< HEAD
-    -- Changed during proof of slicing soundness. Previously returned ty₂ directly
-=======
->>>>>>> 5e64bec8
     ok (.ite r₁.fst ty₂ ty₂ ty₂.typeOf) (c₁ ∪ c₂)
   | .bool .ff => do
     let (ty₃, c₃) ← r₃
