/-
 Copyright Cedar Contributors

 Licensed under the Apache License, Version 2.0 (the "License");
 you may not use this file except in compliance with the License.
 You may obtain a copy of the License at

      https://www.apache.org/licenses/LICENSE-2.0

 Unless required by applicable law or agreed to in writing, software
 distributed under the License is distributed on an "AS IS" BASIS,
 WITHOUT WARRANTIES OR CONDITIONS OF ANY KIND, either express or implied.
 See the License for the specific language governing permissions and
 limitations under the License.
-/

import Cedar.Validation.Typechecker
import Cedar.Validation.Levels

/-! This file defines the Cedar validator. -/

namespace Cedar.Validation

open Cedar.Spec
open Cedar.Data

----- Definitions -----

/--
For a given action, compute the cross-product of the applicable principal and
resource types.
-/
def ActionSchemaEntry.requestTypes (action : EntityUID) (entry : ActionSchemaEntry) : List RequestType :=
  entry.appliesToPrincipal.toList.foldl (fun acc principal =>
    let reqtys : List RequestType :=
      entry.appliesToResource.toList.map (fun resource =>
        {
          principal := principal,
          action := action,
          resource := resource,
          context := entry.context
        })
    reqtys ++ acc) ∅

/-- Return every schema-defined environment. -/
def Schema.environments (schema : Schema) : List Environment :=
  let requestTypes : List RequestType :=
    schema.acts.toList.foldl (fun acc (action,entry) => entry.requestTypes action ++ acc) ∅
  requestTypes.map ({
    ets := schema.ets,
    acts := schema.acts,
    reqty := ·
  })

/--
  Return all the schema-defined environments for a particular `action`, or
  `none` if this action is not declared in the schema.

  Note that `some ∅` means something different than `none` -- `some ∅` means
  that the `action` was declared in the schema, but there are no valid
  environments for it
-/
def Schema.environmentsForAction? (schema : Schema) (action : EntityUID) : Option (List Environment) := do
  let ase ← schema.acts.find? action
  let p_r_pairs := List.productTR ase.appliesToPrincipal.elts ase.appliesToResource.elts
  some $ p_r_pairs.map λ (principal, resource) => {
    ets := schema.ets,
    acts := schema.acts,
    reqty := {
      principal,
      action,
      resource,
      context := ase.context,
    }
  }

/--
  Return the environment for the particular (p,a,r) tuple, or `none` if this
  is not a valid tuple in this schema
-/
def Schema.environment? (schema : Schema) (principal resource : EntityType) (action : EntityUID) : Option Environment := do
  let ase ← schema.acts.find? action
  match ase.appliesToPrincipal.contains principal, ase.appliesToResource.contains resource with
  | true, true => some {
    ets := schema.ets,
    acts := schema.acts,
    reqty := {
      principal,
      action,
      resource,
      context := ase.context,
    }
  }
  | _, _ => none -- principal and/or resource type are invalid for that action

inductive ValidationError where
  | typeError (pid : PolicyID) (error : TypeError)
  | levelError (pid : PolicyID)
  | impossiblePolicy (pid : PolicyID)

abbrev ValidationResult := Except ValidationError Unit

def mapOnVars (f : Var → Expr) : Expr → Expr
  | .lit l => .lit l
  | .var var => f var
  | .ite x₁ x₂ x₃ =>
    let x₁ := mapOnVars f x₁
    let x₂ := mapOnVars f x₂
    let x₃ := mapOnVars f x₃
    .ite x₁ x₂ x₃
  | .and x₁ x₂ =>
    let x₁ := mapOnVars f x₁
    let x₂ := mapOnVars f x₂
    .and x₁ x₂
  | .or x₁ x₂ =>
    let x₁ := mapOnVars f x₁
    let x₂ := mapOnVars f x₂
    .or x₁ x₂
  | .unaryApp op₁ x₁ =>
    let x₁ := mapOnVars f x₁
    .unaryApp op₁ x₁
  | .binaryApp op₂ x₁ x₂ =>
    let x₁ := mapOnVars f x₁
    let x₂ := mapOnVars f x₂
    .binaryApp op₂ x₁ x₂
  | .hasAttr x₁ a =>
    let x₁ := mapOnVars f x₁
    .hasAttr x₁ a
  | .getAttr x₁ a =>
    let x₁ := mapOnVars f x₁
    .getAttr x₁ a
  | .set xs =>
    let xs := xs.attach.map (λ ⟨x, _⟩ => mapOnVars f x)
    .set xs
  | .record axs =>
    let axs := axs.attach₂.map (λ ⟨(a, x), _⟩ => (a, mapOnVars f x))
    .record axs
  | .call xfn xs =>
    let xs := xs.attach.map (λ ⟨x, _⟩ => mapOnVars f x)
    .call xfn xs

/- Substitute `action` variable for a literal EUID to improve typechecking precision. -/
def substituteAction (uid : EntityUID) (expr : Expr) : Expr :=
  let f (var : Var) : Expr :=
    match var with
    | .action => .lit (.entityUID uid)
    | _ => .var var
  mapOnVars f expr

/-- Check that a policy is Boolean-typed. -/
def typecheckPolicy (policy : Policy) (env : Environment) : Except ValidationError TypedExpr :=
  let expr := substituteAction env.reqty.action policy.toExpr
  match typeOf expr ∅ env with
  | .ok (tx, _) =>
    if tx.typeOf ⊑ .bool .anyBool
    then .ok tx
    else .error (.typeError policy.id (.unexpectedType tx.typeOf))
  | .error e => .error (.typeError policy.id e)

def typecheckPolicyWithLevel (policy : Policy) (level : Nat) (env : Environment) : Except ValidationError TypedExpr := do
  let tx ← typecheckPolicy policy env
<<<<<<< HEAD
  if checkLevel tx env level then
=======
  if checkLevel tx level then
>>>>>>> 1b6649e6
    .ok tx
  else
    .error (.levelError policy.id)

def allFalse (txs : List TypedExpr) : Bool :=
  txs.all (TypedExpr.typeOf · == .bool .ff)

/-- Check a policy under multiple environments. -/
def typecheckPolicyWithEnvironments (policy : Policy) (envs : List Environment) : ValidationResult := do
  let policyTypes ← envs.mapM (typecheckPolicy policy)
  if allFalse policyTypes then .error (.impossiblePolicy policy.id) else .ok ()

/-- Check a policy with a level under multiple environments. -/
def typecheckPolicyWithLevelWithEnvironments (policy : Policy) (level : Nat) (envs : List Environment) : ValidationResult := do
  let policyTypes ← envs.mapM (typecheckPolicyWithLevel policy level)
  if allFalse policyTypes then .error (.impossiblePolicy policy.id) else .ok ()

/--
Analyze a set of policies to check that all are boolean-typed, and that
none are guaranteed to be false under all possible environments.
-/
def validate (policies : Policies) (schema : Schema) : ValidationResult :=
  policies.forM (typecheckPolicyWithEnvironments · schema.environments)

/--
Analyze a set of policies to check that all are boolean-typed, and that
none are guaranteed to be false under all possible environments.
-/
def validateWithLevel (policies : Policies) (schema : Schema) (level : Nat) : ValidationResult :=
  policies.forM (typecheckPolicyWithLevelWithEnvironments · level schema.environments)

----- Derivations -----

deriving instance Repr for ValidationError

/-
Lossy serialization of errors to Json. This serialization provides some extra
information to DRT without having to derive `Lean.ToJson` for `Expr` and `CedarType`.
-/
def validationErrorToJson : ValidationError → Lean.Json
  | .typeError _ (.lubErr _ _) => "lubErr"
  | .typeError _ (.unexpectedType _) => "unexpectedType"
  | .typeError _ (.attrNotFound _ _) => "attrNotFound"
  | .typeError _ (.tagNotFound _ _) => "tagNotFound"
  | .typeError _ (.unknownEntity _) => "unknownEntity"
  | .typeError _ (.extensionErr _) => "extensionErr"
  | .typeError _ .emptySetErr => "emptySetErr"
  | .typeError _ (.incompatibleSetTypes _) => "incompatibleSetTypes"
  | .levelError _ => "levelError"
  | .impossiblePolicy _ => "impossiblePolicy"

instance : Lean.ToJson ValidationError where
  toJson := validationErrorToJson

-- Used to serialize `ValidationResult`
deriving instance Lean.ToJson for Except
instance : Lean.ToJson Unit where
  toJson := λ _ => Lean.Json.null

end Cedar.Validation<|MERGE_RESOLUTION|>--- conflicted
+++ resolved
@@ -159,11 +159,7 @@
 
 def typecheckPolicyWithLevel (policy : Policy) (level : Nat) (env : Environment) : Except ValidationError TypedExpr := do
   let tx ← typecheckPolicy policy env
-<<<<<<< HEAD
   if checkLevel tx env level then
-=======
-  if checkLevel tx level then
->>>>>>> 1b6649e6
     .ok tx
   else
     .error (.levelError policy.id)
