/-
 Copyright Cedar Contributors

 Licensed under the Apache License, Version 2.0 (the "License");
 you may not use this file except in compliance with the License.
 You may obtain a copy of the License at

      https://www.apache.org/licenses/LICENSE-2.0

 Unless required by applicable law or agreed to in writing, software
 distributed under the License is distributed on an "AS IS" BASIS,
 WITHOUT WARRANTIES OR CONDITIONS OF ANY KIND, either express or implied.
 See the License for the specific language governing permissions and
 limitations under the License.
-/

import Cedar.Partial.Expr
import Cedar.Spec.Value

/-!
  This file defines Cedar partial values and substitutions.
-/

namespace Cedar.Partial

open Cedar.Data

inductive Value where
  | value (v : Spec.Value)
  | residual (r : Partial.Expr)

deriving instance Repr, DecidableEq, Inhabited for Value

def Value.asPartialExpr : Partial.Value → Partial.Expr
  | .value v    => v.asPartialExpr
  | .residual r => r

instance : Coe Spec.Value Partial.Value where
  coe := Partial.Value.value

/--
<<<<<<< HEAD
  Defines a mapping from unknowns to the `Partial.Expr`s to replace them with
  during a substitution.
-/
structure Subsmap where
  m : Map Unknown Partial.Expr
=======
  Defines a mapping from unknowns to values, for use in a substitution.
-/
structure Subsmap where
  m : Map Unknown Partial.Value
>>>>>>> 6c4f954d

/--
  Given a map of unknown-name to value, substitute all unknowns with the
  corresponding values, producing a new `Partial.Expr`.
  It's fine for some unknowns to not be in `subsmap`, in which case the returned
  `Partial.Expr` will still contain some unknowns.
-/
-- NB: this function can't live in Partial/Expr.lean because it needs Partial.Value, and
-- Partial/Expr.lean can't import Partial/Value.lean, cyclic dependency
def Expr.subst (subsmap : Subsmap) : Partial.Expr → Partial.Expr
  | .lit p => .lit p -- no unknowns, nothing to substitute
  | .var v => .var v -- no unknowns, nothing to substitute
  | .ite x₁ x₂ x₃ => .ite (x₁.subst subsmap) (x₂.subst subsmap) (x₃.subst subsmap)
  | .and x₁ x₂ => .and (x₁.subst subsmap) (x₂.subst subsmap)
  | .or x₁ x₂ => .or (x₁.subst subsmap) (x₂.subst subsmap)
  | .unaryApp op x₁ => .unaryApp op (x₁.subst subsmap)
  | .binaryApp op x₁ x₂ => .binaryApp op (x₁.subst subsmap) (x₂.subst subsmap)
  | .getAttr x₁ attr => .getAttr (x₁.subst subsmap) attr
  | .hasAttr x₁ attr => .hasAttr (x₁.subst subsmap) attr
  | .set xs => .set (xs.map₁ λ ⟨x, _⟩ => x.subst subsmap)
  | .record pairs => .record (pairs.attach₂.map λ ⟨(k, v), _⟩ => (k, v.subst subsmap))
  | .call xfn xs => .call xfn (xs.map₁ λ ⟨x, _⟩ => x.subst subsmap)
  | .unknown u => match subsmap.m.find? u with
<<<<<<< HEAD
    | some x => x
=======
    | some val => val.asPartialExpr
>>>>>>> 6c4f954d
    | none => .unknown u -- no substitution available

/--
  Given a map of unknown-name to value, substitute all unknowns with the
  corresponding values, producing a new `Partial.Value`.
  It's fine for some unknowns to not be in `subsmap`, in which case the returned
  `Partial.Value` will still contain some unknowns.
-/
def Value.subst (subsmap : Subsmap) : Partial.Value → Partial.Value
  | .residual r => .residual (r.subst subsmap)
  | .value v    => .value v -- doesn't contain unknowns, nothing to substitute

end Cedar.Partial<|MERGE_RESOLUTION|>--- conflicted
+++ resolved
@@ -39,18 +39,10 @@
   coe := Partial.Value.value
 
 /--
-<<<<<<< HEAD
-  Defines a mapping from unknowns to the `Partial.Expr`s to replace them with
-  during a substitution.
--/
-structure Subsmap where
-  m : Map Unknown Partial.Expr
-=======
   Defines a mapping from unknowns to values, for use in a substitution.
 -/
 structure Subsmap where
   m : Map Unknown Partial.Value
->>>>>>> 6c4f954d
 
 /--
   Given a map of unknown-name to value, substitute all unknowns with the
@@ -74,11 +66,7 @@
   | .record pairs => .record (pairs.attach₂.map λ ⟨(k, v), _⟩ => (k, v.subst subsmap))
   | .call xfn xs => .call xfn (xs.map₁ λ ⟨x, _⟩ => x.subst subsmap)
   | .unknown u => match subsmap.m.find? u with
-<<<<<<< HEAD
-    | some x => x
-=======
     | some val => val.asPartialExpr
->>>>>>> 6c4f954d
     | none => .unknown u -- no substitution available
 
 /--
