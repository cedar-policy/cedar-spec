--- conflicted
+++ resolved
@@ -31,12 +31,6 @@
 
 def WellFormed {α} [LT α] [DecidableLT α] (s : Set α) :=
   s = Set.make s.toList
-
-theorem empty_wf [LT α] [DecidableLT α]
-  : WellFormed (Set.empty : Set α)
-:= by
-  unfold WellFormed toList empty make List.canonicalize
-  rfl
 
 theorem if_wellformed_then_exists_make [LT α] [DecidableLT α] (s : Set α) :
   WellFormed s → ∃ list, s = Set.make list
@@ -104,9 +98,8 @@
 theorem empty_wf {α : Type u} [LT α] [DecidableLT α] :
   Set.WellFormed (Set.empty : Set α)
 := by
-  simp only [Set.empty, Set.WellFormed, Set.make,
-    Set.toList, Set.elts, List.canonicalize_nil]
-
+  unfold WellFormed toList empty make List.canonicalize
+  rfl
 
 /-! ### isEmpty -/
 
@@ -223,14 +216,11 @@
   constructor
   case left =>
     intro a h₁
-<<<<<<< HEAD
-    rw [make_mem]
-    rw [← in_list_iff_in_set]
+    rw [make_mem, ← in_list_iff_in_set]
     exact h₁
   case right =>
     intro a h₁
-    rw [in_list_iff_in_set]
-    rw [← make_mem]
+    rw [in_list_iff_in_set, ← make_mem]
     exact h₁
 
 def eq_means_eqv [LT α] [DecidableLT α] [StrictLT α] {s₁ s₂ : Set α} :
@@ -253,15 +243,6 @@
     subst h₃
     apply List.Equiv.refl
 
-=======
-    rw [make_mem, ← in_list_iff_in_set]
-    exact h₁
-  case right =>
-    intro a h₁
-    rw [in_list_iff_in_set, ← make_mem]
-    exact h₁
-
->>>>>>> 562753fa
 theorem make_any_iff_any [LT α] [DecidableLT α] [StrictLT α] (f : α → Bool) (xs : List α) :
   (Set.make xs).any f = xs.any f
 := by
@@ -324,7 +305,6 @@
   simp only
   apply h₃
 
-<<<<<<< HEAD
 theorem union_wf [LT α] [DecidableLT α] [StrictLT α] (s₁ s₂ : Set α) :
   WellFormed (s₁ ∪ s₂)
 := by
@@ -373,7 +353,7 @@
   apply h₂
   exists a
   exact h₁ a h₃
-=======
+
 /-! ### sizeOf -/
 
 theorem sizeOf_lt_of_mem [SizeOf α] {s : Set α}
@@ -386,6 +366,5 @@
     simp only [sizeOf, _sizeOf_1]
     omega
   omega
->>>>>>> 562753fa
 
 end Cedar.Data.Set