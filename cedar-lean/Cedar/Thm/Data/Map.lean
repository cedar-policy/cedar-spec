--- conflicted
+++ resolved
@@ -208,8 +208,6 @@
   rw [← h, WellFormed, make, toList, kvs]
   simp only [List.canonicalize_idempotent]
 
-<<<<<<< HEAD
-=======
 theorem make_eq_mk [LT α] [StrictLT α] [DecidableLT α] {xs : List (α × β)} :
   xs.SortedBy Prod.fst ↔ Map.make xs = Map.mk xs
 := by
@@ -221,7 +219,6 @@
     rw [← h]
     exact List.canonicalize_sortedBy _ _
 
->>>>>>> 36fcb012
 /--
   Note that the converse of this is not true:
   counterexample `xs = [(1, false), (1, true)]`.
