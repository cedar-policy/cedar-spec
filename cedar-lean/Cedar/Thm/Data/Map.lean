/-
 Copyright 2022-2023 Amazon.com, Inc. or its affiliates. All Rights Reserved.

 Licensed under the Apache License, Version 2.0 (the "License");
 you may not use this file except in compliance with the License.
 You may obtain a copy of the License at

      https://www.apache.org/licenses/LICENSE-2.0

 Unless required by applicable law or agreed to in writing, software
 distributed under the License is distributed on an "AS IS" BASIS,
 WITHOUT WARRANTIES OR CONDITIONS OF ANY KIND, either express or implied.
 See the License for the specific language governing permissions and
 limitations under the License.
-/

import Cedar.Data.Map
import Cedar.Thm.Data.Control
import Cedar.Thm.Data.List

/-!
# Map properties

This file proves useful properties of canonical list-based maps defined in
`Cedar.Data.Map`.
-/

namespace Cedar.Data.Map

/-! ### Well-formed sets -/

def WellFormed {α β} [LT α] [DecidableLT α] (m : Map α β) :=
  m = Map.make m.toList

/-! ### contains and mem -/

theorem in_list_in_map {α : Type u} (k : α) (v : β) (m : Map α β) :
  (k, v) ∈ m.kvs → k ∈ m
:= by
  intro h₀
  have h₁ : k ∈ (List.map Prod.fst m.kvs) := by simp only [List.mem_map] ; exists (k, v)
  apply h₁

theorem contains_iff_some_find? {α β} [BEq α] {m : Map α β} {k : α} :
  m.contains k ↔ ∃ v, m.find? k = .some v
:= by simp [contains, Option.isSome_iff_exists]

theorem not_contains_of_empty {α β} [BEq α] (k : α) :
  ¬ (Map.empty : Map α β).contains k
:= by simp [contains, empty, find?, List.find?]

<<<<<<< HEAD
=======
/-! ### make -/

theorem make_wf [LT α] [StrictLT α] [DecidableLT α] (xs : List (α × β)) :
  WellFormed (Map.make xs)
:= by
  simp only [WellFormed, make, toList, kvs, List.canonicalize_idempotent]


theorem make_mem_list_mem [LT α] [StrictLT α] [DecidableLT α] {xs : List (α × β)} :
  x ∈ (Map.make xs).kvs → x ∈ xs
:= by
  simp only [kvs, make]
  intro h₁
  have h₂ := List.canonicalize_subseteq Prod.fst xs
  simp [List.subset_def] at h₂
  exact h₂ h₁

>>>>>>> 562753fa
theorem make_nil_is_empty {α β} [LT α] [DecidableLT α] :
  (Map.make [] : Map α β) = Map.empty
:= by simp [make, empty, List.canonicalize_nil]

/-! ### find? and mapOnValues -/

theorem find?_mapOnValues {α β γ} [LT α] [DecidableLT α] [DecidableEq α] (f : β → γ) (m : Map α β) (k : α)  :
  (m.find? k).map f = (m.mapOnValues f).find? k
:= by
  simp [Map.find?, Map.mapOnValues, Map.kvs, ←List.find?_pair_map]
  cases h : List.find? (fun x => x.fst == k) m.1 <;>
  simp only [Option.map_none', Option.map_some']

theorem find?_mapOnValues_some {α β γ} [LT α] [DecidableLT α] [DecidableEq α] (f : β → γ) {m : Map α β} {k : α} {v : β} :
  m.find? k = .some v →
  (m.mapOnValues f).find? k = .some (f v)
:= by
  intro h₁
  rw [← find?_mapOnValues f m k]
  simp [Option.map, h₁]

theorem find?_mapOnValues_none {α β γ} [LT α] [DecidableLT α] [DecidableEq α] (f : β → γ) {m : Map α β} {k : α} :
  m.find? k = .none →
  (m.mapOnValues f).find? k = .none
:= by
  intro h₁
  rw [← find?_mapOnValues f m k]
  simp [Option.map, h₁]

theorem mapOnValues_eq_make_map {α β γ} [LT α] [StrictLT α] [DecidableLT α] (f : β → γ) {m : Map α β}
  (h₁ : m.WellFormed) :
  m.mapOnValues f = Map.make (m.toList.map λ kv => (kv.fst, f kv.snd))
:= by
  simp [Map.WellFormed] at h₁
  simp [Map.mapOnValues, Map.toList, Map.kvs, Map.make] at *
  rw [h₁] ; simp only ; rw [eq_comm]
  have h₂ : Prod.map id f = (fun (x : α × β) => (x.fst, f x.snd)) := by unfold Prod.map ; simp only [id_eq]
  simp only [← h₂, ← List.canonicalize_of_map_fst, List.canonicalize_idempotent]

theorem find?_mem_toList {α β} [LT α] [DecidableLT α] [DecidableEq α] {m : Map α β} {k : α} {v : β}
  (h₁ : m.find? k = .some v) :
  (k, v) ∈ m.toList
:= by
  simp [Map.toList, Map.kvs, Map.find?] at *
  split at h₁ <;> simp at h₁
  subst h₁
  rename_i h₂
  have h₃ := List.find?_some h₂
  simp at h₃ ; subst h₃
  exact List.mem_of_find?_eq_some h₂

theorem mapOnValues_contains {α β γ} [LT α] [DecidableLT α] [DecidableEq α] (f : β → γ) {m : Map α β} {k : α} :
  Map.contains m k = Map.contains (Map.mapOnValues f m) k
:= by
  simp only [contains, Option.isSome]
  split
  case h_1 h => simp [find?_mapOnValues_some f h]
  case h_2 h => simp [find?_mapOnValues_none f h]


/-! ### sizeOf -/

theorem sizeOf_lt_of_value [SizeOf α] [SizeOf β] {m : Map α β} {k : α} {v : β}
  (h : (k, v) ∈ m.1) :
  sizeOf v < sizeOf m
:= by
  simp only [Membership.mem] at h
  replace h := List.sizeOf_lt_of_mem h
  have _ : sizeOf v < sizeOf (k, v) := by
    simp only [sizeOf, Prod._sizeOf_1]
    omega
  have _ : sizeOf m.1 < sizeOf m := by
    simp only [sizeOf, _sizeOf_1]
    omega
  omega

end Cedar.Data.Map<|MERGE_RESOLUTION|>--- conflicted
+++ resolved
@@ -49,15 +49,12 @@
   ¬ (Map.empty : Map α β).contains k
 := by simp [contains, empty, find?, List.find?]
 
-<<<<<<< HEAD
-=======
 /-! ### make -/
 
 theorem make_wf [LT α] [StrictLT α] [DecidableLT α] (xs : List (α × β)) :
   WellFormed (Map.make xs)
 := by
   simp only [WellFormed, make, toList, kvs, List.canonicalize_idempotent]
-
 
 theorem make_mem_list_mem [LT α] [StrictLT α] [DecidableLT α] {xs : List (α × β)} :
   x ∈ (Map.make xs).kvs → x ∈ xs
@@ -68,7 +65,6 @@
   simp [List.subset_def] at h₂
   exact h₂ h₁
 
->>>>>>> 562753fa
 theorem make_nil_is_empty {α β} [LT α] [DecidableLT α] :
   (Map.make [] : Map α β) = Map.empty
 := by simp [make, empty, List.canonicalize_nil]
