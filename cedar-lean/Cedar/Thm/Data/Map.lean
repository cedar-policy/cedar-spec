--- conflicted
+++ resolved
@@ -208,15 +208,6 @@
   rw [← h, WellFormed, make, toList, kvs]
   simp only [List.canonicalize_idempotent]
 
-<<<<<<< HEAD
-/--
-  Note that the converse of this is not true:
-  counterexample `xs = [(1, false), (1, true)]`.
-  (The property here would not hold for either `x = (1, false)` or `x = (1, true)`.)
-
-  For a limited converse, see `mem_list_mem_make` below.
--/
-=======
 theorem make_eq_mk [LT α] [StrictLT α] [DecidableLT α] {xs : List (α × β)} :
   xs.SortedBy Prod.fst ↔ Map.make xs = Map.mk xs
 := by
@@ -228,7 +219,13 @@
     rw [← h]
     exact List.canonicalize_sortedBy _ _
 
->>>>>>> 8387aae0
+/--
+  Note that the converse of this is not true:
+  counterexample `xs = [(1, false), (1, true)]`.
+  (The property here would not hold for either `x = (1, false)` or `x = (1, true)`.)
+
+  For a limited converse, see `mem_list_mem_make` below.
+-/
 theorem make_mem_list_mem [LT α] [StrictLT α] [DecidableLT α] {xs : List (α × β)} :
   x ∈ (Map.make xs).kvs → x ∈ xs
 := by
