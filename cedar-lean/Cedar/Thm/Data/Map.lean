/-
 Copyright Cedar Contributors

 Licensed under the Apache License, Version 2.0 (the "License");
 you may not use this file except in compliance with the License.
 You may obtain a copy of the License at

      https://www.apache.org/licenses/LICENSE-2.0

 Unless required by applicable law or agreed to in writing, software
 distributed under the License is distributed on an "AS IS" BASIS,
 WITHOUT WARRANTIES OR CONDITIONS OF ANY KIND, either express or implied.
 See the License for the specific language governing permissions and
 limitations under the License.
-/

import Cedar.Data.Map
import Cedar.Thm.Data.Control
import Cedar.Thm.Data.List

/-!
# Map properties

This file proves useful properties of canonical list-based maps defined in
`Cedar.Data.Map`.
-/

namespace Cedar.Data.Map

/-! ### sizeOf -/

theorem sizeOf_lt_of_value [SizeOf α] [SizeOf β] {m : Map α β} {k : α} {v : β}
  (h : (k, v) ∈ m.1) :
  sizeOf v < sizeOf m
:= by
  simp only [Membership.mem] at h
  replace h := List.sizeOf_lt_of_mem h
  have v_lt_kv : sizeOf v < sizeOf (k, v) := by
    simp only [sizeOf, Prod._sizeOf_1]
    omega
  have m1_lt_m : sizeOf m.1 < sizeOf m := by
    simp only [sizeOf, _sizeOf_1]
    omega
  let a := sizeOf v
  let c := sizeOf m.1
  let d := sizeOf m
  have v_lt_m1 : a < c := by apply Nat.lt_trans v_lt_kv h
  have v_lt_m : a < d := by apply Nat.lt_trans v_lt_m1 m1_lt_m
  have ha : a = sizeOf v := by simp
  have hd : d = sizeOf m := by simp
  rw [ha, hd] at v_lt_m
  exact v_lt_m

theorem sizeOf_lt_of_tl [SizeOf α] [SizeOf β] {m : Map α β} {tl : List (α × β)}
  (h : m.kvs = (k, v) :: tl) :
  1 + sizeOf tl < sizeOf m
:= by
  conv => rhs ; unfold sizeOf _sizeOf_inst _sizeOf_1
<<<<<<< HEAD
  simp
  unfold kvs at h
  simp [h]
=======
  simp only
  unfold kvs at h
  simp only [h, List.cons.sizeOf_spec, Prod.mk.sizeOf_spec]
>>>>>>> 44a5ff3f
  generalize sizeOf k = kn
  generalize sizeOf v = vn
  generalize sizeOf tl = tn
  omega

/-! ### Well-formed maps -/

def WellFormed {α β} [LT α] [DecidableLT α] (m : Map α β) :=
  m = Map.make m.toList

theorem wf_iff_sorted {α β} [LT α] [DecidableLT α] [StrictLT α] {m : Map α β} :
  m.WellFormed ↔ m.toList.SortedBy Prod.fst
:= by
  constructor
  case mp =>
    intro h
    rw [WellFormed, make] at h
    rw [h, toList, kvs]
    simp only [List.canonicalize_sortedBy]
  case mpr =>
    intro h
    rw [toList, kvs] at *
    replace h := List.sortedBy_implies_canonicalize_eq h
    rw [WellFormed, toList, kvs, make, h]

<<<<<<< HEAD
=======
theorem if_wf_then_exists_make [LT α] [DecidableLT α] (m : Map α β) :
  m.WellFormed → ∃ list, m = Map.make list
:= by
  intro h₁
  exists m.kvs

>>>>>>> 44a5ff3f
/--
  In well-formed maps, if there are two pairs with the same key, then they have
  the same value
-/
<<<<<<< HEAD
theorem key_maps_to_one_value [BEq α] [LT α] [DecidableLT α] (k : α) (v₁ v₂ : β) (m : Map α β) :
=======
theorem key_maps_to_one_value [DecidableEq α] [LT α] [DecidableLT α] [StrictLT α] (k : α) (v₁ v₂ : β) (m : Map α β) :
>>>>>>> 44a5ff3f
  m.WellFormed →
  (k, v₁) ∈ m.kvs →
  (k, v₂) ∈ m.kvs →
  v₁ = v₂
:= by
<<<<<<< HEAD
  unfold WellFormed toList
  intro wf h₁ h₂
  sorry

/--
  In well-formed maps, if a key maps to a value, then all equal keys (by BEq)
  also map to that value
-/
theorem equal_keys_same_value [BEq α] [LT α] [DecidableLT α] (k₁ k₂ : α) (v : β) (m : Map α β) :
  m.WellFormed →
  (k₁, v) ∈ m.kvs →
  k₁ == k₂ →
  (k₂, v) ∈ m.kvs
:= by
  unfold WellFormed toList
  intro wf h₁ h₂
  sorry
=======
  simp only [wf_iff_sorted, toList]
  intro wf h₁ h₂
  have h₃ := List.mem_of_sortedBy_unique wf h₁ h₂ (by simp)
  injection h₃
>>>>>>> 44a5ff3f

/--
  `make` on equivalent lists of (k,v) pairs produces equal maps

  (Organizationally belongs in the `make` section, but is needed before that)
-/
theorem make_eqv [LT α] [DecidableLT α] {xs ys : List (α × β)}:
  xs ≡ ys →
  Map.make xs = Map.make ys
:= by
<<<<<<< HEAD
  unfold make
  intro h₁
  sorry

/--
  If two well-formed maps have equivalent (k,v) sets, then the maps are actually
  equal
-/
theorem eq_iff_kvs_equiv [LT α] [DecidableLT α] {m₁ m₂ : Map α β}
=======
  intro h; unfold make; simp
  sorry

/--
  (Organizationally belongs in the `make` section, but is needed before that)
-/
theorem make_of_make_is_id [LT α] [DecidableLT α] [StrictLT α] (xs : List (α × β)) :
  Map.make (Map.kvs (Map.make xs)) = Map.make xs
:= by
  simp only [make, mk.injEq]
  have h₁ := List.canonicalize_idempotent Prod.fst xs
  unfold id at h₁
  exact h₁

/--
  If two well-formed maps have equivalent (k,v) sets, then the maps are actually
  equal
-/
theorem eq_iff_kvs_equiv [LT α] [DecidableLT α] [StrictLT α] {m₁ m₂ : Map α β}
>>>>>>> 44a5ff3f
  (wf₁ : m₁.WellFormed)
  (wf₂ : m₂.WellFormed) :
  m₁.kvs ≡ m₂.kvs ↔ m₁ = m₂
:= by
  constructor
  case mp =>
    intro h₁
<<<<<<< HEAD
    unfold WellFormed toList at wf₁ wf₂
    rw [wf₁]
    rw [wf₂]
    exact make_eqv h₁
=======
    replace ⟨kvs₁, wf₁⟩ := if_wf_then_exists_make m₁ wf₁
    subst wf₁
    replace ⟨kvs₂, wf₂⟩ := if_wf_then_exists_make m₂ wf₂
    subst wf₂
    replace h₁ := make_eqv h₁
    simp only [make_of_make_is_id] at h₁
    exact h₁
>>>>>>> 44a5ff3f
  case mpr =>
    intro h₁
    subst h₁
    exact List.Equiv.refl

/-! ### contains, mem, kvs, values -/

theorem kvs_nil_iff_empty {m : Map α β} :
  m.kvs = [] ↔ m = Map.empty
:= by
<<<<<<< HEAD
  simp [kvs, empty]
  constructor
  case mp =>
    intro h
    match m with | mk [] => trivial | mk ((k, v) :: kvs) => trivial
  case mpr =>
    intro h
    simp [h]
=======
  unfold kvs empty
  constructor <;> intro h
  case mp => match m with
    | mk [] => trivial
    | mk ((k, v) :: kvs) => trivial
  case mpr => simp [h]
>>>>>>> 44a5ff3f

theorem in_list_in_map {α : Type u} (k : α) (v : β) (m : Map α β) :
  (k, v) ∈ m.kvs → k ∈ m
:= by
  intro h₀
  have h₁ : k ∈ (List.map Prod.fst m.kvs) := by simp only [List.mem_map] ; exists (k, v)
  apply h₁

theorem in_list_in_values {k : α} {v : β} {m : Map α β} :
  (k, v) ∈ m.kvs → v ∈ m.values
:= by
  simp only [values, List.mem_map]
  intro h₁
  exists (k, v)

/-- kinda the converse of `in_list_in_values` -/
theorem in_values_exists_key {m : Map α β} {v : β} :
  v ∈ m.values → ∃ k, (k, v) ∈ m.kvs
:= by
  simp only [values, List.mem_map, forall_exists_index, and_imp]
  intro kv h₁ h₂
  subst h₂
  exists kv.fst

theorem values_cons {m : Map α β} :
  m.kvs = (k, v) :: tl →
  m.values = v :: (mk tl).values
:= by
  unfold values kvs
  intro h₁
  simp [h₁]

theorem contains_iff_some_find? {α β} [BEq α] {m : Map α β} {k : α} :
  m.contains k ↔ ∃ v, m.find? k = .some v
:= by simp [contains, Option.isSome_iff_exists]

theorem not_contains_of_empty {α β} [BEq α] (k : α) :
  ¬ (Map.empty : Map α β).contains k
:= by simp [contains, empty, find?, List.find?]

/-! ### make and mk -/

theorem make_wf [LT α] [StrictLT α] [DecidableLT α] (xs : List (α × β)) :
  WellFormed (Map.make xs)
:= by
  simp [WellFormed, make, toList, kvs, List.canonicalize_idempotent]

theorem mk_wf [LT α] [StrictLT α] [DecidableLT α] {xs : List (α × β)} :
  xs.SortedBy Prod.fst → (Map.mk xs).WellFormed
:= by
  intro h
  replace h := List.sortedBy_implies_canonicalize_eq h
  rw [← h, WellFormed, make, toList, kvs]
  simp only [List.canonicalize_idempotent]

theorem make_mem_list_mem [LT α] [StrictLT α] [DecidableLT α] {xs : List (α × β)} :
  x ∈ (Map.make xs).kvs → x ∈ xs
:= by
  simp only [kvs, make]
  intro h₁
  have h₂ := List.canonicalize_subseteq Prod.fst xs
  simp only [List.subset_def] at h₂
  exact h₂ h₁

/--
  Very similar to `make_mem_list_mem` above
-/
theorem mem_values_make [LT α] [StrictLT α] [DecidableLT α] {xs : List (α × β)} :
  v ∈ (Map.make xs).values → v ∈ xs.map Prod.snd
:= by
  -- despite the similarity to `make_mem_list_mem`, the proof does not currently
  -- use `make_mem_list_mem`
  simp only [values, make]
  simp only [List.mem_map, forall_exists_index, and_imp]
  intro (k, v) h₁ h₂
  exists (k, v)
  subst h₂
  simp only [and_true]
  have h₂ := List.canonicalize_subseteq Prod.fst xs
  simp only [List.subset_def] at h₂
  exact @h₂ (k, v) h₁

theorem make_nil_is_empty {α β} [LT α] [DecidableLT α] :
  (Map.make [] : Map α β) = Map.empty
:= by simp [make, empty, List.canonicalize_nil]

/--
  Note that the converse of this is not true:
  counterexample `xs = [(1, false)]`, `ys = []`, `ab = (1, false)`.
-/
theorem make_cons [LT α] [DecidableLT α] {xs ys : List (α × β)} {ab : α × β} :
  make xs = make ys → make (ab :: xs) = make (ab :: ys)
:= by
  simp only [make, mk.injEq]
  apply List.canonicalize_cons

/-! ### find? and mapOnValues -/

theorem find?_mem_toList {α β} [LT α] [DecidableLT α] [DecidableEq α] {m : Map α β} {k : α} {v : β}
  (h₁ : m.find? k = .some v) :
  (k, v) ∈ m.toList
:= by
<<<<<<< HEAD
  simp [toList, kvs, find?] at *
  split at h₁ <;> simp at h₁
  subst h₁
  rename_i h₂
  have h₃ := List.find?_some h₂
  simp at h₃ ; subst h₃
=======
  unfold toList kvs find? at *
  split at h₁ <;> simp only [Option.some.injEq] at h₁
  subst h₁
  rename_i h₂
  have h₃ := List.find?_some h₂
  simp only [beq_iff_eq] at h₃ ; subst h₃
>>>>>>> 44a5ff3f
  exact List.mem_of_find?_eq_some h₂

/--
  The `mpr` direction of this does not need the `wf` precondition and, in fact,
  is available separately as `find?_mem_toList` above
-/
<<<<<<< HEAD
theorem in_list_some_find? [DecidableEq α] [LT α] [DecidableLT α] {k : α} {v : β} {m : Map α β}
=======
theorem in_list_iff_find?_some [DecidableEq α] [LT α] [DecidableLT α] [StrictLT α] {k : α} {v : β} {m : Map α β}
>>>>>>> 44a5ff3f
  (wf : m.WellFormed) :
  (k, v) ∈ m.kvs ↔ m.find? k = some v
:= by
  unfold find?
  constructor
  case mp =>
    intro h₁
    cases h₂ : m.kvs.find? λ x => match x with | (k', _) => k' == k
    case none =>
      exfalso
      rw [List.find?_eq_none] at h₂
      apply h₂ (k, v) h₁ ; clear h₂
      simp
    case some kv =>
      simp only [Option.some.injEq]
      have h₃ := List.find?_some h₂
      simp only [beq_iff_eq] at h₃
      subst h₃
      replace h₃ := List.mem_of_find?_eq_some h₂
      apply (key_maps_to_one_value kv.fst v kv.snd m wf h₁ _).symm
      trivial
  case mpr => exact find?_mem_toList

<<<<<<< HEAD
theorem mapOnValues_wf [LT α] [DecidableLT α] [DecidableEq α] {f : β → γ} {m : Map α β} :
  m.WellFormed ↔ (m.mapOnValues f).WellFormed
:= by
  unfold mapOnValues WellFormed toList
  sorry
=======
theorem mapOnValues_wf [DecidableEq α] [LT α] [DecidableLT α] [StrictLT α] {f : β → γ} {m : Map α β} :
  m.WellFormed ↔ (m.mapOnValues f).WellFormed
:= by
  simp only [wf_iff_sorted, toList]
  apply List.map_eq_implies_sortedBy
  simp only [kvs, mapOnValues, List.map_map]
  apply List.map_congr
  simp
>>>>>>> 44a5ff3f

theorem mapOnValues_empty {α β γ} [LT α] [DecidableLT α] [DecidableEq α] {f : β → γ} :
  (empty : Map α β).mapOnValues f = empty
:= by
  simp [mapOnValues, empty]

theorem find?_mapOnValues {α β γ} [LT α] [DecidableLT α] [DecidableEq α] (f : β → γ) (m : Map α β) (k : α)  :
  (m.find? k).map f = (m.mapOnValues f).find? k
:= by
  simp only [find?, kvs, mapOnValues, ← List.find?_pair_map]
  cases m.1.find? (λ x => x.fst == k) <;> simp

theorem find?_mapOnValues_some {α β γ} [LT α] [DecidableLT α] [DecidableEq α] (f : β → γ) {m : Map α β} {k : α} {v : β} :
  m.find? k = .some v →
  (m.mapOnValues f).find? k = .some (f v)
:= by
  intro h₁
  rw [← find?_mapOnValues]
  simp [Option.map, h₁]

theorem find?_mapOnValues_none {α β γ} [LT α] [DecidableLT α] [DecidableEq α] (f : β → γ) {m : Map α β} {k : α} :
  m.find? k = .none →
  (m.mapOnValues f).find? k = .none
:= by
  intro h₁
  rw [← find?_mapOnValues]
  simp [Option.map, h₁]

theorem mapOnValues_eq_make_map {α β γ} [LT α] [StrictLT α] [DecidableLT α] (f : β → γ) {m : Map α β}
  (wf : m.WellFormed) :
  m.mapOnValues f = Map.make (m.toList.map λ kv => (kv.fst, f kv.snd))
:= by
  unfold WellFormed at wf
  simp only [make, toList, kvs, mapOnValues, mk.injEq] at *
  rw [wf] ; simp only ; rw [eq_comm]
  have h₁ : Prod.map id f = (λ (x : α × β) => (x.fst, f x.snd)) := by unfold Prod.map ; simp only [id_eq]
  simp only [← h₁, ← List.canonicalize_of_map_fst, List.canonicalize_idempotent]

theorem mem_toList_find? {α β} [LT α] [DecidableLT α] [StrictLT α] [DecidableEq α] {m : Map α β} {k : α} {v : β}
  (h₁ : m.WellFormed)
  (h₂ : (k, v) ∈ m.toList) :
  m.find? k = .some v
:= by
  rw [WellFormed, make] at h₁
  generalize hm : toList m = l
  rw [hm] at h₁ h₂
  subst h₁
  simp only [toList, kvs] at hm
  rw [hm]
  have hsrt := List.canonicalize_sortedBy Prod.fst l
  rw [hm] at hsrt
  have h := List.mem_of_sortedBy_implies_find? h₂ hsrt
  simp only at h
  simp only [find?, kvs, h]

theorem mapOnValues_contains {α β γ} [LT α] [DecidableLT α] [DecidableEq α] (f : β → γ) {m : Map α β} {k : α} :
  Map.contains m k = Map.contains (Map.mapOnValues f m) k
:= by
  simp only [contains, Option.isSome]
  split
  case h_1 h => simp [find?_mapOnValues_some f h]
  case h_2 h => simp [find?_mapOnValues_none f h]

theorem values_mapOnValues [LT α] [StrictLT α] [DecidableLT α] [DecidableEq α] {f : β → γ} {m : Map α β} :
  (m.mapOnValues f).values = m.values.map f
:= by
  unfold mapOnValues values kvs
  induction m.1
  case nil => simp
  case cons hd tl ih =>
    simp only [List.map_cons, List.cons.injEq, true_and]
    trivial

theorem findOrErr_mapOnValues [LT α] [DecidableLT α] [DecidableEq α] {f : β → γ} {m : Map α β} {k : α} {e : Error} :
  (m.mapOnValues f).findOrErr k e = (m.findOrErr k e).map f
:= by
  unfold findOrErr
  rw [← find?_mapOnValues]
  cases m.find? k <;> simp [Except.map]

theorem findOrErr_ok_iff_find?_some [LT α] [DecidableLT α] [DecidableEq α] {m : Map α β} {k : α} {v : β} {e : Error} :
  m.findOrErr k e = .ok v ↔ m.find? k = some v
:= by
  unfold findOrErr
  cases m.find? k <;> simp

<<<<<<< HEAD
theorem in_values_iff_findOrErr_ok [LT α] [DecidableLT α] [DecidableEq α] {m : Map α β} {v : β} {e : Error}
=======
theorem in_values_iff_findOrErr_ok [LT α] [DecidableLT α] [StrictLT α] [DecidableEq α] {m : Map α β} {v : β} {e : Error}
>>>>>>> 44a5ff3f
  (wf : m.WellFormed) :
  v ∈ m.values ↔ ∃ k, m.findOrErr k e = .ok v
:= by
  simp only [values, List.mem_map, findOrErr_ok_iff_find?_some]
  constructor
  case mp =>
    intro h₁
    replace ⟨⟨k, v'⟩, ⟨h₁, h₂⟩⟩ := h₁
    simp only at h₂
    subst v'
    exists k
<<<<<<< HEAD
    simp [h₁, ← in_list_some_find? wf]
=======
    simp [h₁, ← in_list_iff_find?_some wf]
>>>>>>> 44a5ff3f
  case mpr =>
    intro h₁
    replace ⟨k, h₁⟩ := h₁
    exists (k, v)
<<<<<<< HEAD
    simp [h₁, in_list_some_find? wf, and_true]
=======
    simp [h₁, in_list_iff_find?_some wf, and_true]
>>>>>>> 44a5ff3f

theorem in_kvs_in_mapOnValues [LT α] [DecidableLT α] [DecidableEq α] {f : β → γ} {m : Map α β} {k : α} {v : β} :
  (k, v) ∈ m.kvs → (k, f v) ∈ (m.mapOnValues f).kvs
:= by
  unfold mapOnValues
  intro h₁
  simp only [kvs, List.mem_map, Prod.mk.injEq]
  exists (k, v)

/-! ### mapMOnValues -/

<<<<<<< HEAD
theorem mapMOnValues_wf [LT α] [DecidableLT α] {f : β → Option γ} {m₁ : Map α β} {m₂ : Map α γ} :
=======
/--
  This is not stated in terms of `Map.keys` because `Map.keys` produces a `Set`,
  and we want the even stronger property that it not only preserves the key-set,
  but also the key-order. (We'll use this to prove `mapMOnValues_wf`.)
-/
theorem mapMOnValues_preserves_keys [LT α] [DecidableLT α] [StrictLT α] {f : β → Option γ} {m₁ : Map α β} {m₂ : Map α γ} :
  m₁.mapMOnValues f = some m₂ →
  m₁.kvs.map Prod.fst = m₂.kvs.map Prod.fst
:= by
  intro h₁
  simp only [mapMOnValues, Option.pure_def, Option.bind_eq_bind, Option.bind_eq_some,
    Option.some.injEq] at h₁
  replace ⟨xs, h₁, h₂⟩ := h₁
  subst h₂
  cases h₂ : m₁.kvs <;> simp only [h₂, List.mapM_nil, List.mapM_cons, Option.pure_def,
    Option.bind_eq_bind, Option.bind_eq_some, Option.some.injEq] at h₁
  <;> unfold kvs at *
  case nil =>
    subst h₁
    simp [h₂]
  case cons kv tl =>
    have (k, v) := kv ; clear kv
    replace ⟨(k', y), ⟨y', h₁, h₃⟩, ⟨tl', h₄, h₅⟩⟩ := h₁
    subst h₅
    simp only [Prod.mk.injEq, List.map_cons, List.cons.injEq] at *
    replace ⟨h₃, h₃'⟩ := h₃
    subst k' y'
    have ih := mapMOnValues_preserves_keys (m₁ := mk tl) (m₂ := mk tl') (f := f)
    simp only [mapMOnValues, kvs, Option.pure_def, Option.bind_eq_bind,
      Option.bind_eq_some, Option.some.injEq, mk.injEq, exists_eq_right] at ih
    specialize ih h₄
    simp [ih, h₂]

theorem mapMOnValues_wf [LT α] [DecidableLT α] [StrictLT α] {f : β → Option γ} {m₁ : Map α β} {m₂ : Map α γ} :
>>>>>>> 44a5ff3f
  m₁.WellFormed →
  (m₁.mapMOnValues f = some m₂) →
  m₂.WellFormed
:= by
<<<<<<< HEAD
  unfold WellFormed toList
  intro wf h₁
  simp only [mapMOnValues, Option.pure_def, Option.bind_eq_bind, Option.bind_eq_some,
    Option.some.injEq] at h₁
  replace ⟨xs, h₁, h₂⟩ := h₁
  subst h₂
  sorry
=======
  simp only [wf_iff_sorted, toList]
  intro wf h₁
  have h₂ := mapMOnValues_preserves_keys h₁
  exact (List.map_eq_implies_sortedBy h₂).mp wf

/--
  Alternate proof of `mapMOnValues_wf`, that relies on
  `List.mapM_some_eq_filterMap` instead of `mapMOnValues_preserves_keys`. Which do
  we prefer?
-/
theorem mapMOnValues_wf_alt_proof [LT α] [DecidableLT α] [StrictLT α] {f : β → Option γ} {m₁ : Map α β} {m₂ : Map α γ} :
  m₁.WellFormed →
  (m₁.mapMOnValues f = some m₂) →
  m₂.WellFormed
:= by
  simp only [wf_iff_sorted, toList]
  intro wf h₁
  simp [mapMOnValues] at h₁
  replace ⟨xs, h₁, h₂⟩ := h₁
  subst h₂
  simp [kvs]
  replace h₁ := List.mapM_some_eq_filterMap h₁
  subst h₁
  apply List.filterMap_sortedBy _ wf
  intro (k, v) (k', v') h₁
  simp only at *
  cases h₂ : f v <;> simp [h₂, Option.bind] at h₁
  exact h₁.left
>>>>>>> 44a5ff3f

theorem mapMOnValues_nil [LT α] [DecidableLT α] {f : β → Option γ} :
  (Map.empty : Map α β).mapMOnValues f = some Map.empty
:= by
  simp [mapMOnValues, empty, kvs, List.mapM_nil]

theorem mapMOnValues_cons {α : Type 0} [LT α] [DecidableLT α] {f : β → Option γ} {m : Map α β} {k : α} {v : β} {tl : List (α × β)}:
  m.kvs = (k, v) :: tl →
  (m.mapMOnValues f = do
    let v' ← f v
    let tl' ← (mk tl).mapMOnValues f
    return mk ((k, v') :: tl'.kvs))
:= by
  intro h₁
<<<<<<< HEAD
  cases h₂ : f v <;> simp [h₂]
  case none => unfold mapMOnValues ; simp [h₁, h₂]
  case some v' =>
    cases h₃ : (mk tl).mapMOnValues f <;> simp [h₃]
    case none =>
      unfold mapMOnValues
      simp [h₁]
      intro kvs' v'' h₄ tl' h₅ h₆
      simp [h₂] at h₄ ; subst v''
      subst kvs'
      unfold mapMOnValues kvs at h₃
      cases h₄ : (tl.mapM λ x => match x with | (k, v) => do let v' ← f v ; pure (k, v'))
      <;> simp [h₄] at h₃
      <;> exact h₃ tl' h₅
    case some mtl' =>
      unfold mapMOnValues at *
      simp [h₁] at *
=======
  cases h₂ : f v <;> simp only [Option.pure_def, Option.bind_eq_bind, Option.bind_none_fun, Option.bind_some_fun]
  case none => unfold mapMOnValues ; simp [h₁, h₂]
  case some v' =>
    cases h₃ : (mk tl).mapMOnValues f <;> simp only [Option.none_bind, Option.some_bind]
    <;> unfold mapMOnValues at *
    case none =>
      simp only [h₁, Option.pure_def, Option.bind_eq_bind, List.mapM_cons, Option.bind_eq_none,
        Option.bind_eq_some, Option.some.injEq, forall_exists_index, and_imp,
        forall_apply_eq_imp_iff₂]
      intro kvs' v'' h₄ tl' h₅ h₆
      simp only [h₂, Option.some.injEq] at h₄
      subst v'' kvs'
      cases (tl.mapM λ x => match x with | (k, v) => do let v' ← f v ; pure (k, v'))
      <;> simp only [Option.pure_def, Option.bind_eq_bind, Option.bind_eq_none] at h₃
      <;> exact h₃ tl' h₅
    case some mtl' =>
      simp only [h₁, Option.pure_def, Option.bind_eq_bind, Option.bind_eq_some, Option.some.injEq,
        List.mapM_cons, mk.injEq, exists_eq_right, List.cons.injEq, exists_eq_right_right,
        Prod.mk.injEq, true_and] at *
>>>>>>> 44a5ff3f
      apply And.intro h₂
      replace ⟨tl', h₃, h₄⟩ := h₃
      subst mtl'
      simp [h₃]

theorem mapMOnValues_some_implies_forall₂ [LT α] [DecidableLT α] {f : β → Option γ} {m₁ : Map α β} {m₂ : Map α γ} :
  m₁.mapMOnValues f = some m₂ →
  List.Forall₂ (λ kv₁ kv₂ => kv₁.fst = kv₂.fst ∧ f kv₁.snd = some kv₂.snd) m₁.kvs m₂.kvs
:= by
  unfold mapMOnValues kvs
  intro h₁
<<<<<<< HEAD
  simp at h₁
  replace ⟨x, h₁, h₂⟩ := h₁
  subst h₂
  replace h₁ := List.mapM_some_iff_forall₂.mp h₁
  simp
  apply List.Forall₂.imp _ h₁
  intro (k, v) (k', v') h₂
  simp at h₂
  replace ⟨h₂, h₂'⟩ := h₂
  subst k'
  simp
=======
  simp only [Option.pure_def, Option.bind_eq_bind, Option.bind_eq_some, Option.some.injEq] at h₁
  replace ⟨x, h₁, h₂⟩ := h₁
  subst h₂
  replace h₁ := List.mapM_some_iff_forall₂.mp h₁
  simp only
  apply List.Forall₂.imp _ h₁
  intro (k, v) (k', v') h₂
  simp only [Option.bind_eq_some, Option.some.injEq, Prod.mk.injEq, exists_eq_right_right] at h₂
  replace ⟨h₂, h₂'⟩ := h₂
  subst k'
  simp only [true_and]
>>>>>>> 44a5ff3f
  exact h₂

theorem mapMOnValues_some_implies_all_some {α : Type 0} [LT α] [DecidableLT α] {f : β → Option γ} {m₁ : Map α β} {m₂ : Map α γ} :
  m₁.mapMOnValues f = some m₂ →
  ∀ kv ∈ m₁.kvs, ∃ v, (kv.fst, v) ∈ m₂.kvs ∧ f kv.snd = some v
:= by
  intro h₁
  replace h₁ := List.forall₂_implies_all_left (mapMOnValues_some_implies_forall₂ h₁)
  intro (k, v) h₂
  replace ⟨(k', v'), h₁, h₃, h₄⟩ := h₁ (k, v) h₂
<<<<<<< HEAD
  simp at h₃ ; subst k'
  simp
=======
  simp only at *
  subst k'
>>>>>>> 44a5ff3f
  exists v'

/--
  alternate proof of `mapMOnValues_some_implies_all_some`, which instead of
  relying on `mapMOnValues_some_implies_forall₂`, relies on
  `List.mapM_some_implies_all_some`.  Which do we prefer?
-/
theorem mapMOnValues_some_implies_all_some_alt_proof [LT α] [DecidableLT α] {f : β → Option γ} {m₁ : Map α β} {m₂ : Map α γ} :
  m₁.mapMOnValues f = some m₂ →
  ∀ kv ∈ m₁.kvs, ∃ v, (kv.fst, v) ∈ m₂.kvs ∧ f kv.snd = some v
:= by
  unfold mapMOnValues
  intro h₁ kv h₂
  cases h₃ : m₁.kvs.mapM (λ x => match x with | (k, v) => do let v' ← f v ; pure (k, v'))
  <;> rw [h₃] at h₁
  <;> simp only [Option.pure_def, Option.bind_some_fun, Option.bind_none_fun, Option.some.injEq] at h₁
  case some ags =>
    subst h₁
    have (a, b) := kv ; clear kv
    simp only
    replace h₃ := List.mapM_some_implies_all_some h₃
    replace ⟨(a', g), h₃, h₄⟩ := h₃ (a, b) h₂
    simp only [Option.pure_def, Option.bind_eq_bind, Option.bind_eq_some, Option.some.injEq,
      Prod.mk.injEq, exists_eq_right_right] at h₄
    replace ⟨h₄, h₄'⟩ := h₄
    subst a'
    exists g

theorem mapMOnValues_some_implies_all_from_some [LT α] [DecidableLT α] {f : β → Option γ} {m₁ : Map α β} {m₂ : Map α γ} :
  m₁.mapMOnValues f = some m₂ →
  ∀ kv ∈ m₂.kvs, ∃ v, (kv.fst, v) ∈ m₁.kvs ∧ f v = kv.snd
:= by
  intro h₁
  replace h₁ := List.forall₂_implies_all_right (mapMOnValues_some_implies_forall₂ h₁)
  intro (k, v) h₂
  replace ⟨(k', v'), h₁, h₃, h₄⟩ := h₁ (k, v) h₂
<<<<<<< HEAD
  simp at h₃ ; subst k'
  simp
=======
  simp only at *
  subst k'
>>>>>>> 44a5ff3f
  exists v'

/--
  alternate proof of `mapMOnValues_some_implies_all_from_some`, which instead of
  relying on `mapMOnValues_some_implies_forall₂`, relies on
  `List.mapM_some_implies_all_from_some`. Which do we prefer?
-/
theorem mapMOnValues_some_implies_all_from_some_alt_proof [LT α] [DecidableLT α] {f : β → Option γ} {m₁ : Map α β} {m₂ : Map α γ} :
  m₁.mapMOnValues f = some m₂ →
  ∀ kv ∈ m₂.kvs, ∃ v, (kv.fst, v) ∈ m₁.kvs ∧ f v = kv.snd
:= by
  unfold mapMOnValues
  intro h₁ kv h₂
  cases h₃ : m₁.kvs.mapM (λ x => match x with | (k, v) => do let v' ← f v ; pure (k, v'))
  <;> rw [h₃] at h₁
  <;> simp only [Option.pure_def, Option.bind_some_fun, Option.bind_none_fun, Option.some.injEq] at h₁
  case some ags =>
    subst h₁
    have (a, g) := kv ; clear kv
    simp only
    replace h₃ := List.mapM_some_implies_all_from_some h₃
    replace ⟨(a', b), h₃, h₄⟩ := h₃ (a, g) h₂
    simp only [Option.pure_def, Option.bind_eq_bind, Option.bind_eq_some, Option.some.injEq,
      Prod.mk.injEq, exists_eq_right_right] at h₄
    replace ⟨h₄, h₄'⟩ := h₄
    subst a'
    exists b

<<<<<<< HEAD
theorem mapMOnValues_none_iff_exists {α : Type 0} [LT α] [DecidableLT α] {f : β → Option γ} {m : Map α β} :
=======
theorem mapMOnValues_none_iff_exists_none {α : Type 0} [LT α] [DecidableLT α] {f : β → Option γ} {m : Map α β} :
>>>>>>> 44a5ff3f
  m.mapMOnValues f = none ↔ ∃ v ∈ m.values, f v = none
:= by
  constructor
  case mp =>
    intro h₁
<<<<<<< HEAD
    cases h₂ : m.kvs <;> simp [h₂] at h₁
=======
    cases h₂ : m.kvs <;> simp only at h₁
>>>>>>> 44a5ff3f
    case nil =>
      rw [kvs_nil_iff_empty] at h₂ ; subst h₂
      simp [mapMOnValues_nil] at h₁
    case cons hd tl =>
      have (khd, vhd) := hd ; clear hd
<<<<<<< HEAD
      simp [values_cons h₂]
      simp [mapMOnValues_cons h₂] at h₁
=======
      simp only [values_cons h₂, List.mem_cons, exists_eq_or_imp]
      simp only [mapMOnValues_cons h₂, Option.pure_def, Option.bind_eq_bind,
        Option.bind_eq_none] at h₁
>>>>>>> 44a5ff3f
      cases h₃ : f vhd
      case none => simp
      case some yhd =>
        right
        specialize h₁ yhd h₃
        have := sizeOf_lt_of_tl h₂ -- required for Lean to allow the following recursive call
<<<<<<< HEAD
        apply mapMOnValues_none_iff_exists.mp
=======
        apply mapMOnValues_none_iff_exists_none.mp
>>>>>>> 44a5ff3f
        by_contra h₄
        rw [← ne_eq] at h₄
        replace ⟨ytl, h₄⟩ := Option.ne_none_iff_exists'.mp h₄
        exact h₁ ytl h₄
  case mpr =>
    intro h₁
    replace ⟨v, h₁, h₂⟩ := h₁
    cases h₃ : m.kvs
    case nil =>
      rw [kvs_nil_iff_empty] at h₃ ; subst h₃
      simp [values, kvs, empty] at h₁
    case cons hd tl =>
      have (khd, vhd) := hd ; clear hd
<<<<<<< HEAD
      simp [values_cons h₃] at h₁
      simp [mapMOnValues_cons h₃]
=======
      simp only [values_cons h₃, List.mem_cons] at h₁
      simp only [mapMOnValues_cons h₃, Option.pure_def, Option.bind_eq_bind, Option.bind_eq_none]
>>>>>>> 44a5ff3f
      intro yhd h₄ ytl h₅
      rcases h₁ with h₁ | h₁
      case inl => subst h₁ ; simp [h₂] at h₄
      case inr =>
        replace h₅ := mapMOnValues_some_implies_all_some h₅
        replace ⟨k', h₁⟩ := in_values_exists_key h₁
        replace ⟨y, _, h₅⟩ := h₅ (k', v) h₁
        simp [h₂] at h₅
termination_by m


end Cedar.Data.Map<|MERGE_RESOLUTION|>--- conflicted
+++ resolved
@@ -56,15 +56,9 @@
   1 + sizeOf tl < sizeOf m
 := by
   conv => rhs ; unfold sizeOf _sizeOf_inst _sizeOf_1
-<<<<<<< HEAD
-  simp
-  unfold kvs at h
-  simp [h]
-=======
   simp only
   unfold kvs at h
   simp only [h, List.cons.sizeOf_spec, Prod.mk.sizeOf_spec]
->>>>>>> 44a5ff3f
   generalize sizeOf k = kn
   generalize sizeOf v = vn
   generalize sizeOf tl = tn
@@ -90,94 +84,46 @@
     replace h := List.sortedBy_implies_canonicalize_eq h
     rw [WellFormed, toList, kvs, make, h]
 
-<<<<<<< HEAD
-=======
-theorem if_wf_then_exists_make [LT α] [DecidableLT α] (m : Map α β) :
-  m.WellFormed → ∃ list, m = Map.make list
-:= by
-  intro h₁
-  exists m.kvs
-
->>>>>>> 44a5ff3f
 /--
   In well-formed maps, if there are two pairs with the same key, then they have
   the same value
 -/
-<<<<<<< HEAD
-theorem key_maps_to_one_value [BEq α] [LT α] [DecidableLT α] (k : α) (v₁ v₂ : β) (m : Map α β) :
-=======
 theorem key_maps_to_one_value [DecidableEq α] [LT α] [DecidableLT α] [StrictLT α] (k : α) (v₁ v₂ : β) (m : Map α β) :
->>>>>>> 44a5ff3f
   m.WellFormed →
   (k, v₁) ∈ m.kvs →
   (k, v₂) ∈ m.kvs →
   v₁ = v₂
 := by
-<<<<<<< HEAD
-  unfold WellFormed toList
-  intro wf h₁ h₂
-  sorry
-
-/--
-  In well-formed maps, if a key maps to a value, then all equal keys (by BEq)
-  also map to that value
--/
-theorem equal_keys_same_value [BEq α] [LT α] [DecidableLT α] (k₁ k₂ : α) (v : β) (m : Map α β) :
-  m.WellFormed →
-  (k₁, v) ∈ m.kvs →
-  k₁ == k₂ →
-  (k₂, v) ∈ m.kvs
-:= by
-  unfold WellFormed toList
-  intro wf h₁ h₂
-  sorry
-=======
   simp only [wf_iff_sorted, toList]
   intro wf h₁ h₂
   have h₃ := List.mem_of_sortedBy_unique wf h₁ h₂ (by simp)
   injection h₃
->>>>>>> 44a5ff3f
-
-/--
-  `make` on equivalent lists of (k,v) pairs produces equal maps
-
-  (Organizationally belongs in the `make` section, but is needed before that)
--/
-theorem make_eqv [LT α] [DecidableLT α] {xs ys : List (α × β)}:
-  xs ≡ ys →
-  Map.make xs = Map.make ys
-:= by
-<<<<<<< HEAD
-  unfold make
-  intro h₁
-  sorry
+
+/--
+  If two maps have exactly equal (k,v) sets, then the maps are equal
+
+  This doesn't require WellFormed, but we use it in the proof of
+  `eq_iff_kvs_equiv` below
+
+  Surprisingly this is not a one-line proof.
+-/
+theorem eq_iff_kvs_eq {m₁ m₂ : Map α β} :
+  m₁.kvs = m₂.kvs ↔ m₁ = m₂
+:= by
+  constructor
+  case mp =>
+    unfold kvs
+    intro h
+    match m₁ with
+    | mk kvs₁ => match m₂ with
+      | mk kvs₂ => simp at h ; subst h ; rfl
+  case mpr => intro h ; subst h ; rfl
 
 /--
   If two well-formed maps have equivalent (k,v) sets, then the maps are actually
   equal
 -/
-theorem eq_iff_kvs_equiv [LT α] [DecidableLT α] {m₁ m₂ : Map α β}
-=======
-  intro h; unfold make; simp
-  sorry
-
-/--
-  (Organizationally belongs in the `make` section, but is needed before that)
--/
-theorem make_of_make_is_id [LT α] [DecidableLT α] [StrictLT α] (xs : List (α × β)) :
-  Map.make (Map.kvs (Map.make xs)) = Map.make xs
-:= by
-  simp only [make, mk.injEq]
-  have h₁ := List.canonicalize_idempotent Prod.fst xs
-  unfold id at h₁
-  exact h₁
-
-/--
-  If two well-formed maps have equivalent (k,v) sets, then the maps are actually
-  equal
--/
 theorem eq_iff_kvs_equiv [LT α] [DecidableLT α] [StrictLT α] {m₁ m₂ : Map α β}
->>>>>>> 44a5ff3f
   (wf₁ : m₁.WellFormed)
   (wf₂ : m₂.WellFormed) :
   m₁.kvs ≡ m₂.kvs ↔ m₁ = m₂
@@ -185,20 +131,9 @@
   constructor
   case mp =>
     intro h₁
-<<<<<<< HEAD
-    unfold WellFormed toList at wf₁ wf₂
-    rw [wf₁]
-    rw [wf₂]
-    exact make_eqv h₁
-=======
-    replace ⟨kvs₁, wf₁⟩ := if_wf_then_exists_make m₁ wf₁
-    subst wf₁
-    replace ⟨kvs₂, wf₂⟩ := if_wf_then_exists_make m₂ wf₂
-    subst wf₂
-    replace h₁ := make_eqv h₁
-    simp only [make_of_make_is_id] at h₁
-    exact h₁
->>>>>>> 44a5ff3f
+    simp [wf_iff_sorted, toList] at wf₁ wf₂
+    have h₂ := List.sortedBy_equiv_implies_eq Prod.fst wf₁ wf₂ h₁
+    exact eq_iff_kvs_eq.mp h₂
   case mpr =>
     intro h₁
     subst h₁
@@ -209,23 +144,12 @@
 theorem kvs_nil_iff_empty {m : Map α β} :
   m.kvs = [] ↔ m = Map.empty
 := by
-<<<<<<< HEAD
-  simp [kvs, empty]
-  constructor
-  case mp =>
-    intro h
-    match m with | mk [] => trivial | mk ((k, v) :: kvs) => trivial
-  case mpr =>
-    intro h
-    simp [h]
-=======
   unfold kvs empty
   constructor <;> intro h
   case mp => match m with
     | mk [] => trivial
     | mk ((k, v) :: kvs) => trivial
   case mpr => simp [h]
->>>>>>> 44a5ff3f
 
 theorem in_list_in_map {α : Type u} (k : α) (v : β) (m : Map α β) :
   (k, v) ∈ m.kvs → k ∈ m
@@ -322,38 +246,33 @@
   simp only [make, mk.injEq]
   apply List.canonicalize_cons
 
+theorem make_of_make_is_id [LT α] [DecidableLT α] [StrictLT α] (xs : List (α × β)) :
+  Map.make (Map.kvs (Map.make xs)) = Map.make xs
+:= by
+  simp only [make, mk.injEq]
+  have h₁ := List.canonicalize_idempotent Prod.fst xs
+  unfold id at h₁
+  exact h₁
+
 /-! ### find? and mapOnValues -/
 
 theorem find?_mem_toList {α β} [LT α] [DecidableLT α] [DecidableEq α] {m : Map α β} {k : α} {v : β}
   (h₁ : m.find? k = .some v) :
   (k, v) ∈ m.toList
 := by
-<<<<<<< HEAD
-  simp [toList, kvs, find?] at *
-  split at h₁ <;> simp at h₁
-  subst h₁
-  rename_i h₂
-  have h₃ := List.find?_some h₂
-  simp at h₃ ; subst h₃
-=======
   unfold toList kvs find? at *
   split at h₁ <;> simp only [Option.some.injEq] at h₁
   subst h₁
   rename_i h₂
   have h₃ := List.find?_some h₂
   simp only [beq_iff_eq] at h₃ ; subst h₃
->>>>>>> 44a5ff3f
   exact List.mem_of_find?_eq_some h₂
 
 /--
   The `mpr` direction of this does not need the `wf` precondition and, in fact,
   is available separately as `find?_mem_toList` above
 -/
-<<<<<<< HEAD
-theorem in_list_some_find? [DecidableEq α] [LT α] [DecidableLT α] {k : α} {v : β} {m : Map α β}
-=======
 theorem in_list_iff_find?_some [DecidableEq α] [LT α] [DecidableLT α] [StrictLT α] {k : α} {v : β} {m : Map α β}
->>>>>>> 44a5ff3f
   (wf : m.WellFormed) :
   (k, v) ∈ m.kvs ↔ m.find? k = some v
 := by
@@ -377,13 +296,6 @@
       trivial
   case mpr => exact find?_mem_toList
 
-<<<<<<< HEAD
-theorem mapOnValues_wf [LT α] [DecidableLT α] [DecidableEq α] {f : β → γ} {m : Map α β} :
-  m.WellFormed ↔ (m.mapOnValues f).WellFormed
-:= by
-  unfold mapOnValues WellFormed toList
-  sorry
-=======
 theorem mapOnValues_wf [DecidableEq α] [LT α] [DecidableLT α] [StrictLT α] {f : β → γ} {m : Map α β} :
   m.WellFormed ↔ (m.mapOnValues f).WellFormed
 := by
@@ -392,7 +304,6 @@
   simp only [kvs, mapOnValues, List.map_map]
   apply List.map_congr
   simp
->>>>>>> 44a5ff3f
 
 theorem mapOnValues_empty {α β γ} [LT α] [DecidableLT α] [DecidableEq α] {f : β → γ} :
   (empty : Map α β).mapOnValues f = empty
@@ -479,11 +390,7 @@
   unfold findOrErr
   cases m.find? k <;> simp
 
-<<<<<<< HEAD
-theorem in_values_iff_findOrErr_ok [LT α] [DecidableLT α] [DecidableEq α] {m : Map α β} {v : β} {e : Error}
-=======
 theorem in_values_iff_findOrErr_ok [LT α] [DecidableLT α] [StrictLT α] [DecidableEq α] {m : Map α β} {v : β} {e : Error}
->>>>>>> 44a5ff3f
   (wf : m.WellFormed) :
   v ∈ m.values ↔ ∃ k, m.findOrErr k e = .ok v
 := by
@@ -495,20 +402,12 @@
     simp only at h₂
     subst v'
     exists k
-<<<<<<< HEAD
-    simp [h₁, ← in_list_some_find? wf]
-=======
     simp [h₁, ← in_list_iff_find?_some wf]
->>>>>>> 44a5ff3f
   case mpr =>
     intro h₁
     replace ⟨k, h₁⟩ := h₁
     exists (k, v)
-<<<<<<< HEAD
-    simp [h₁, in_list_some_find? wf, and_true]
-=======
     simp [h₁, in_list_iff_find?_some wf, and_true]
->>>>>>> 44a5ff3f
 
 theorem in_kvs_in_mapOnValues [LT α] [DecidableLT α] [DecidableEq α] {f : β → γ} {m : Map α β} {k : α} {v : β} :
   (k, v) ∈ m.kvs → (k, f v) ∈ (m.mapOnValues f).kvs
@@ -520,9 +419,6 @@
 
 /-! ### mapMOnValues -/
 
-<<<<<<< HEAD
-theorem mapMOnValues_wf [LT α] [DecidableLT α] {f : β → Option γ} {m₁ : Map α β} {m₂ : Map α γ} :
-=======
 /--
   This is not stated in terms of `Map.keys` because `Map.keys` produces a `Set`,
   and we want the even stronger property that it not only preserves the key-set,
@@ -557,20 +453,10 @@
     simp [ih, h₂]
 
 theorem mapMOnValues_wf [LT α] [DecidableLT α] [StrictLT α] {f : β → Option γ} {m₁ : Map α β} {m₂ : Map α γ} :
->>>>>>> 44a5ff3f
   m₁.WellFormed →
   (m₁.mapMOnValues f = some m₂) →
   m₂.WellFormed
 := by
-<<<<<<< HEAD
-  unfold WellFormed toList
-  intro wf h₁
-  simp only [mapMOnValues, Option.pure_def, Option.bind_eq_bind, Option.bind_eq_some,
-    Option.some.injEq] at h₁
-  replace ⟨xs, h₁, h₂⟩ := h₁
-  subst h₂
-  sorry
-=======
   simp only [wf_iff_sorted, toList]
   intro wf h₁
   have h₂ := mapMOnValues_preserves_keys h₁
@@ -599,7 +485,6 @@
   simp only at *
   cases h₂ : f v <;> simp [h₂, Option.bind] at h₁
   exact h₁.left
->>>>>>> 44a5ff3f
 
 theorem mapMOnValues_nil [LT α] [DecidableLT α] {f : β → Option γ} :
   (Map.empty : Map α β).mapMOnValues f = some Map.empty
@@ -614,25 +499,6 @@
     return mk ((k, v') :: tl'.kvs))
 := by
   intro h₁
-<<<<<<< HEAD
-  cases h₂ : f v <;> simp [h₂]
-  case none => unfold mapMOnValues ; simp [h₁, h₂]
-  case some v' =>
-    cases h₃ : (mk tl).mapMOnValues f <;> simp [h₃]
-    case none =>
-      unfold mapMOnValues
-      simp [h₁]
-      intro kvs' v'' h₄ tl' h₅ h₆
-      simp [h₂] at h₄ ; subst v''
-      subst kvs'
-      unfold mapMOnValues kvs at h₃
-      cases h₄ : (tl.mapM λ x => match x with | (k, v) => do let v' ← f v ; pure (k, v'))
-      <;> simp [h₄] at h₃
-      <;> exact h₃ tl' h₅
-    case some mtl' =>
-      unfold mapMOnValues at *
-      simp [h₁] at *
-=======
   cases h₂ : f v <;> simp only [Option.pure_def, Option.bind_eq_bind, Option.bind_none_fun, Option.bind_some_fun]
   case none => unfold mapMOnValues ; simp [h₁, h₂]
   case some v' =>
@@ -652,7 +518,6 @@
       simp only [h₁, Option.pure_def, Option.bind_eq_bind, Option.bind_eq_some, Option.some.injEq,
         List.mapM_cons, mk.injEq, exists_eq_right, List.cons.injEq, exists_eq_right_right,
         Prod.mk.injEq, true_and] at *
->>>>>>> 44a5ff3f
       apply And.intro h₂
       replace ⟨tl', h₃, h₄⟩ := h₃
       subst mtl'
@@ -664,19 +529,6 @@
 := by
   unfold mapMOnValues kvs
   intro h₁
-<<<<<<< HEAD
-  simp at h₁
-  replace ⟨x, h₁, h₂⟩ := h₁
-  subst h₂
-  replace h₁ := List.mapM_some_iff_forall₂.mp h₁
-  simp
-  apply List.Forall₂.imp _ h₁
-  intro (k, v) (k', v') h₂
-  simp at h₂
-  replace ⟨h₂, h₂'⟩ := h₂
-  subst k'
-  simp
-=======
   simp only [Option.pure_def, Option.bind_eq_bind, Option.bind_eq_some, Option.some.injEq] at h₁
   replace ⟨x, h₁, h₂⟩ := h₁
   subst h₂
@@ -688,7 +540,6 @@
   replace ⟨h₂, h₂'⟩ := h₂
   subst k'
   simp only [true_and]
->>>>>>> 44a5ff3f
   exact h₂
 
 theorem mapMOnValues_some_implies_all_some {α : Type 0} [LT α] [DecidableLT α] {f : β → Option γ} {m₁ : Map α β} {m₂ : Map α γ} :
@@ -699,13 +550,8 @@
   replace h₁ := List.forall₂_implies_all_left (mapMOnValues_some_implies_forall₂ h₁)
   intro (k, v) h₂
   replace ⟨(k', v'), h₁, h₃, h₄⟩ := h₁ (k, v) h₂
-<<<<<<< HEAD
-  simp at h₃ ; subst k'
-  simp
-=======
   simp only at *
   subst k'
->>>>>>> 44a5ff3f
   exists v'
 
 /--
@@ -742,13 +588,8 @@
   replace h₁ := List.forall₂_implies_all_right (mapMOnValues_some_implies_forall₂ h₁)
   intro (k, v) h₂
   replace ⟨(k', v'), h₁, h₃, h₄⟩ := h₁ (k, v) h₂
-<<<<<<< HEAD
-  simp at h₃ ; subst k'
-  simp
-=======
   simp only at *
   subst k'
->>>>>>> 44a5ff3f
   exists v'
 
 /--
@@ -777,45 +618,28 @@
     subst a'
     exists b
 
-<<<<<<< HEAD
-theorem mapMOnValues_none_iff_exists {α : Type 0} [LT α] [DecidableLT α] {f : β → Option γ} {m : Map α β} :
-=======
 theorem mapMOnValues_none_iff_exists_none {α : Type 0} [LT α] [DecidableLT α] {f : β → Option γ} {m : Map α β} :
->>>>>>> 44a5ff3f
   m.mapMOnValues f = none ↔ ∃ v ∈ m.values, f v = none
 := by
   constructor
   case mp =>
     intro h₁
-<<<<<<< HEAD
-    cases h₂ : m.kvs <;> simp [h₂] at h₁
-=======
     cases h₂ : m.kvs <;> simp only at h₁
->>>>>>> 44a5ff3f
     case nil =>
       rw [kvs_nil_iff_empty] at h₂ ; subst h₂
       simp [mapMOnValues_nil] at h₁
     case cons hd tl =>
       have (khd, vhd) := hd ; clear hd
-<<<<<<< HEAD
-      simp [values_cons h₂]
-      simp [mapMOnValues_cons h₂] at h₁
-=======
       simp only [values_cons h₂, List.mem_cons, exists_eq_or_imp]
       simp only [mapMOnValues_cons h₂, Option.pure_def, Option.bind_eq_bind,
         Option.bind_eq_none] at h₁
->>>>>>> 44a5ff3f
       cases h₃ : f vhd
       case none => simp
       case some yhd =>
         right
         specialize h₁ yhd h₃
         have := sizeOf_lt_of_tl h₂ -- required for Lean to allow the following recursive call
-<<<<<<< HEAD
-        apply mapMOnValues_none_iff_exists.mp
-=======
         apply mapMOnValues_none_iff_exists_none.mp
->>>>>>> 44a5ff3f
         by_contra h₄
         rw [← ne_eq] at h₄
         replace ⟨ytl, h₄⟩ := Option.ne_none_iff_exists'.mp h₄
@@ -829,13 +653,8 @@
       simp [values, kvs, empty] at h₁
     case cons hd tl =>
       have (khd, vhd) := hd ; clear hd
-<<<<<<< HEAD
-      simp [values_cons h₃] at h₁
-      simp [mapMOnValues_cons h₃]
-=======
       simp only [values_cons h₃, List.mem_cons] at h₁
       simp only [mapMOnValues_cons h₃, Option.pure_def, Option.bind_eq_bind, Option.bind_eq_none]
->>>>>>> 44a5ff3f
       intro yhd h₄ ytl h₅
       rcases h₁ with h₁ | h₁
       case inl => subst h₁ ; simp [h₂] at h₄
