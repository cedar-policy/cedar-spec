--- conflicted
+++ resolved
@@ -154,14 +154,11 @@
 := by
   simp only [WellFormed, make, toList, kvs, List.canonicalize_idempotent]
 
-<<<<<<< HEAD
 /-
   Note that the converse of this is not true:
   counterexample `xs = [(1, false), (1, true)]`.
   Then `Map.make xs = [(1, false)]`.
 -/
-=======
->>>>>>> 36ba76df
 theorem make_mem_list_mem [LT α] [StrictLT α] [DecidableLT α] {xs : List (α × β)} :
   x ∈ (Map.make xs).kvs → x ∈ xs
 := by
