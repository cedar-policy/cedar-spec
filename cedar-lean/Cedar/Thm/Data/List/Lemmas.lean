--- conflicted
+++ resolved
@@ -1146,22 +1146,6 @@
   apply And.intro h₂
   exact h₁ a b h₃
 
-<<<<<<< HEAD
-end List
-
--- forM and mapM
-
-theorem forM_mapM {α β : Type} (f : α → Except β PUnit) (xs : List α) (ys : List PUnit) :
-xs.mapM f = Except.ok ys → xs.forM f = Except.ok () := by
-intro h₀
-rw [List.mapM_ok_iff_forall₂] at h₀
-sorry
-
-theorem forM_implies_all_ok {α β : Type} (xs : List α) (f : α → Except β Unit) : xs.forM f = Except.ok () →
-(∀ x ∈ xs, f x = Except.ok ()) := by
-intro h₀ x xin
-sorry
-=======
 /-! ### removeAll -/
 
 theorem removeAll_singleton_cons_of_neq [DecidableEq α] (x y : α) (xs : List α) :
@@ -1218,4 +1202,16 @@
   omega
 
 end List
->>>>>>> 36560c22
+
+-- forM and mapM
+
+theorem forM_mapM {α β : Type} (f : α → Except β PUnit) (xs : List α) (ys : List PUnit) :
+xs.mapM f = Except.ok ys → xs.forM f = Except.ok () := by
+intro h₀
+rw [List.mapM_ok_iff_forall₂] at h₀
+sorry
+
+theorem forM_implies_all_ok {α β : Type} (xs : List α) (f : α → Except β Unit) : xs.forM f = Except.ok () →
+(∀ x ∈ xs, f x = Except.ok ()) := by
+intro h₀ x xin
+sorry