/-
 Copyright Cedar Contributors

 Licensed under the Apache License, Version 2.0 (the "License");
 you may not use this file except in compliance with the License.
 You may obtain a copy of the License at

      https://www.apache.org/licenses/LICENSE-2.0

 Unless required by applicable law or agreed to in writing, software
 distributed under the License is distributed on an "AS IS" BASIS,
 WITHOUT WARRANTIES OR CONDITIONS OF ANY KIND, either express or implied.
 See the License for the specific language governing permissions and
 limitations under the License.
-/

import Cedar.Thm.Data.List.Basic

/-!

# Properties of Lists

This file contains useful lemmas about standard list functions and
our custom variations on these.
-/

namespace List

/-! ### any -/

theorem any_of_mem {f : α → Bool} {x : α} {xs : List α}
  (h₁ : x ∈ xs)
  (h₂ : f x) :
  any xs f = true
:= by
  cases xs <;> simp only [mem_cons, not_mem_nil] at h₁
  case cons hd tl =>
    simp only [any_cons, Bool.or_eq_true, any_eq_true]
    rcases h₁ with h₁ | h₁
    subst h₁
    simp only [h₂, true_or]
    apply Or.inr
    exists x

/-! ### all -/

/--
  Copied from Mathlib. We can delete this if it gets added to Batteries.
-/
theorem all_pmap_subtype
  {p : α → Prop}
  (f : α → Bool)
  (as : List α)
  (h : ∀ a, a ∈ as → p a)
  : List.all (List.pmap Subtype.mk as h) (λ x : { a : α // p a } => f x.val)
    =
    List.all as f
:= by
  induction as <;> simp [*]

/-! ### map and map₁ -/

/--
  Copied from Mathlib. We can delete this if it gets added to Batteries.
-/
theorem map_congr {f g : α → β} : ∀ {l : List α},
  (∀ x ∈ l, f x = g x) → map f l = map g l
  | [], _ => rfl
  | a :: l, h => by
    let ⟨h₁, h₂⟩ := forall_mem_cons.1 h
    rw [map, map, h₁, map_congr h₂]

/--
  Copied from Mathlib. We can delete this if it gets added to Batteries.
-/
theorem map_pmap_subtype
  {p : α → Prop}
  (f : α → β)
  (as : List α)
  (h : ∀ a, a ∈ as → p a)
  : List.map (λ x : { a : α // p a } => f x.val) (List.pmap Subtype.mk as h)
    =
    List.map f as
:= by
  induction as <;> simp [*]

/--
  Not actually a special case of `map_pmap_subtype` -- you can use this in
  places you can't use `map_pmap_subtype` because the LHS function (being
  mapped) doesn't fit the `map_pmap_subtype` form but does fit this form (where
  the application of `f` is not the outermost AST node of the function,
  basically)
-/
theorem map_pmap_subtype_snd
  {p : (α × β) → Prop}
  (f : β → γ)
  (xs : List (α × β))
  (h : ∀ pair ∈ xs, p pair)
  : List.map (λ x : { pair : (α × β) // p pair } => (x.val.fst, f x.val.snd)) (List.pmap Subtype.mk xs h)
    =
    xs.map λ pair => (pair.fst, f pair.snd)
:= by
  induction xs <;> simp [*]

theorem attach_def {as : List α} :
  as.attach = pmap Subtype.mk as λ _ => id
:= by
  simp [attach, attachWith]

theorem map₁_eq_map (f : α → β) (as : List α) :
  as.map₁ (λ x : {x // x ∈ as} => f x.val) =
  as.map f
:= by
  simp [map₁, attach_def, map_pmap_subtype]


theorem map_attach₂ {α : Type u} {β : Type v} [SizeOf α] [SizeOf β] {xs : List (α × β)} (f : (α × β) → γ) :
  xs.attach₂.map (λ x : { x : α × β // sizeOf x.snd < 1 + sizeOf xs } => f x.1) =
  xs.map f
:= by
  simp [attach₂, map_pmap_subtype]

/--
  Not actually a special case of `map_attach₂` -- you can use this in places you
  can't use `map_attach₂` because the LHS function (being mapped) doesn't fit
  the `map_attach₂` form but does fit this form (where the application of `f` is
  not the outermost AST node of the function, basically)
-/
theorem map_attach₂_snd {α : Type u} {β : Type v} [SizeOf α] [SizeOf β] {xs : List (α × β)} (f : β → γ) :
  xs.attach₂.map (λ x : {x : α × β // sizeOf x.snd < 1 + sizeOf xs } => match x with | ⟨(a, b), _⟩ => (a, f b)) =
  xs.map λ (a, b) => (a, f b)
:= by
  simp [attach₂, map_pmap_subtype_snd]

/--
  same as `map_attach₂_snd` but for `attach₃`
-/
theorem map_attach₃_snd [SizeOf α] [SizeOf β] {xs : List (α × β)} (f : β → γ) :
  xs.attach₃.map (λ x : {x : α × β // sizeOf x.snd < 1 + (1 + sizeOf xs) } => match x with | ⟨(a, b), _⟩ => (a, f b)) =
  xs.map λ (a, b) => (a, f b)
:= by
  simp [attach₃, map_pmap_subtype_snd]

/-! ### Forall₂ -/

/--
  Copied from Mathlib
-/
theorem forall₂_nil_left_iff {l} : Forall₂ R nil l ↔ l = nil :=
  ⟨fun H => by cases H; rfl, by rintro rfl; exact Forall₂.nil⟩

/--
  Copied from Mathlib
-/
theorem forall₂_nil_right_iff {l} : Forall₂ R l nil ↔ l = nil :=
  ⟨fun H => by cases H; rfl, by rintro rfl; exact Forall₂.nil⟩

/--
  Copied from Mathlib
-/
theorem Forall₂.imp (H : ∀ a b, R a b → S a b) {l₁ l₂} (h : Forall₂ R l₁ l₂) : Forall₂ S l₁ l₂ := by
  induction h <;> constructor <;> solve_by_elim

/--
  Copied from Mathlib
-/
theorem forall₂_cons_left_iff {a l u} :
    Forall₂ R (a :: l) u ↔ ∃ b u', R a b ∧ Forall₂ R l u' ∧ u = b :: u' :=
  Iff.intro
    (fun h =>
      match u, h with
      | b :: u', Forall₂.cons h₁ h₂ => ⟨b, u', h₁, h₂, rfl⟩)
    fun h =>
    match u, h with
    | _, ⟨_, _, h₁, h₂, rfl⟩ => Forall₂.cons h₁ h₂

/--
  Copied from Mathlib
-/
theorem forall₂_cons_right_iff {b l u} :
    Forall₂ R u (b :: l) ↔ ∃ a u', R a b ∧ Forall₂ R u' l ∧ u = a :: u' :=
  Iff.intro
    (fun h =>
      match u, h with
      | b :: u', Forall₂.cons h₁ h₂ => ⟨b, u', h₁, h₂, rfl⟩)
    fun h =>
    match u, h with
    | _, ⟨_, _, h₁, h₂, rfl⟩ => Forall₂.cons h₁ h₂

theorem forall₂_singleton_right_iff {α β} {R : α → β → Prop} {xs : List α} {y : β} :
  Forall₂ R xs [y] ↔ ∃ x, R x y ∧ xs = [x]
:= by
  constructor <;> intro h
  case mp =>
    have ⟨xhd, xtl, hx, h, hxs⟩ := forall₂_cons_right_iff.mp h
    rw [forall₂_nil_right_iff] at h
    subst h hxs
    exists xhd
  case mpr =>
    replace ⟨x, h, hxs⟩ := h
    subst hxs
    exact Forall₂.cons h Forall₂.nil

theorem forall₂_pair_right_iff {α β} {R : α → β → Prop} {xs : List α} {y₁ y₂ : β} :
  Forall₂ R xs [y₁, y₂] ↔ ∃ x₁ x₂, R x₁ y₁ ∧ R x₂ y₂ ∧ xs = [x₁, x₂]
:= by
  constructor <;> intro h
  case mp =>
    have ⟨x₁, xtl₁, _, h, _⟩ := forall₂_cons_right_iff.mp h
    have ⟨x₂, xtl₂, _, h, _⟩ := forall₂_cons_right_iff.mp h
    rw [forall₂_nil_right_iff] at h
    subst xtl₂ xtl₁
    exists x₁, x₂
  case mpr =>
    replace ⟨x₁, x₂, h₁, h₂, hxs⟩ := h
    subst xs
    exact Forall₂.cons h₁ (Forall₂.cons h₂ Forall₂.nil)

/--
  Note the converse is not true:
  counterexample `R` is `=`, `xs` is `[1]`, `ys` is `[1, 2]`
-/
theorem forall₂_implies_all_left {α β} {R : α → β → Prop} {xs : List α} {ys : List β} :
  List.Forall₂ R xs ys →
  ∀ x ∈ xs, ∃ y ∈ ys, R x y
:= by
  intro h
  induction h
  case nil =>
    simp only [not_mem_nil, false_and, exists_false, imp_self, implies_true]
  case cons xhd yhd xtl ytl hhd _ ih =>
    intro x hx
    simp only [mem_cons] at hx
    rcases hx with hx | hx
    · subst hx
      exists yhd
      simp only [mem_cons, true_or, hhd, and_self]
    · have ⟨y, ih⟩ := ih x hx
      exists y
      simp only [mem_cons, ih, or_true, and_self]

theorem forall₂_implies_all_right {α β} {R : α → β → Prop} {xs : List α} {ys : List β} :
  List.Forall₂ R xs ys →
  ∀ y ∈ ys, ∃ x ∈ xs, R x y
:= by
  intro h
  induction h
  case nil =>
    simp only [not_mem_nil, false_and, exists_false, imp_self, implies_true]
  case cons xhd yhd xtl ytl hhd _ ih =>
    intro y hy
    simp only [mem_cons] at hy
    rcases hy with hy | hy
    · subst hy
      exists xhd
      simp only [mem_cons, true_or, hhd, and_self]
    · have ⟨x, ih⟩ := ih y hy
      exists x
      simp only [mem_cons, ih, or_true, and_self]

theorem forall₂_iff_map_eq {α β γ} {f : α → γ} {g : β → γ} {xs : List α} {ys : List β} :
  List.Forall₂ (λ x y => f x = g y) xs ys ↔
  xs.map f = ys.map g
:= by
  constructor <;> intro h
  case mp =>
    induction h <;> simp only [map_nil, map_cons, cons.injEq]
    constructor <;> assumption
  case mpr =>
    induction ys generalizing xs <;>
    simp only [map_nil, map_eq_nil, map_cons] at h
    case nil =>
      subst h
      simp only [Forall₂.nil]
    case cons yhd ytl ih =>
      cases xs <;> simp only [map_nil, map_cons, cons.injEq] at h
      rename_i xhd xtl
      rw [forall₂_cons_right_iff]
      exists xhd, xtl
      simp only [h.left, ih h.right, and_self]

theorem forall₂_fun_subset_implies {R : α → β → Prop} {xs xs' : List α} {ys ys' : List β} :
  List.Forall₂ R xs ys →
  List.Forall₂ R xs' ys' →
  (∀ {x y y'}, R x y → R x y' → y = y') →
  xs ⊆ xs' →
  ys ⊆ ys'
:= by
  intro ha ha' hf heqv
  intro y hy
  replace ⟨x, hx, hr⟩ := List.forall₂_implies_all_right ha y hy
  replace heqv := heqv hx
  replace ⟨y', hy', hr'⟩ := List.forall₂_implies_all_left ha' x heqv
  replace hf := hf hr hr'
  subst hf
  exact hy'


/--
The converse (ys ≡ ys' → xs ≡ xs') doesn't hold without requiring R to be
injective (as well as functional).
-/
theorem forall₂_fun_equiv_implies {R : α → β → Prop} {xs xs' : List α} {ys ys' : List β} :
  List.Forall₂ R xs ys →
  List.Forall₂ R xs' ys' →
  (∀ {x y y'}, R x y → R x y' → y = y') →
  xs ≡ xs' →
  ys ≡ ys'
:= by
  intro ha ha' hf heqv
  simp only [Equiv] at *
  replace ⟨heqv, heqv'⟩ := heqv
  constructor
  · exact forall₂_fun_subset_implies ha ha' hf heqv
  · exact forall₂_fun_subset_implies ha' ha hf heqv'

/-! ### mapM, mapM', mapM₁, and mapM₂ -/

/--
  `mapM` with a function that always produces `pure`
-/
theorem mapM_pure {α β} [Monad m] [LawfulMonad m] {f : α → β} {xs : List α} :
  xs.mapM ((λ a => pure (f a)) : α → m β) = pure (xs.map f)
:= by
  induction xs
  case nil => simp only [mapM_nil, map_nil]
  case cons hd tl ih => simp [ih]

theorem mapM_some {xs : List α} :
  xs.mapM some = some xs
:= by
  -- Probably could be proved as a corollary of `mapM_pure`, but I couldn't
  -- easily get that to work, and the direct inductive proof is very short
  induction xs
  case nil => simp only [mapM_nil, Option.pure_def]
  case cons hd tl ih => simp [ih]

theorem mapM_map {α β γ} [Monad m] [LawfulMonad m] {f : α → β} {g : β → m γ} {xs : List α} :
  List.mapM g (xs.map f) = xs.mapM λ x => g (f x)
:= by
  induction xs
  case nil => simp only [map_nil, mapM_nil]
  case cons hd tl ih => simp [ih]

theorem mapM_pmap_subtype [Monad m] [LawfulMonad m]
  {p : α → Prop}
  (f : α → m β)
  (as : List α)
  (h : ∀ a, a ∈ as → p a)
  : List.mapM (λ x : { a : α // p a } => f x.val) (List.pmap Subtype.mk as h)
    =
    List.mapM f as
:= by
  rw [←List.mapM'_eq_mapM]
  induction as <;> simp [*]

theorem mapM₁_eq_mapM [Monad m] [LawfulMonad m]
  (f : α → m β)
  (as : List α) :
  List.mapM₁ as (λ x : { x // x ∈ as } => f x.val) =
  List.mapM f as
:= by
  simp [mapM₁, attach_def, mapM_pmap_subtype]

theorem mapM₂_eq_mapM [Monad m] [LawfulMonad m]
  (f : (α × β) → m γ)
  (as : List (α × β)) :
  List.mapM₂ as (λ x : { x // sizeOf x.snd < 1 + sizeOf as } => f x.val) =
  List.mapM f as
:= by
  simp [mapM₂, attach₂, mapM_pmap_subtype]

theorem mapM_implies_nil {f : α → Except β γ} {as : List α}
  (h₁ : List.mapM f as = Except.ok []) :
  as = []
:= by
  rw [←List.mapM'_eq_mapM] at h₁
  cases as
  case nil => rfl
  case cons hd tl =>
    simp only [List.mapM'] at h₁
    cases h₂ : f hd <;> simp only [h₂, Except.bind_err, Except.bind_ok] at h₁
    cases h₃ : List.mapM' f tl <;>
    simp [h₃, pure, Except.pure] at h₁

theorem mapM_head_tail {α β γ} {f : α → Except β γ} {x : α} {xs : List α} {y : γ} {ys : List γ} :
  (List.mapM f (x :: xs)) = Except.ok (y :: ys) →
  (List.mapM f xs) = Except.ok ys
:= by
  simp only [← mapM'_eq_mapM, mapM'_cons]
  cases h₁ : f x <;>
  simp only [h₁, Except.bind_ok, Except.bind_err, false_implies]
  cases h₂ : mapM' f xs <;>
  simp [h₂, pure, Except.pure]

theorem mapM'_ok_iff_forall₂ {α β γ} {f : α → Except γ β} {xs : List α} {ys : List β} :
  List.mapM' f xs = .ok ys ↔
  List.Forall₂ (λ x y => f x = .ok y) xs ys
:= by
  constructor
  case mp =>
    intro h₁
    induction xs generalizing ys
    case nil =>
      simp only [mapM'_nil, pure, Except.pure, Except.ok.injEq] at h₁
      subst h₁
      exact List.Forall₂.nil
    case cons xhd xtl ih =>
      simp only [mapM'_cons, pure, Except.pure] at h₁
      cases h₂ : f xhd <;>
      simp only [h₂, Except.bind_err, Except.bind_ok] at h₁
      rename_i yhd
      cases h₃ : mapM' f xtl <;>
      simp only [h₃, Except.bind_err, Except.bind_ok] at h₁
      rename_i ytl
      simp only [Except.ok.injEq] at h₁
      subst h₁
      exact List.Forall₂.cons h₂ (ih h₃)
  case mpr =>
    intro h₁
    induction xs generalizing ys
    case nil =>
      simp only [forall₂_nil_left_iff] at h₁
      simp only [mapM'_nil, pure, Except.pure, h₁]
    case cons xhd xtl ih =>
      simp only [mapM'_cons, pure, Except.pure]
      replace ⟨yhd, ytl, h₁, h₃, h₄⟩ := forall₂_cons_left_iff.mp h₁
      subst ys
      cases h₂ : f xhd
      case error e => simp [h₁] at h₂
      case ok y' =>
        simp only [h₁, Except.ok.injEq] at h₂
        subst y'
        specialize ih h₃
        simp only [ih, Except.bind_err, Except.bind_ok]

theorem mapM_ok_iff_forall₂ {α β γ} {f : α → Except γ β} {xs : List α} {ys : List β} :
  List.mapM f xs = .ok ys ↔
  List.Forall₂ (λ x y => f x = .ok y) xs ys
:= by
  rw [← List.mapM'_eq_mapM]
  exact mapM'_ok_iff_forall₂

/--
  Note that the converse is not true:
  counterexample `xs` is `[1]`, `ys` is `[1, 2]`, `f` is `Except.ok`

  But for a limited converse, see `all_ok_implies_mapM'_ok`
-/
theorem mapM'_ok_implies_all_ok {α β γ} {f : α → Except γ β} {xs : List α} {ys : List β} :
  List.mapM' f xs = .ok ys →
  ∀ x ∈ xs, ∃ y ∈ ys, f x = .ok y
:= by
  intro h
  exact forall₂_implies_all_left (mapM'_ok_iff_forall₂.mp h)

theorem mapM_ok_implies_all_ok {α β γ} {f : α → Except γ β} {xs : List α} {ys : List β} :
  List.mapM f xs = .ok ys →
  ∀ x ∈ xs, ∃ y ∈ ys, f x = .ok y
:= by
  rw [← List.mapM'_eq_mapM]
  exact mapM'_ok_implies_all_ok

theorem all_ok_implies_mapM'_ok {α β γ} {f : α → Except γ β} {xs : List α} :
  (∀ x ∈ xs, ∃ y, f x = .ok y) →
  ∃ ys, List.mapM' f xs = .ok ys
:= by
  intro h₁
  induction xs
  case nil => exists []
  case cons xhd xtl ih =>
    simp only [mem_cons, forall_eq_or_imp] at h₁
    replace ⟨⟨yhd, h₁⟩, h₂⟩ := h₁
    replace ⟨ytl, ih⟩ := ih h₂
    exists yhd :: ytl
    simp [h₁, ih, pure, Except.pure]

theorem all_ok_implies_mapM_ok {α β γ} {f : α → Except γ β} {xs : List α} :
  (∀ x ∈ xs, ∃ y, f x = .ok y) →
  ∃ ys, List.mapM f xs = .ok ys
:= by
  rw [← List.mapM'_eq_mapM]
  exact all_ok_implies_mapM'_ok

/--
  Note that the converse is not true:
  counterexample `ys` is `[1]`, `xs` is `[1, 2]`, `f` is `Except.ok`

  But for a limited converse, see `all_from_ok_implies_mapM'_ok`
-/
theorem mapM'_ok_implies_all_from_ok {α β γ} {f : α → Except γ β} {xs : List α} {ys : List β} :
  List.mapM' f xs = .ok ys →
  ∀ y ∈ ys, ∃ x ∈ xs, f x = .ok y
:= by
  intro h
  exact forall₂_implies_all_right (mapM'_ok_iff_forall₂.mp h)

theorem mapM_ok_implies_all_from_ok {α β γ} {f : α → Except γ β} {xs : List α} {ys : List β} :
  List.mapM f xs = .ok ys →
  ∀ y ∈ ys, ∃ x ∈ xs, f x = .ok y
:= by
  rw [← List.mapM'_eq_mapM]
  exact mapM'_ok_implies_all_from_ok

theorem all_from_ok_implies_mapM'_ok {α β γ} {f : α → Except γ β} {ys : List β} :
  (∀ y ∈ ys, ∃ x, f x = .ok y) →
  ∃ xs, List.mapM' f xs = .ok ys
:= by
  intro h₁
  induction ys
  case nil => exists []
  case cons yhd ytl ih =>
    simp only [mem_cons, forall_eq_or_imp] at h₁
    replace ⟨⟨xhd, h₁⟩, h₂⟩ := h₁
    replace ⟨xtl, ih⟩ := ih h₂
    exists xhd :: xtl
    simp [h₁, ih, pure, Except.pure]

theorem all_from_ok_implies_mapM_ok {α β γ} {f : α → Except γ β} {ys : List β} :
  (∀ y ∈ ys, ∃ x, f x = .ok y) →
  ∃ xs, List.mapM f xs = .ok ys
:= by
  intro h
  have ⟨xs, h₂⟩ := all_from_ok_implies_mapM'_ok h
  rw [List.mapM'_eq_mapM] at h₂
  exists xs

/--
  The converse is not true:
  counterexample `xs` is `[1, 2]` and `f` is `Except.error`.
  In that case, `f 2 = .error 2` but `xs.mapM' f = .error 1`.

  But for a limited converse, see `element_error_implies_mapM_error`
-/
theorem mapM'_error_implies_exists_error {α β γ} {f : α → Except γ β} {xs : List α} {e : γ} :
  List.mapM' f xs = .error e → ∃ x ∈ xs, f x = .error e
:= by
  intro h₁
  cases xs
  case nil =>
    simp only [mapM'_nil, pure, Except.pure] at h₁
  case cons xhd xtl =>
    simp only [mapM'_cons] at h₁
    cases h₂ : f xhd <;>
    simp only [h₂, Except.bind_ok, Except.bind_err, Except.error.injEq] at h₁
    case error =>
      subst h₁
      exists xhd
      simp only [mem_cons, true_or, h₂, and_self]
    case ok =>
      cases h₃ : mapM' f xtl <;>
      simp only [h₃, Except.bind_ok, Except.bind_err, Except.error.injEq, pure, Except.pure] at h₁
      subst h₁
      replace h₃ := mapM'_error_implies_exists_error h₃
      replace ⟨x, h₃⟩ := h₃
      exists x
      simp only [mem_cons, h₃, or_true, and_self]

theorem mapM_error_implies_exists_error {α β γ} {f : α → Except γ β} {xs : List α} {e : γ} :
  List.mapM f xs = .error e → ∃ x ∈ xs, f x = .error e
:= by
  rw [← List.mapM'_eq_mapM]
  exact mapM'_error_implies_exists_error

/--
  If applying `f` to any of `xs` produces an error, then `xs.mapM' f` must also
  produce an error (not necessarily the same error)

  Limited converse of `mapM'_error_implies_exists_error`
-/
theorem element_error_implies_mapM'_error {x : α} {xs : List α} {f : α → Except ε β} {e : ε} :
  x ∈ xs →
  f x = .error e →
  ∃ e', xs.mapM' f = .error e'
:= by
  intro h₁ h₂
  cases h₃ : xs.mapM' f <;> simp
  case ok pvals =>
    replace ⟨pval, _, h₃⟩ := mapM'_ok_implies_all_ok h₃ x h₁
    simp [h₂] at h₃

theorem element_error_implies_mapM_error {x : α} {xs : List α} {f : α → Except ε β} {e : ε} :
  x ∈ xs →
  f x = .error e →
  ∃ e', xs.mapM f = .error e'
:= by
  rw [← List.mapM'_eq_mapM]
  exact element_error_implies_mapM'_error

theorem mapM'_ok_eq_filterMap {α β} {f : α → Except ε β} {xs : List α} {ys : List β} :
  xs.mapM' f = .ok ys →
  xs.filterMap (λ x => match f x with | .ok y => some y | .error _ => none) = ys
:= by
  intro h
  induction xs generalizing ys
  case nil =>
    simpa [mapM'_nil, pure, Except.pure] using h
  case cons hd tl ih =>
    simp only [filterMap_cons]
    simp only [mapM'_cons, pure, Except.pure] at h
    cases h₂ : f hd <;> simp only [h₂, Except.bind_ok, Except.bind_err] at h
    case ok hd' =>
      simp only
      cases h₃ : tl.mapM' f <;> simp only [h₃, Except.bind_ok, Except.bind_err, Except.ok.injEq] at h
      case ok tl' =>
        subst ys
        simp only [ih h₃]

theorem mapM_ok_eq_filterMap {α β} {f : α → Except ε β} {xs : List α} {ys : List β} :
  xs.mapM f = .ok ys →
  xs.filterMap (λ x => match f x with | .ok y => some y | .error _ => none) = ys
:= by
  rw [← List.mapM'_eq_mapM]
  exact mapM'_ok_eq_filterMap

theorem mapM'_some_iff_forall₂ {α β} {f : α → Option β} {xs : List α} {ys : List β} :
  List.mapM' f xs = .some ys ↔
  List.Forall₂ (λ x y => f x = .some y) xs ys
:= by
  constructor
  case mp =>
    intro h₁
    induction xs generalizing ys
    case nil =>
      simp only [mapM'_nil, pure, Option.some.injEq] at h₁
      subst h₁
      exact List.Forall₂.nil
    case cons xhd xtl ih =>
      simp only [mapM'_cons, pure, Option.bind_eq_bind, Option.bind_eq_some, Option.some.injEq] at h₁
      replace ⟨yhd, h₁, ytl, h₂, h₃⟩ := h₁
      subst h₃
      exact List.Forall₂.cons h₁ (ih h₂)
  case mpr =>
    intro h₁
    induction xs generalizing ys
    case nil =>
      simp only [forall₂_nil_left_iff] at h₁
      simp only [mapM'_nil, pure, Except.pure, h₁]
    case cons xhd xtl ih =>
      simp only [mapM'_cons, pure, Except.pure]
      replace ⟨yhd, ytl, h₁, h₃, h₄⟩ := forall₂_cons_left_iff.mp h₁
      subst ys
      cases h₂ : f xhd
      case none => simp [h₁] at h₂
      case some y' =>
        simp only [h₁, Option.some.injEq] at h₂
        subst y'
        simp [ih h₃]

theorem mapM_some_iff_forall₂ {α β} {f : α → Option β} {xs : List α} {ys : List β} :
  List.mapM f xs = .some ys ↔
  List.Forall₂ (λ x y => f x = .some y) xs ys
:= by
  rw [← List.mapM'_eq_mapM]
  exact mapM'_some_iff_forall₂

/--
  Note that the converse is not true:
  counterexample `xs` is `[1]`, `ys` is `[1, 2]`, `f` is `Option.some`

  But for a limited converse, see `all_some_implies_mapM'_some`
-/
theorem mapM'_some_implies_all_some {α β} {f : α → Option β} {xs : List α} {ys : List β} :
  List.mapM' f xs = .some ys →
  ∀ x ∈ xs, ∃ y ∈ ys, f x = .some y
:= by
  intro h
  exact forall₂_implies_all_left (mapM'_some_iff_forall₂.mp h)

theorem mapM_some_implies_all_some {α β} {f : α → Option β} {xs : List α} {ys : List β} :
  List.mapM f xs = .some ys →
  ∀ x ∈ xs, ∃ y ∈ ys, f x = .some y
:= by
  rw [← List.mapM'_eq_mapM]
  exact mapM'_some_implies_all_some

theorem all_some_implies_mapM'_some {α β} {f : α → Option β} {xs : List α} :
  (∀ x ∈ xs, ∃ y, f x = some y) →
  ∃ ys, List.mapM' f xs = some ys
:= by
  intro h₁
  induction xs
  case nil => exists []
  case cons xhd xtl ih =>
    simp only [mem_cons, forall_eq_or_imp] at h₁
    replace ⟨⟨yhd, h₁⟩, h₂⟩ := h₁
    replace ⟨ytl, ih⟩ := ih h₂
    exists yhd :: ytl
    simp [h₁, ih, pure, Except.pure]

theorem all_some_implies_mapM_some {α β} {f : α → Option β} {xs : List α} :
  (∀ x ∈ xs, ∃ y, f x = some y) →
  ∃ ys, List.mapM f xs = some ys
:= by
  rw [← List.mapM'_eq_mapM]
  exact all_some_implies_mapM'_some

/--
  Note that the converse is not true:
  counterexample `ys` is `[1]`, `xs` is `[1, 2]`, `f` is `Option.some`

  But for a limited converse, see `all_from_some_implies_mapM'_some`
-/
theorem mapM'_some_implies_all_from_some {α β} {f : α → Option β} {xs : List α} {ys : List β} :
  List.mapM' f xs = .some ys →
  ∀ y ∈ ys, ∃ x ∈ xs, f x = .some y
:= by
  intro h
  exact forall₂_implies_all_right (mapM'_some_iff_forall₂.mp h)

theorem mapM_some_implies_all_from_some {α β} {f : α → Option β} {xs : List α} {ys : List β} :
  List.mapM f xs = .some ys →
  ∀ y ∈ ys, ∃ x ∈ xs, f x = .some y
:= by
  rw [← List.mapM'_eq_mapM]
  exact mapM'_some_implies_all_from_some

theorem all_from_some_implies_mapM'_some {α β} {f : α → Option β} {ys : List β} :
  (∀ y ∈ ys, ∃ x, f x = some y) →
  ∃ xs, List.mapM' f xs = some ys
:= by
  intro h₁
  induction ys
  case nil => exists []
  case cons yhd ytl ih =>
    simp only [mem_cons, forall_eq_or_imp] at h₁
    replace ⟨⟨xhd, h₁⟩, h₂⟩ := h₁
    replace ⟨xtl, ih⟩ := ih h₂
    exists xhd :: xtl
    simp [h₁, ih, pure, Except.pure]

theorem all_from_some_implies_mapM_some {α β} {f : α → Option β} {ys : List β} :
  (∀ y ∈ ys, ∃ x, f x = some y) →
  ∃ xs, List.mapM f xs = some ys
:= by
  intro h
  have ⟨xs, h₂⟩ := all_from_some_implies_mapM'_some h
  rw [List.mapM'_eq_mapM] at h₂
  exists xs

theorem mapM'_none_iff_exists_none {α β} {f : α → Option β} {xs : List α} :
  List.mapM' f xs = none ↔ ∃ x ∈ xs, f x = none
:= by
  constructor
  case mp =>
    intro h₁
    cases xs
    case nil => simp at h₁
    case cons xhd xtl =>
      cases h₂ : f xhd <;> simp only [h₂, mem_cons, exists_eq_or_imp, true_or, false_or]
      case some yhd =>
        simp only [mapM'_cons, h₂, Option.pure_def, Option.bind_eq_bind, Option.bind_some_fun,
          Option.bind_eq_none] at h₁
        apply mapM'_none_iff_exists_none.mp
        by_contra h₃
        rw [← ne_eq] at h₃
        replace ⟨ytl, h₃⟩ := Option.ne_none_iff_exists'.mp h₃
        exact h₁ ytl h₃
  case mpr =>
    intro h₁
    replace ⟨x, h₁, h₂⟩ := h₁
    cases xs <;> simp only [mem_cons, not_mem_nil] at h₁
    case cons xhd xtl =>
      simp only [mapM'_cons, Option.pure_def, Option.bind_eq_bind, Option.bind_eq_none]
      intro yhd h₃ ytl h₄
      rcases h₁ with h₁ | h₁
      · subst h₁ ; simp [h₂] at h₃
      · replace h₄ := mapM'_some_implies_all_some h₄
        replace ⟨y, _, h₅⟩ := h₄ x h₁
        simp [h₂] at h₅

theorem mapM_none_iff_exists_none {α β} {f : α → Option β} {xs : List α} :
  List.mapM f xs = none ↔ ∃ x ∈ xs, f x = none
:= by
  rw [← List.mapM'_eq_mapM]
  exact mapM'_none_iff_exists_none

theorem mapM'_some_eq_filterMap {α β} {f : α → Option β} {xs : List α} {ys : List β} :
  List.mapM' f xs = .some ys →
  List.filterMap f xs = ys
:= by
  intro h
  induction xs generalizing ys
  case nil =>
    simp only [mapM'_nil, Option.pure_def, Option.some.injEq, filterMap_nil] at *
    exact h
  case cons hd tl ih =>
    simp only [filterMap_cons]
    simp only [mapM'_cons, Option.pure_def, Option.bind_eq_bind, Option.bind_eq_some,
      Option.some.injEq] at h
    replace ⟨hd', h, tl', hm, hys⟩ := h
    subst hys
    simp only [h, cons.injEq, true_and]
    exact ih hm

theorem mapM_some_eq_filterMap {α β} {f : α → Option β} {xs : List α} {ys : List β} :
  List.mapM f xs = .some ys →
  List.filterMap f xs = ys
:= by
  rw [← List.mapM'_eq_mapM]
  exact mapM'_some_eq_filterMap

theorem mapM'_some_subset {f : α → Option β} {xs xs' : List α} {ys : List β} :
  xs.mapM' f = some ys →
  xs' ⊆ xs →
  ∃ ys', xs'.mapM' f = some ys'
:= by
  intro hm heqv
  rw [List.mapM'_some_iff_forall₂] at hm
  replace hm := List.forall₂_implies_all_left hm
  induction xs'
  case nil =>
    simp only [mapM'_nil, Option.pure_def, Option.some.injEq, exists_eq']
  case cons xhd' xtl' ih =>
    simp only [cons_subset] at heqv
    replace ⟨ytl', ih⟩ := ih heqv.right
    replace ⟨yhd', _, hm⟩ := hm xhd' heqv.left
    simp only [mapM'_cons, Option.pure_def, Option.bind_eq_bind, Option.bind_eq_some,
      Option.some.injEq]
    exists (yhd' :: ytl'), yhd'
    simp only [hm, ih, Option.some.injEq, cons.injEq, true_and, exists_eq_right, and_self]

theorem mapM_some_subset {f : α → Option β} {xs xs' : List α} {ys : List β} :
  xs.mapM f = some ys →
  xs' ⊆ xs →
  ∃ ys', xs'.mapM f = some ys'
:= by
  simp only [← mapM'_eq_mapM]
  exact mapM'_some_subset

/--
  our own variant of map_congr, for mapM'
-/
theorem mapM'_congr [Monad m] [LawfulMonad m] {f g : α → m β} : ∀ {l : List α},
  (∀ x ∈ l, f x = g x) → mapM' f l = mapM' g l
  | [], _ => rfl
  | a :: l, h => by
    let ⟨h₁, h₂⟩ := forall_mem_cons.1 h
    rw [mapM', mapM', h₁, mapM'_congr h₂]

/--
  our own variant of map_congr, for mapM
-/
theorem mapM_congr [Monad m] [LawfulMonad m] {f g : α → m β} : ∀ {l : List α},
  (∀ x ∈ l, f x = g x) → mapM f l = mapM g l
:= by
  intro l
  rw [← mapM'_eq_mapM, ← mapM'_eq_mapM]
  exact mapM'_congr

/-! ### foldl -/

theorem foldl_pmap_subtype
  {p : α → Prop}
  (f : β → α → β)
  (as : List α)
  (init : β)
  (h : ∀ a, a ∈ as → p a) :
  List.foldl (λ b (x : { a : α // p a }) => f b x.val) init (List.pmap Subtype.mk as h)
  =
  List.foldl f init as
:= by
  induction as generalizing init
  case nil => simp only [pmap, foldl_nil]
  case cons ih => apply ih

/-! ### foldlM -/

theorem foldlM_of_assoc_some (f : α → α → Option α) (x₀ x₁ x₂ x₃ : α) (xs : List α)
  (h₁ : ∀ x₁ x₂ x₃,
    (do let x₄ ← f x₁ x₂ ; f x₄ x₃) =
    (do let x₄ ← f x₂ x₃ ; f x₁ x₄))
  (h₂ : f x₀ x₁ = some x₂)
  (h₃ : List.foldlM f x₂ xs = some x₃):
  (do let y ← List.foldlM f x₁ xs ; f x₀ y) = some x₃
:= by
  cases xs
  case nil =>
    simp only [Option.bind_eq_bind, List.foldlM, pure, Option.some.injEq, Option.bind_some_fun] at *
    subst h₃; exact h₂
  case cons hd tl =>
    simp only [Option.bind_eq_bind, List.foldlM, Option.bind_eq_some] at *
    cases h₄ : f x₂ hd <;> simp only [h₄, false_and, exists_false, Option.some.injEq, exists_eq_left'] at h₃
    case some x₄ =>
    have h₅ := h₁ x₀ x₁ hd
    simp only [h₂, h₄, Option.some_bind] at h₅
    cases h₆ : f x₁ hd <;> simp only [h₆, Option.some_bind, Option.none_bind] at h₅
    case some x₅ =>
    have h₇ := List.foldlM_of_assoc_some f x₂ hd x₄ x₃ tl h₁ h₄ h₃
    cases h₈ : List.foldlM f hd tl <;> simp only [h₈, Option.bind_some_fun, Option.bind_none_fun] at h₇
    case some x₆ =>
    rw [eq_comm] at h₅
    cases h₉ : List.foldlM f x₅ tl <;> simp only [h₉, Option.some.injEq, exists_eq_left', false_and, exists_false]
    case none =>
      have h₁₀ := List.foldlM_of_assoc_some f x₀ x₅ x₄ x₃ tl h₁ h₅ h₃
      simp [h₉] at h₁₀
    case some x₇ =>
      have h₁₀ := List.foldlM_of_assoc_some f x₁ hd x₅ x₇ tl h₁ h₆ h₉
      simp only [h₈, Option.bind_some_fun] at h₁₀
      specialize h₁ x₀ x₁ x₆
      simp only [h₂, h₁₀, Option.some_bind] at h₁
      simp [←h₁, h₇]

theorem foldlM_of_assoc_none' (f : α → α → Option α) (x₀ x₁ x₂ : α) (xs : List α)
  (h₁ : ∀ x₁ x₂ x₃,
    (do let x₄ ← f x₁ x₂ ; f x₄ x₃) =
    (do let x₄ ← f x₂ x₃ ; f x₁ x₄))
  (h₂ : f x₀ x₁ = none)
  (h₃ : List.foldlM f x₁ xs = some x₂):
  f x₀ x₂ = none
:= by
  cases xs
  case nil =>
    simp only [foldlM_nil, pure, Option.some.injEq] at h₃ ; subst h₃; exact h₂
  case cons hd tl =>
    simp only [List.foldlM, Option.bind_eq_bind, Option.bind_eq_some] at h₃
    cases h₄ : f x₁ hd <;> simp only [h₄, false_and, exists_false, Option.some.injEq, exists_eq_left'] at h₃
    case some x₃ =>
    have h₅ := List.foldlM_of_assoc_some f x₁ hd x₃ x₂ tl h₁ h₄ h₃
    cases h₆ : List.foldlM f hd tl <;> simp only [h₆, Option.bind_some_fun, Option.bind_none_fun] at h₅
    case some x₄ =>
    specialize h₁ x₀ x₁ x₄
    simp only [h₂, h₅, Option.bind_none_fun, Option.bind_some_fun] at h₁
    simp [h₁]

theorem foldlM_of_assoc_none (f : α → α → Option α) (x₀ x₁ x₂ : α) (xs : List α)
  (h₁ : ∀ x₁ x₂ x₃,
    (do let x₄ ← f x₁ x₂ ; f x₄ x₃) =
    (do let x₄ ← f x₂ x₃ ; f x₁ x₄))
  (h₂ : f x₀ x₁ = some x₂)
  (h₃ : List.foldlM f x₂ xs = none):
  (do let y ← List.foldlM f x₁ xs ; f x₀ y) = none
:= by
  cases xs
  case nil => simp [List.foldlM] at h₃
  case cons hd tl =>
    simp only [List.foldlM, Option.bind_eq_bind, Option.bind_eq_none, Option.bind_eq_some,
      forall_exists_index, and_imp]
    cases h₄ : f x₁ hd <;> simp only [false_implies, implies_true, Option.some.injEq, forall_eq']
    case some x₃ =>
    cases h₅ : List.foldlM f x₃ tl <;> simp only [false_implies, implies_true, Option.some.injEq, forall_eq']
    case some x₄ =>
    have h₆ := List.foldlM_of_assoc_some f x₁ hd x₃ x₄ tl h₁ h₄ h₅
    cases h₇ : List.foldlM f hd tl <;> simp only [h₇, Option.bind_some_fun, Option.bind_none_fun] at h₆
    case some x₅ =>
    simp only [List.foldlM, Option.bind_eq_bind, Option.bind_eq_none] at h₃
    cases h₈ : f x₂ hd <;> simp only [h₈, false_implies, implies_true, Option.some.injEq, forall_eq'] at h₃
    case none =>
      have h₉ := List.foldlM_of_assoc_none' f x₂ hd x₅ tl h₁ h₈ h₇
      have h₁₀ := h₁ x₀ x₁ x₅
      simp only [h₂, h₆, Option.bind_some_fun] at h₁₀
      simp [←h₁₀, h₉]
    case some x₆ =>
      have h₉ := List.foldlM_of_assoc_none f x₂ hd x₆ tl h₁ h₈ h₃
      simp only [h₇, Option.bind_some_fun] at h₉
      have h₁₀ := h₁ x₀ x₁ x₅
      simp only [h₂, h₆, Option.bind_some_fun] at h₁₀
      simp [←h₁₀, h₉]

theorem foldlM_of_assoc (f : α → α → Option α) (x₀ x₁ : α) (xs : List α)
  (h₁ : ∀ x₁ x₂ x₃,
    (do let x₄ ← f x₁ x₂ ; f x₄ x₃) =
    (do let x₄ ← f x₂ x₃ ; f x₁ x₄) ) :
  List.foldlM f x₀ (x₁ :: xs) =
  (do let y ← List.foldlM f x₁ xs ; f x₀ y)
:= by
  simp only [List.foldlM, Option.bind_eq_bind]
  cases h₂ : f x₀ x₁ <;> simp only [Option.some_bind, Option.none_bind]
  case none =>
    induction xs generalizing x₁
    case nil => simp [h₂]
    case cons hd tl ih =>
      simp only [List.foldlM, Option.bind_eq_bind]
      cases h₃ : f x₁ hd <;> simp only [Option.some_bind, Option.none_bind]
      case some x₂ =>
      apply ih x₂
      specialize h₁ x₀ x₁ hd
      simp only [h₂, h₃, Option.bind_some_fun, Option.bind_none_fun] at h₁
      rw [eq_comm] at h₁ ; exact h₁
  case some x₂ =>
    rw [eq_comm]
    cases h₃ : List.foldlM f x₂ xs
    case none =>
      exact List.foldlM_of_assoc_none f x₀ x₁ x₂ xs h₁ h₂ h₃
    case some x₃ =>
      exact List.foldlM_of_assoc_some f x₀ x₁ x₂ x₃ xs h₁ h₂ h₃

/-! ### find? -/

theorem find?_pair_map {α β γ} [BEq α] (f : β → γ) (xs : List (α × β)) (k : α)  :
  Option.map (λ x => (x.fst, f x.snd)) (List.find? (λ x => x.fst == k) xs)  =
  List.find? (λ x => x.fst == k) (List.map (λ x => (x.fst, f x.snd)) xs)
:= by
  induction xs
  case nil => simp only [find?_nil, Option.map_none', map_nil]
  case cons hd tl ih =>
    cases h₁ : hd.fst == k <;> simp only [map_cons]
    case false =>
      rw [Bool.eq_false_iff, ne_eq] at h₁
      have h₂ := @List.find?_cons_of_neg _
        (λ (x : α × β) => x.fst == k) hd tl h₁
      have h₃ := @List.find?_cons_of_neg _
        (λ (x : α × γ) => x.fst == k) (hd.fst, f hd.snd)
        (map (λ x => (x.fst, f x.snd)) tl)
      simp only [h₁, not_false_eq_true, forall_const] at h₃
      simp only [h₂, h₃]
      exact ih
    case true =>
      have h₂ := @List.find?_cons_of_pos _
        (λ (x : α × β) => x.fst == k) hd tl h₁
      have h₃ := @List.find?_cons_of_pos _
        (λ (x : α × γ) => x.fst == k) (hd.fst, f hd.snd)
        (map (λ x => (x.fst, f x.snd)) tl)
      simp only [h₁, forall_const] at h₃
      simp [h₂, h₃]

theorem find?_fst_map_implies_find? {α β γ} [BEq α] {f : β → γ} {xs : List (α × β)} {k : α} {fx : α × γ}:
  List.find? (λ x => x.fst == k) (List.map (Prod.map id f) xs) = .some fx  →
  ∃ x, xs.find? (λ x => x.fst == k) = .some x ∧ fx = Prod.map id f x
:= by
  intro h
  induction xs
  case nil => simp at h
  case cons hd tl ih =>
    simp only [map_cons, find?_cons] at h
    split at h <;> rename_i heq
    · exists hd
      simp only [Option.some.injEq] at h
      simp only [h, and_true]
      simp only [Prod.map, id_eq] at heq
      simp only [find?_cons, heq]
    · replace ⟨x, ih⟩ := ih h
      exists x
      simp only [Prod.map, id_eq] at heq
      simp [find?_cons, heq, ih]

theorem not_find?_some_iff_find?_none {α} {p : α → Bool} {xs : List α} :
  (∀ x ∈ xs, ¬xs.find? p = .some x) ↔ xs.find? p = .none
:= by
  rw [List.find?_eq_none]
  constructor
  case mp =>
    intro h x hx
    induction xs generalizing x
    case nil =>
      simp only [not_mem_nil] at hx
    case cons hd tl ih =>
      simp only [mem_cons] at hx
      rcases hx with hx | hx
      case inl =>
        by_contra hc
        subst hx
        specialize h x
        simp only [mem_cons, true_or, true_implies] at h
        simp only [find?_cons, hc, not_true_eq_false] at h
      case inr =>
        apply ih _ _ hx
        intro y hy
        simp only [mem_cons, forall_eq_or_imp] at h
        replace ⟨hnf, h⟩ := h
        specialize h y hy
        simp only [find?_cons] at h hnf
        split at h
        · rename_i heq
          simp only [heq, not_true_eq_false] at hnf
        · exact h
  case mpr =>
    intro h x hx
    by_contra hc
    replace hc := List.find?_some hc
    specialize h x hx
    contradiction


/-! ### filterMap -/

/--
  our own variant of map_congr, for filterMap
-/
theorem filterMap_congr {f g : α → Option β} : ∀ {l : List α},
  (∀ x ∈ l, f x = g x) → filterMap f l = filterMap g l
  | [], _ => rfl
  | a :: l, h => by
    let ⟨h₁, h₂⟩ := forall_mem_cons.1 h
    rw [filterMap, filterMap, h₁, filterMap_congr h₂]

theorem filterMap_empty_iff_all_none {f : α → Option β} {xs : List α} :
  xs.filterMap f = [] ↔ ∀ x ∈ xs, f x = none
:= by
  constructor
  case mp =>
    induction xs
    case nil =>
      simp only [filterMap_nil, not_mem_nil, false_implies, implies_true, imp_self]
    case cons hd tl ih =>
      intro h₁ a h₂
      simp only [List.filterMap_cons] at h₁
      split at h₁ <;> rename_i h₃
      · rcases (List.mem_cons.mp h₂) with h₄ | h₄
        · subst h₄ ; assumption
        · apply ih h₁ a ; assumption
      · simp only at h₁
  case mpr =>
    intro h₁
    induction xs
    case nil => simp only [filterMap_nil]
    case cons hd tl ih =>
      simp only [List.filterMap_cons]
      split
      case h_1 =>
        apply ih ; clear ih
        intro a h₂
        apply h₁ a
        exact List.mem_cons_of_mem hd h₂
      case h_2 b h₂ =>
        exfalso
        specialize h₁ hd
        simp only [mem_cons, true_or, forall_const] at h₁
        simp [h₁] at h₂

theorem filterMap_nonempty_iff_exists_some {f : α → Option β} {xs : List α} :
  xs.filterMap f ≠ [] ↔ ∃ x ∈ xs, (f x).isSome
:= by
  constructor
  case mp =>
    intro h₁
    replace ⟨b, h₁⟩ := List.exists_mem_of_ne_nil (xs.filterMap f) h₁
    replace ⟨x, h₁⟩ := (List.mem_filterMap f xs).mp h₁
    exists x
    simp [h₁, Option.isSome]
  case mpr =>
    intro h₁ h₂
    rw [filterMap_empty_iff_all_none] at h₂
    replace ⟨x, h₁, h₃⟩ := h₁
    specialize h₂ x h₁
    simp [h₂, Option.isSome] at h₃

theorem f_implies_g_then_subset {f g : α → Option β} {xs : List α} :
  (∀ a b, f a = some b → g a = some b) →
  xs.filterMap f ⊆ xs.filterMap g
:= by
  intro h₁
  simp only [subset_def, mem_filterMap, forall_exists_index, and_imp]
  intro b a h₂ h₃
  exists a
  apply And.intro h₂
  exact h₁ a b h₃

<<<<<<< HEAD
-- forM and mapM

theorem mapM_forM {α β : Type} (f : α → Except β PUnit) (xs : List α) (ys : List PUnit) :
  xs.mapM f = Except.ok ys → xs.forM f = Except.ok ()
:= by
  intro h₀
  induction xs generalizing ys with
  | nil => simp only [forM_nil', pure, Except.pure]
  | cons xh xt ih =>
    simp only [forM_cons']
    cases h₁ : f xh with
    | error =>
      simp only [List.mapM_cons] at h₀
      rw [h₁] at h₀
      simp only [Except.bind_err] at h₀
    | ok =>
        simp only [List.mapM_cons, pure, Except.pure] at h₀
        cases h₁ : f xh <;>
        simp only [h₁, Except.bind_err, Except.bind_ok] at h₀
        rename_i yh
        cases h₂ : List.mapM f xt <;>
        simp only [h₂, Except.bind_err, Except.bind_ok] at h₀
        rename_i yt
        simp only [Except.ok.injEq] at h₀
        subst h₀
        simp only [Except.bind_ok]
        apply ih yt
        assumption

theorem forM_mapM {α β : Type} (f : α → Except β PUnit) (xs : List α) :
  xs.forM f = Except.ok () → ∃ ys, xs.mapM f = Except.ok ys
:= by
  intro h₁
  rw [← List.mapM'_eq_mapM]
  induction xs
  case nil =>
    simp only [List.mapM'_nil, pure, Except.pure, Except.ok.injEq]
    exists []
  case cons xh xt ih =>
    cases h₂ : f xh with
    | error =>
      simp only [List.mapM'_cons, pure, Except.pure]
      simp only [forM_cons'] at h₁
      rw [h₂] at h₁
      simp only [Except.bind_err] at h₁
    | ok y' =>
      simp only [List.forM_cons'] at h₁
      rw [h₂] at h₁
      simp only [Except.bind_ok] at h₁
      simp only [List.mapM'_cons, pure, Except.pure]
      rw [h₂]
      obtain ⟨ys, h₃⟩ := ih h₁
      rw [h₃]
      simp only [Except.bind_ok]
      exists (y' :: ys)


theorem forM_implies_all_ok {α β : Type} (xs : List α) (f : α → Except β Unit) :
  xs.forM f = Except.ok () → (∀ x ∈ xs, f x = Except.ok ())
:= by
  intro h₀ x xin
  obtain ⟨ys, h₁⟩ := forM_mapM f xs h₀
  have h₂ := List.mapM_ok_implies_all_ok h₁ x
  obtain ⟨_, _, h₅⟩ := h₂ xin
  exact h₅

end List
=======
/-! ### removeAll -/

theorem removeAll_singleton_cons_of_neq [DecidableEq α] (x y : α) (xs : List α) :
  x ≠ y → (x :: xs).removeAll [y] = x :: (xs.removeAll [y])
:= by
  intro _
  simp only [removeAll, notElem, elem_eq_mem, mem_singleton, filter_cons, Bool.not_eq_true',
    decide_eq_false_iff_not, ite_not, ite_eq_right_iff]
  intro _
  contradiction

theorem removeAll_singleton_cons_of_eq [DecidableEq α] (x : α) (xs : List α) :
  (x :: xs).removeAll [x] = xs.removeAll [x]
:= by
  simp only [removeAll, notElem, elem_eq_mem, mem_singleton, decide_True, Bool.not_true,
    Bool.false_eq_true, not_false_eq_true, filter_cons_of_neg]

theorem mem_removeAll_singleton_of_eq [DecidableEq α] (x : α) (xs : List α) :
  x ∉ xs.removeAll [x]
:= by
  simp only [removeAll, notElem, elem_eq_mem, mem_singleton]
  by_contra h
  simp only [mem_filter, decide_True, Bool.not_true, Bool.false_eq_true, and_false] at h

theorem removeAll_singleton_equiv [DecidableEq α] (x : α) (xs : List α) :
  x :: xs ≡ x :: (xs.removeAll [x])
:= by
  induction xs
  case nil =>
    simp only [removeAll, filter_nil, Equiv.refl]
  case cons xhd xtl ih =>
    cases h : decide (x = xhd)
    case false =>
      simp only [decide_eq_false_iff_not] at h
      rw [eq_comm] at h
      rw [removeAll_singleton_cons_of_neq _ _ _ h]
      apply List.Equiv.trans (List.swap_cons_cons_equiv _ _ _)
      apply List.Equiv.symm
      apply List.Equiv.trans (List.swap_cons_cons_equiv _ _ _)
      apply List.Equiv.symm
      exact List.cons_equiv_cons _ _ _ ih
    case true =>
      simp only [decide_eq_true_eq] at h
      subst h
      simp only [removeAll_singleton_cons_of_eq]
      exact List.Equiv.trans (dup_head_equiv x xtl) ih

theorem length_removeAll_le {α : Type u_1} [BEq α] (xs ys : List α) :
  (xs.removeAll ys).length ≤ xs.length
:= by
  simp only [List.length_cons, Nat.succ_eq_add_one,
    List.removeAll, List.notElem, List.elem_eq_mem, List.mem_singleton]
  have _ := List.length_filter_le (fun x => !elem x ys) xs
  omega

end List

-- forM and mapM

theorem forM_mapM {α β : Type} (f : α → Except β PUnit) (xs : List α) (ys : List PUnit) :
xs.mapM f = Except.ok ys → xs.forM f = Except.ok () := by
intro h₀
rw [List.mapM_ok_iff_forall₂] at h₀
sorry

theorem forM_implies_all_ok {α β : Type} (xs : List α) (f : α → Except β Unit) : xs.forM f = Except.ok () →
(∀ x ∈ xs, f x = Except.ok ()) := by
intro h₀ x xin
sorry
>>>>>>> 4c50b0b8
<|MERGE_RESOLUTION|>--- conflicted
+++ resolved
@@ -1146,8 +1146,7 @@
   apply And.intro h₂
   exact h₁ a b h₃
 
-<<<<<<< HEAD
--- forM and mapM
+/-! ### forM and mapM -/
 
 theorem mapM_forM {α β : Type} (f : α → Except β PUnit) (xs : List α) (ys : List PUnit) :
   xs.mapM f = Except.ok ys → xs.forM f = Except.ok ()
@@ -1213,8 +1212,6 @@
   obtain ⟨_, _, h₅⟩ := h₂ xin
   exact h₅
 
-end List
-=======
 /-! ### removeAll -/
 
 theorem removeAll_singleton_cons_of_neq [DecidableEq α] (x y : α) (xs : List α) :
@@ -1270,18 +1267,4 @@
   have _ := List.length_filter_le (fun x => !elem x ys) xs
   omega
 
-end List
-
--- forM and mapM
-
-theorem forM_mapM {α β : Type} (f : α → Except β PUnit) (xs : List α) (ys : List PUnit) :
-xs.mapM f = Except.ok ys → xs.forM f = Except.ok () := by
-intro h₀
-rw [List.mapM_ok_iff_forall₂] at h₀
-sorry
-
-theorem forM_implies_all_ok {α β : Type} (xs : List α) (f : α → Except β Unit) : xs.forM f = Except.ok () →
-(∀ x ∈ xs, f x = Except.ok ()) := by
-intro h₀ x xin
-sorry
->>>>>>> 4c50b0b8
+end List