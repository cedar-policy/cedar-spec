/-
 Copyright 2022-2023 Amazon.com, Inc. or its affiliates. All Rights Reserved.

 Licensed under the Apache License, Version 2.0 (the "License");
 you may not use this file except in compliance with the License.
 You may obtain a copy of the License at

      https://www.apache.org/licenses/LICENSE-2.0

 Unless required by applicable law or agreed to in writing, software
 distributed under the License is distributed on an "AS IS" BASIS,
 WITHOUT WARRANTIES OR CONDITIONS OF ANY KIND, either express or implied.
 See the License for the specific language governing permissions and
 limitations under the License.
-/

import Cedar.Thm.Validation.Typechecker.Basic

/-!
This file proves that typechecking of `.hasAttr` expressions is sound.
-/

namespace Cedar.Thm

open Cedar.Data
open Cedar.Spec
open Cedar.Validation

theorem type_of_hasAttr_inversion {x₁ : Expr} {a : Attr} {c₁ c₂ : Capabilities} {env : Environment} {ty : CedarType}
  (h₁ : typeOf (Expr.hasAttr x₁ a) c₁ env = Except.ok (ty, c₂)) :
  (c₂ = ∅ ∨ c₂ = Capabilities.singleton x₁ a) ∧
  ∃ c₁',
    (∃ ety, typeOf x₁ c₁ env = Except.ok (.entity ety, c₁')) ∨
    (∃ rty, typeOf x₁ c₁ env = Except.ok (.record rty, c₁'))
:= by
  simp [typeOf, typeOfHasAttr] at h₁
  cases h₂ : typeOf x₁ c₁ env <;> simp [h₂] at h₁
  case ok res =>
    have ⟨ty₁, c₁'⟩ := res
    simp at h₁
    split at h₁ <;> try simp [err, ok, hasAttrInRecord] at h₁
    case h_1 _ _ =>
      split at h₁ <;> try split at h₁
      all_goals {
        simp [ok] at h₁
        simp [h₁]
      }
<<<<<<< HEAD
    case mk.h_2 _ _ =>
      split at h₁ <;> split at h₁ <;> try split at h₁
=======
    case h_2 _ _ =>
      split at h₁
      split at h₁ <;> try split at h₁
>>>>>>> e39eb2b8
      all_goals {
        try simp [ok] at h₁
        try simp [h₁]
      }

theorem type_of_hasAttr_is_sound_for_records {x₁ : Expr} {a : Attr} {c₁ c₁' : Capabilities} {env : Environment} {rty : RecordType} {request : Request} {entities : Entities} {v₁ : Value}
  (h₁ : CapabilitiesInvariant c₁ request entities)
  (h₂ : typeOf (Expr.hasAttr x₁ a) c₁ env = Except.ok (ty, c₂))
  (h₃ : typeOf x₁ c₁ env = Except.ok (CedarType.record rty, c₁'))
  (h₄ : evaluate x₁ request entities = Except.ok v₁)
  (h₅ : InstanceOfType v₁ (CedarType.record rty)) :
  ∃ v,
  (hasAttr v₁ a entities = Except.error Error.entityDoesNotExist ∨
   hasAttr v₁ a entities = Except.error Error.extensionError ∨
   hasAttr v₁ a entities = Except.error Error.arithBoundsError ∨
   hasAttr v₁ a entities = Except.ok v) ∧
  InstanceOfType v ty
:= by
  have ⟨r, h₅⟩ := instance_of_record_type_is_record h₅
  subst h₅
  simp [hasAttr, attrsOf]
  simp [typeOf, h₃, typeOfHasAttr, hasAttrInRecord] at h₂
  split at h₂
  case h_1 =>
    split at h₂ <;> simp [ok] at h₂ <;>
    have ⟨hₜ, _⟩ := h₂ <;> simp [←hₜ] <;>
    apply InstanceOfType.instance_of_bool <;>
    simp [InstanceOfBoolType]
    cases h₆ : (Map.contains r a) <;> simp
    rename_i h₇ _
    cases h₇
    case inl.h₁.false.inl _ h₇ =>
      simp [CapabilitiesInvariant] at h₁
      specialize h₁ x₁ a h₇
      simp [EvaluatesTo, evaluate, h₄, hasAttr, attrsOf, h₆] at h₁
    case inl.h₁.false.inr h₇ _ h₈ =>
      simp [Qualified.isRequired] at h₈
      split at h₈ <;> simp at h₈
      have h₉ := required_attribute_is_present h₅ h₇
      simp [←Map.contains_iff_some_find?, h₆] at h₉
  case h_2 =>
    simp [ok] at h₂
    have ⟨h₂, _⟩ := h₂
    simp [←h₂]
    apply InstanceOfType.instance_of_bool
    simp [InstanceOfBoolType]
    cases h₆ : (Map.contains r a) <;> simp
    rename_i _ h₇ _ _
    have h₇ := absent_attribute_is_absent h₅ h₇
    simp [Map.contains_iff_some_find?, h₇] at h₆


theorem type_of_hasAttr_is_sound_for_entities {x₁ : Expr} {a : Attr} {c₁ c₁' : Capabilities} {env : Environment} {ety : EntityType} {request : Request} {entities : Entities} {v₁ : Value}
  (h₁ : CapabilitiesInvariant c₁ request entities)
  (h₂ : RequestAndEntitiesMatchEnvironment env request entities)
  (h₃ : typeOf (Expr.hasAttr x₁ a) c₁ env = Except.ok (ty, c₂))
  (h₄ : typeOf x₁ c₁ env = Except.ok (CedarType.entity ety, c₁'))
  (h₅ : evaluate x₁ request entities = Except.ok v₁)
  (h₆ : InstanceOfType v₁ (CedarType.entity ety)) :
  ∃ v,
  (hasAttr v₁ a entities = Except.error Error.entityDoesNotExist ∨
   hasAttr v₁ a entities = Except.error Error.extensionError ∨
   hasAttr v₁ a entities = Except.error Error.arithBoundsError ∨
   hasAttr v₁ a entities = Except.ok v) ∧
   InstanceOfType v ty
:= by
  have ⟨uid, h₆, h₇⟩ := instance_of_entity_type_is_entity h₆
  subst h₆ h₇
  simp [hasAttr, attrsOf]
  simp [typeOf, h₄, typeOfHasAttr] at h₃
  split at h₃ <;> try simp [err, hasAttrInRecord] at h₃
  rename_i _ rty h₇
  split at h₃
  case h_1.h_1 =>
    split at h₃ <;> rcases h₃ with ⟨h₃, _⟩ <;>
    apply InstanceOfType.instance_of_bool <;>
    simp [InstanceOfBoolType]
    cases h₈ : Map.contains (Entities.attrsOrEmpty entities uid) a <;> simp
    rename_i _ _ _ _  h₉
    simp [CapabilitiesInvariant] at h₁
    specialize h₁ x₁ a h₉
    simp [EvaluatesTo, evaluate, h₅, hasAttr, attrsOf, h₈] at h₁
  case h_1.h_2 =>
    simp [ok] at h₃
    have ⟨h₃, _⟩ := h₃
    simp [←h₃]
    apply InstanceOfType.instance_of_bool
    simp [InstanceOfBoolType]
    cases h₈ : Map.contains (Entities.attrsOrEmpty entities uid) a <;> simp
    rename_i _ _ h₉ _ _
    simp [Entities.attrsOrEmpty] at h₈
    split at h₈
    case h₁.true.h_1 _ _ _ _ _ h₁₀ =>
      have h₁₁ := well_typed_entity_attributes h₂ h₁₀ h₇
      have h₁₂ := absent_attribute_is_absent h₁₁ h₉
      simp [Map.contains_iff_some_find?, h₁₂] at h₈
    case h₁.true.h_2 =>
      rcases (Map.not_contains_of_empty a) with _
      contradiction
  case intro.intro.h_2 =>
    simp [ok] at h₃
    split at h₃ <;> try simp [err, hasAttrInRecord] at h₃
    rcases h₃ with ⟨h₃, _⟩
    simp [←h₃]
    apply InstanceOfType.instance_of_bool
    simp [InstanceOfBoolType]


theorem type_of_hasAttr_is_sound {x₁ : Expr} {a : Attr} {c₁ c₂ : Capabilities} {env : Environment} {ty : CedarType} {request : Request} {entities : Entities}
  (h₁ : CapabilitiesInvariant c₁ request entities)
  (h₂ : RequestAndEntitiesMatchEnvironment env request entities)
  (h₃ : typeOf (Expr.hasAttr x₁ a) c₁ env = Except.ok (ty, c₂))
  (ih : TypeOfIsSound x₁) :
  GuardedCapabilitiesInvariant (Expr.hasAttr x₁ a) c₂ request entities ∧
  ∃ v, EvaluatesTo (Expr.hasAttr x₁ a) request entities v ∧ InstanceOfType v ty
:= by
  have ⟨h₅, c₁', h₄⟩ := type_of_hasAttr_inversion h₃
  apply And.intro
  case left =>
    simp [GuardedCapabilitiesInvariant, CapabilitiesInvariant]
    intro h₆ x aₓ h₇
    cases h₅ <;> rename_i h₈ <;> subst h₈ <;> simp [Capabilities.singleton] at h₇
    have ⟨h₇, h₈⟩ := h₇
    subst h₇; subst h₈
    simp [EvaluatesTo, h₆]
  case right =>
    rcases h₄ with ⟨ety, h₄⟩ | ⟨rty, h₄⟩ <;>
    have ⟨_, v₁, h₆, h₇⟩ := ih h₁ h₂ h₄ <;>
    simp [EvaluatesTo] at h₆ <;>
    simp [EvaluatesTo, evaluate] <;>
    rcases h₆ with h₆ | h₆ | h₆ | h₆ <;> simp [h₆]
    case inl.intro.inr.inr.inr =>
      exact type_of_hasAttr_is_sound_for_entities h₁ h₂ h₃ h₄ h₆ h₇
    case inr.intro.inr.inr.inr =>
      exact type_of_hasAttr_is_sound_for_records h₁ h₃ h₄ h₆ h₇
    all_goals {
      exact type_is_inhabited ty
    }

end Cedar.Thm<|MERGE_RESOLUTION|>--- conflicted
+++ resolved
@@ -45,16 +45,10 @@
         simp [ok] at h₁
         simp [h₁]
       }
-<<<<<<< HEAD
-    case mk.h_2 _ _ =>
+    case h_2 _ _ =>
       split at h₁ <;> split at h₁ <;> try split at h₁
-=======
-    case h_2 _ _ =>
-      split at h₁
-      split at h₁ <;> try split at h₁
->>>>>>> e39eb2b8
       all_goals {
-        try simp [ok] at h₁
+        simp [ok] at h₁
         try simp [h₁]
       }
 
@@ -152,7 +146,7 @@
     case h₁.true.h_2 =>
       rcases (Map.not_contains_of_empty a) with _
       contradiction
-  case intro.intro.h_2 =>
+  case h_2 =>
     simp [ok] at h₃
     split at h₃ <;> try simp [err, hasAttrInRecord] at h₃
     rcases h₃ with ⟨h₃, _⟩
