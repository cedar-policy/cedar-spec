/-
 Copyright Cedar Contributors

 Licensed under the Apache License, Version 2.0 (the "License");
 you may not use this file except in compliance with the License.
 You may obtain a copy of the License at

      https://www.apache.org/licenses/LICENSE-2.0

 Unless required by applicable law or agreed to in writing, software
 distributed under the License is distributed on an "AS IS" BASIS,
 WITHOUT WARRANTIES OR CONDITIONS OF ANY KIND, either express or implied.
 See the License for the specific language governing permissions and
 limitations under the License.
-/

import Cedar.Thm.Validation.Typechecker.Basic

/-!
This file proves that typechecking of `.and` expressions is sound.
-/

namespace Cedar.Thm

open Cedar.Data
open Cedar.Spec
open Cedar.Validation

theorem type_of_and_inversion {x₁ x₂ : Expr} {c c' : Capabilities} {env : Environment} {tx : TypedExpr}
  (h₁ : typeOf (Expr.and x₁ x₂) c env = Except.ok (tx, c')) :
  ∃ tx₁ bty₁ c₁,
    typeOf x₁ c env = .ok (tx₁, c₁) ∧
    tx₁.typeOf = .bool bty₁ ∧
    if bty₁ = BoolType.ff
    then tx = tx₁ ∧ c' = ∅
    else ∃ bty tx₂ bty₂ c₂,
      tx = (.and tx₁ tx₂ (.bool bty)) ∧
      typeOf x₂ (c ∪ c₁) env = .ok (tx₂, c₂) ∧
      tx₂.typeOf = .bool bty₂ ∧
      if bty₂ = BoolType.ff
      then bty = BoolType.ff ∧ c' = ∅
      else bty = lubBool bty₁ bty₂ ∧ c' = c₁ ∪ c₂
:= by
  simp [typeOf] at h₁
  cases h₂ : typeOf x₁ c env <;> simp [h₂] at *
  rename_i res₁
  simp only [typeOfAnd, List.empty_eq] at h₁
  split at h₁ <;> simp [ok, err] at h₁
  case ok.h_1 h₃ =>
    have ⟨ hl₁, hr₁ ⟩ := h₁
    subst hl₁ hr₁
    exists res₁.fst, BoolType.ff, res₁.snd
  case ok.h_2 bty₁ h₃ h₄ =>
    exists res₁.fst, bty₁, res₁.snd
    simp [h₄, ResultType.typeOf, Except.map]
    split ; contradiction
    cases h₄ : typeOf x₂ (c ∪ res₁.snd) env <;> simp [h₄] at *
    rename_i res₂
    split at h₁ <;> simp at h₁ <;>
    have ⟨hty, hc⟩ := h₁ <;> subst hty hc
    case isFalse.ok.h_1 hty₂ =>
      exists .ff, res₂.fst
      apply And.intro (by simp)
      exists .ff, res₂.snd
    case isFalse.ok.h_2 hty₂ =>
      exists bty₁, res₂.fst
      apply And.intro (by simp)
      exists BoolType.tt, res₂.snd
      cases bty₁
      case ff => contradiction
      all_goals
        simp [hty₂, lubBool]
    case isFalse.ok.h_3 bty₂ h₄ h₅ hty₂ =>
      exists .anyBool, res₂.fst
      apply And.intro (by simp)
      exists BoolType.anyBool, res₂.snd
      have _ : bty₂ = .anyBool := by
        cases bty₂ <;> simp at h₄ h₅ ⊢
      subst bty₂
      cases bty₁ <;> simp [hty₂, lubBool]

theorem type_of_and_is_sound {x₁ x₂ : Expr} {c₁ c₂ : Capabilities} {env : Environment} {tx : TypedExpr} {request : Request} {entities : Entities}
  (h₁ : CapabilitiesInvariant c₁ request entities)
  (h₂ : RequestAndEntitiesMatchEnvironment env request entities)
  (h₃ : typeOf (Expr.and x₁ x₂) c₁ env = Except.ok (tx, c₂))
  (ih₁ : TypeOfIsSound x₁)
  (ih₂ : TypeOfIsSound x₂) :
  GuardedCapabilitiesInvariant (Expr.and x₁ x₂) c₂ request entities ∧
  ∃ v, EvaluatesTo (Expr.and x₁ x₂) request entities v ∧ InstanceOfType v tx.typeOf
:= by
  have ⟨tx₁, bty₁, rc₁, h₄, h₅, h₆⟩ := type_of_and_inversion h₃
  specialize ih₁ h₁ h₂ h₄
  have ⟨ih₁₁, v₁, ih₁₂, ih₁₃⟩ := ih₁
  rw [h₅] at ih₁₃
  have ⟨b₁, hb₁⟩ := instance_of_bool_is_bool ih₁₃
  subst hb₁
  split at h₆
  case isTrue h₇ =>
    subst h₇
    have ⟨hty, hc⟩ := h₆
<<<<<<< HEAD
    subst hty hc
=======
    rw [hty, hc, h₅]
>>>>>>> 5e64bec8
    apply And.intro empty_guarded_capabilities_invariant
    have h₇ := instance_of_ff_is_false ih₁₃
    simp at h₇ ; subst h₇
    simp [EvaluatesTo] at ih₁₂
    rw [h₅]
    exists (.prim (.bool false))
    apply (And.intro · false_is_instance_of_ff)
    rcases ih₁₂ with ih₁₂ | ih₁₂ | ih₁₂ | ih₁₂ <;>
<<<<<<< HEAD
    simp [EvaluatesTo, evaluate, Result.as, ih₁₂, Coe.coe, Value.asBool]
=======
    simp [EvaluatesTo, evaluate, Result.as, ih₁₂, Coe.coe, Value.asBool] <;>
    try exact type_is_inhabited (CedarType.bool BoolType.ff)
    exact false_is_instance_of_ff
>>>>>>> 5e64bec8
  case isFalse h₇ =>
    replace ⟨bty, tx₂, bty₂, rc₂, htx, htx₂, hty₂, h₆⟩ := h₆
    split at h₆ <;> have ⟨hbty, hc⟩ := h₆ <;> subst bty c₂ tx
    case isTrue hbty₂ =>
      subst bty₂
      apply And.intro empty_guarded_capabilities_invariant
      exists false ; simp [TypedExpr.typeOf, false_is_instance_of_ff]
      cases b₁
      case false =>
        rcases ih₁₂ with ih₁₂ | ih₁₂ | ih₁₂ | ih₁₂ <;>
        simp [EvaluatesTo, evaluate, Result.as, ih₁₂, Coe.coe, Value.asBool]
      case true =>
        rcases ih₁₂ with ih₁₂ | ih₁₂ | ih₁₂ | ih₁₂ <;>
        simp [EvaluatesTo, evaluate, Result.as, ih₁₂, Coe.coe, Value.asBool]
        simp [GuardedCapabilitiesInvariant] at ih₁₁
        specialize ih₁₁ ih₁₂
        have h₇ := capability_union_invariant h₁ ih₁₁
        specialize ih₂ h₇ h₂ htx₂
        have ⟨_, v₂, ih₂₂, ih₂₃⟩ := ih₂
        simp [EvaluatesTo] at ih₂₂
        rcases ih₂₂ with ih₂₂ | ih₂₂ | ih₂₂ | ih₂₂ <;>
        simp [Result.as, ih₂₂, Coe.coe, Value.asBool, Lean.Internal.coeM, pure, Except.pure]
        rw [hty₂] at ih₂₃
        have h₈ := instance_of_ff_is_false ih₂₃
        subst h₈
        simp [CoeT.coe, CoeHTCT.coe, CoeHTC.coe, CoeOTC.coe, CoeTC.coe, Coe.coe]
    case isFalse hbty₂ =>
      cases b₁
      case false =>
        rcases ih₁₂ with ih₁₂ | ih₁₂ | ih₁₂ | ih₁₂ <;>
        simp [EvaluatesTo, evaluate, Result.as, ih₁₂, Coe.coe, Value.asBool, GuardedCapabilitiesInvariant, TypedExpr.typeOf] <;>
        try exact type_is_inhabited (CedarType.bool (lubBool bty₁ bty₂))
        apply instance_of_lubBool
        simp [ih₁₃]
      case true =>
        rcases ih₁₂ with ih₁₂ | ih₁₂ | ih₁₂ | ih₁₂ <;>
        simp [EvaluatesTo, evaluate, Result.as, ih₁₂, Coe.coe, Value.asBool, GuardedCapabilitiesInvariant] <;>
        try exact type_is_inhabited (CedarType.bool (lubBool bty₁ bty₂))
        simp [GuardedCapabilitiesInvariant] at ih₁₁
        specialize ih₁₁ ih₁₂
        have h₇ := capability_union_invariant h₁ ih₁₁
        specialize ih₂ h₇ h₂ htx₂
        have ⟨ih₂₁, v₂, ih₂₂, ih₂₃⟩ := ih₂
        simp [EvaluatesTo] at ih₂₂
        rcases ih₂₂ with ih₂₂ | ih₂₂ | ih₂₂ | ih₂₂ <;>
        simp [EvaluatesTo, evaluate, Result.as, ih₂₂, Coe.coe, Value.asBool, Lean.Internal.coeM, pure, Except.pure] <;>
        try exact type_is_inhabited (CedarType.bool (lubBool bty₁ bty₂))
        rw [hty₂] at ih₂₃
        have ⟨b₂, hb₂⟩ := instance_of_bool_is_bool ih₂₃
        subst hb₂
        cases b₂ <;> simp [TypedExpr.typeOf, CoeT.coe, CoeHTCT.coe, CoeHTC.coe, CoeOTC.coe, CoeTC.coe, Coe.coe]
        case false =>
          apply instance_of_lubBool ; simp [ih₂₃]
        case true =>
          apply And.intro
          · simp [GuardedCapabilitiesInvariant] at ih₂₁
            specialize ih₂₁ ih₂₂
            exact capability_union_invariant ih₁₁ ih₂₁
          · apply instance_of_lubBool ; simp [ih₁₃]

end Cedar.Thm<|MERGE_RESOLUTION|>--- conflicted
+++ resolved
@@ -98,26 +98,16 @@
   case isTrue h₇ =>
     subst h₇
     have ⟨hty, hc⟩ := h₆
-<<<<<<< HEAD
-    subst hty hc
-=======
     rw [hty, hc, h₅]
->>>>>>> 5e64bec8
     apply And.intro empty_guarded_capabilities_invariant
     have h₇ := instance_of_ff_is_false ih₁₃
     simp at h₇ ; subst h₇
     simp [EvaluatesTo] at ih₁₂
-    rw [h₅]
     exists (.prim (.bool false))
     apply (And.intro · false_is_instance_of_ff)
     rcases ih₁₂ with ih₁₂ | ih₁₂ | ih₁₂ | ih₁₂ <;>
-<<<<<<< HEAD
-    simp [EvaluatesTo, evaluate, Result.as, ih₁₂, Coe.coe, Value.asBool]
-=======
     simp [EvaluatesTo, evaluate, Result.as, ih₁₂, Coe.coe, Value.asBool] <;>
     try exact type_is_inhabited (CedarType.bool BoolType.ff)
-    exact false_is_instance_of_ff
->>>>>>> 5e64bec8
   case isFalse h₇ =>
     replace ⟨bty, tx₂, bty₂, rc₂, htx, htx₂, hty₂, h₆⟩ := h₆
     split at h₆ <;> have ⟨hbty, hc⟩ := h₆ <;> subst bty c₂ tx
