/-
 Copyright Cedar Contributors

 Licensed under the Apache License, Version 2.0 (the "License");
 you may not use this file except in compliance with the License.
 You may obtain a copy of the License at

      https://www.apache.org/licenses/LICENSE-2.0

 Unless required by applicable law or agreed to in writing, software
 distributed under the License is distributed on an "AS IS" BASIS,
 WITHOUT WARRANTIES OR CONDITIONS OF ANY KIND, either express or implied.
 See the License for the specific language governing permissions and
 limitations under the License.
-/

import Cedar.Thm.Data.LT
import Cedar.Thm.Validation.Typechecker.Basic

/-!
This file proves that typechecking of `.binaryApp` expressions is sound.
-/

namespace Cedar.Thm

open Cedar.Data
open Cedar.Spec
open Cedar.Validation

theorem type_of_eq_inversion {x₁ x₂ : Expr} {c c' : Capabilities} {env : Environment} {ty : TypedExpr}
  (h₁ : typeOf (Expr.binaryApp .eq x₁ x₂) c env = Except.ok (ty, c')) :
  c' = ∅ ∧
  match x₁, x₂ with
  | .lit p₁, .lit p₂ =>
    if p₁ = p₂ then ty.typeOf = (.bool .tt) else ty.typeOf = (.bool .ff)
  | _, _ =>
    ∃ ty₁ c₁ ty₂ c₂,
      typeOf x₁ c env = Except.ok (ty₁, c₁) ∧
      typeOf x₂ c env = Except.ok (ty₂, c₂) ∧
      match ty₁.typeOf ⊔ ty₂.typeOf with
      | .some _ => ty.typeOf = (.bool .anyBool)
      | .none   =>
        ty.typeOf = (.bool .ff) ∧
        ∃ ety₁ ety₂, ty₁.typeOf = .entity ety₁ ∧ ty₂.typeOf = .entity ety₂
:= by
  simp [typeOf] at h₁ ; rename_i h₁'
  cases h₂ : typeOf x₁ c env <;> simp [h₂] at h₁
  cases h₃ : typeOf x₂ c env <;> simp [h₃] at h₁
  simp only [typeOfBinaryApp, typeOfEq, beq_iff_eq, ok, List.empty_eq, err] at h₁
  rename_i tc₁ tc₂
  split at h₁
  case h_1 p₁ p₂ =>
    split at h₁ <;> simp at h₁ <;> simp [←h₁] <;>
    rename_i h₄ <;> simp [h₄, TypedExpr.typeOf]
  case h_2 h₄ =>
    split at h₁
    case h_1 h₅ =>
      simp only [Function.comp_apply, Except.ok.injEq, Prod.mk.injEq, List.nil_eq] at h₁
      replace ⟨h₁, h₁''⟩ := h₁ ; subst ty c'
      simp only [imp_false, List.empty_eq, CedarType.bool.injEq, Except.ok.injEq,
        exists_and_left, exists_and_right, true_and]
      split
      case h_1 p₁ p₂ _ =>
        specialize h₄ p₁ p₂ ; simp at h₄
      case h_2 =>
        exists tc₁.fst
        constructor
        · exists tc₁.snd
        · exists tc₂.fst
          constructor
          · exists tc₂.snd
          · rw [h₅]
            simp [TypedExpr.typeOf]
    case h_2 h₅ =>
      split at h₁ <;> simp only [Function.comp_apply, Except.ok.injEq, Prod.mk.injEq, List.nil_eq, reduceCtorEq] at h₁
      replace ⟨h₁, h₁''⟩ := h₁ ; subst ty c'
      simp only [List.empty_eq, CedarType.bool.injEq, reduceCtorEq, if_false_left, and_true,
        Except.ok.injEq, exists_and_left, exists_and_right, true_and]
      split
      case h_1 p₁ p₂ _ =>
        specialize h₄ p₁ p₂ ; simp at h₄
      case h_2 ety₁ ety₂ _ true_is_instance_of_tt _ _ _ _ =>
        exists tc₁.fst
        constructor
        · exists tc₁.snd
        · exists tc₂.fst
          constructor
          · exists tc₂.snd
          · rw [h₅]; simp [TypedExpr.typeOf]
            constructor
            · exists ety₁
            · exists ety₂

theorem no_entity_type_lub_implies_not_eq {v₁ v₂ : Value} {ety₁ ety₂ : EntityType}
  (h₁ : InstanceOfType v₁ (CedarType.entity ety₁))
  (h₂ : InstanceOfType v₂ (CedarType.entity ety₂))
  (h₃ : (CedarType.entity ety₁ ⊔ CedarType.entity ety₂) = none) :
  ¬ v₁ = v₂
:= by
  by_contra h₄ ; subst h₄
  simp [lub?] at h₃
  apply h₃
  cases h₁ ; cases h₂
  rename_i h₄ h₅
  simp [InstanceOfEntityType] at h₄ h₅
  subst h₄ h₅
  contradiction

theorem type_of_eq_is_sound {x₁ x₂ : Expr} {c₁ c₂ : Capabilities} {env : Environment} {ty : TypedExpr} {request : Request} {entities : Entities}
  (h₁ : CapabilitiesInvariant c₁ request entities)
  (h₂ : RequestAndEntitiesMatchEnvironment env request entities)
  (h₃ : typeOf (Expr.binaryApp .eq x₁ x₂) c₁ env = Except.ok (ty, c₂))
  (ih₁ : TypeOfIsSound x₁)
  (ih₂ : TypeOfIsSound x₂) :
  GuardedCapabilitiesInvariant (Expr.binaryApp .eq x₁ x₂) c₂ request entities ∧
  ∃ v, EvaluatesTo (Expr.binaryApp .eq x₁ x₂) request entities v ∧ InstanceOfType v ty.typeOf
:= by
  have ⟨hc, hty⟩ := type_of_eq_inversion h₃
  subst hc
  apply And.intro empty_guarded_capabilities_invariant
  split at hty
  case h_1 =>
    split at hty <;> rw [hty]
    case isTrue heq _ _ =>
      subst heq
      simp [EvaluatesTo, evaluate, apply₂]
      exact true_is_instance_of_tt
    case isFalse p₁ p₂ heq _ =>
      simp [EvaluatesTo, evaluate, apply₂]
      cases h₃ : Value.prim p₁ == Value.prim p₂ <;>
      simp only [beq_iff_eq, beq_eq_false_iff_ne, ne_eq, Value.prim.injEq] at h₃
      case false => exact false_is_instance_of_ff
      case true  => contradiction
  case h_2 =>
    replace ⟨ty₁, c₁', ty₂, c₂', ht₁, ht₂, hty⟩ := hty
    specialize ih₁ h₁ h₂ ht₁ ; replace ⟨_, v₁, ih₁⟩ := ih₁
    specialize ih₂ h₁ h₂ ht₂ ; replace ⟨_, v₂, ih₂⟩ := ih₂
    simp [EvaluatesTo, evaluate] at *
    cases h₄ : evaluate x₁ request entities <;> simp [h₄] at * <;>
    cases h₅ : evaluate x₂ request entities <;> simp [h₅] at * <;>
    try { simp [ih₁, ih₂] ; apply type_is_inhabited }
    replace ⟨ihl₁, ih₃⟩ := ih₁
    replace ⟨ihl₂, ih₄⟩ := ih₂
    rw [eq_comm] at ihl₁ ihl₂; subst ihl₁ ihl₂
    simp [apply₂]
    split at hty
    case h_1 =>
      rw [hty]
      apply bool_is_instance_of_anyBool
    case h_2 heq =>
      have ⟨hty₀, ⟨ety₁, hty₁⟩, ⟨ety₂, hty₂⟩⟩ := hty ; clear hty
      rw [hty₁] at ih₃ heq
      rw [hty₂] at ih₄ heq
      have h₆ := no_entity_type_lub_implies_not_eq ih₃ ih₄ heq
      cases h₇ : v₁ == v₂ <;>
      simp only [beq_iff_eq, beq_eq_false_iff_ne, ne_eq, Value.prim.injEq] at h₇
      case false => rw [hty₀]; exact false_is_instance_of_ff
      case true  => contradiction

theorem type_of_int_cmp_inversion {op₂ : BinaryOp} {x₁ x₂ : Expr} {c c' : Capabilities} {env : Environment} {ty : TypedExpr}
  (h₁ : op₂ = .less ∨ op₂ = .lessEq)
  (h₂ : typeOf (Expr.binaryApp op₂ x₁ x₂) c env = Except.ok (ty, c')) :
  c' = ∅ ∧
  ty.typeOf = .bool .anyBool ∧
  (∃ c₁, (typeOf x₁ c env).typeOf = Except.ok (.int, c₁)) ∧
  (∃ c₂, (typeOf x₂ c env).typeOf = Except.ok (.int, c₂))
:= by
  simp [typeOf] at *
  cases h₃ : typeOf x₁ c env <;> simp [h₃] at h₂
  cases h₄ : typeOf x₂ c env <;> simp [h₄] at h₂
  rcases h₁ with h₁ | h₁
  all_goals {
    subst h₁
    simp [typeOfBinaryApp, err, ok] at h₂
    split at h₂ <;> try contradiction
    simp at h₂ ; simp [←h₂, TypedExpr.typeOf]
    rename_i tc₁ tc₂ _ _ _ _ h₅ h₆
    constructor
    · exists tc₁.snd ; simp [←h₅, ResultType.typeOf, Except.map]
    · exists tc₂.snd ; simp [←h₆, ResultType.typeOf, Except.map]
  }

theorem type_of_int_cmp_is_sound {op₂ : BinaryOp} {x₁ x₂ : Expr} {c₁ c₂ : Capabilities} {env : Environment} {ty : TypedExpr} {request : Request} {entities : Entities}
  (h₀ : op₂ = .less ∨ op₂ = .lessEq)
  (h₁ : CapabilitiesInvariant c₁ request entities)
  (h₂ : RequestAndEntitiesMatchEnvironment env request entities)
  (h₃ : typeOf (Expr.binaryApp op₂ x₁ x₂) c₁ env = Except.ok (ty, c₂))
  (ih₁ : TypeOfIsSound x₁)
  (ih₂ : TypeOfIsSound x₂) :
  GuardedCapabilitiesInvariant (Expr.binaryApp op₂ x₁ x₂) c₂ request entities ∧
  ∃ v, EvaluatesTo (Expr.binaryApp op₂ x₁ x₂) request entities v ∧ InstanceOfType v ty.typeOf
:= by
  have ⟨hc, hty, ht₁, ht₂⟩ := type_of_int_cmp_inversion h₀ h₃
  subst hc ; rw [hty]
  apply And.intro empty_guarded_capabilities_invariant
  replace ⟨c₁', ht₁⟩ := ht₁
  replace ⟨c₂', ht₂⟩ := ht₂
  split_type_of ht₁ ; rename_i ht₁ htl₁ htr₁
  split_type_of ht₂ ; rename_i ht₂ htl₂ htr₂
  specialize ih₁ h₁ h₂ ht₁ ; replace ⟨_, v₁, ih₁⟩ := ih₁
  specialize ih₂ h₁ h₂ ht₂ ; replace ⟨_, v₂, ih₂⟩ := ih₂
  simp [EvaluatesTo, evaluate] at *
  cases h₄ : evaluate x₁ request entities <;> simp [h₄] at * <;>
  cases h₅ : evaluate x₂ request entities <;> simp [h₅] at * <;>
  try { simp [ih₁, ih₂] ; exact type_is_inhabited (.bool .anyBool) }
  replace ⟨ihl₁, ih₃⟩ := ih₁
  replace ⟨ihl₂, ih₄⟩ := ih₂
  rw [eq_comm] at ihl₁ ihl₂; subst ihl₁ ihl₂
  rw [htl₁] at ih₃
  rw [htl₂] at ih₄
  have ⟨i₁, ih₁⟩ := instance_of_int_is_int ih₃
  have ⟨i₂, ih₂⟩ := instance_of_int_is_int ih₄
  subst ih₁ ih₂
  rcases h₀ with h₀ | h₀
  all_goals {
    subst h₀
    simp [apply₂]
    apply bool_is_instance_of_anyBool
  }

theorem type_of_int_arith_inversion {op₂ : BinaryOp} {x₁ x₂ : Expr} {c c' : Capabilities} {env : Environment} {ty : TypedExpr}
  (h₁ : op₂ = .add ∨ op₂ = .sub ∨ op₂ = .mul)
  (h₂ : typeOf (Expr.binaryApp op₂ x₁ x₂) c env = Except.ok (ty, c')) :
  c' = ∅ ∧
  ty.typeOf = .int ∧
  (∃ c₁, (typeOf x₁ c env).typeOf = Except.ok (.int, c₁)) ∧
  (∃ c₂, (typeOf x₂ c env).typeOf = Except.ok (.int, c₂))
:= by
  simp [typeOf] at *
  cases h₃ : typeOf x₁ c env <;> simp [h₃] at h₂
  cases h₄ : typeOf x₂ c env <;> simp [h₄] at h₂
  rcases h₁ with h₁ | h₁ | h₁
  all_goals {
    subst h₁
    simp [typeOfBinaryApp, err, ok] at h₂
    split at h₂ <;> try contradiction
    simp at h₂ ; simp [h₂]
    rename_i tc₁ tc₂ _ _ _ _ h₅ h₆
    replace ⟨h₂, _⟩ := h₂
    rw [←h₂]
    simp only [TypedExpr.typeOf, true_and]
    constructor
    · exists tc₁.snd ; simp [←h₂, ←h₅, ResultType.typeOf, Except.map]
    · exists tc₂.snd ; simp [←h₂, ←h₆, ResultType.typeOf, Except.map]
  }

theorem type_of_int_arith_is_sound {op₂ : BinaryOp} {x₁ x₂ : Expr} {c₁ c₂ : Capabilities} {env : Environment} {ty : TypedExpr} {request : Request} {entities : Entities}
  (h₀ : op₂ = .add ∨ op₂ = .sub ∨ op₂ = .mul)
  (h₁ : CapabilitiesInvariant c₁ request entities)
  (h₂ : RequestAndEntitiesMatchEnvironment env request entities)
  (h₃ : typeOf (Expr.binaryApp op₂ x₁ x₂) c₁ env = Except.ok (ty, c₂))
  (ih₁ : TypeOfIsSound x₁)
  (ih₂ : TypeOfIsSound x₂) :
  GuardedCapabilitiesInvariant (Expr.binaryApp op₂ x₁ x₂) c₂ request entities ∧
  ∃ v, EvaluatesTo (Expr.binaryApp op₂ x₁ x₂) request entities v ∧ InstanceOfType v ty.typeOf
:= by
  have ⟨hc, hty, ht₁, ht₂⟩ := type_of_int_arith_inversion h₀ h₃
  subst hc ; rw [hty]
  apply And.intro empty_guarded_capabilities_invariant
  replace ⟨c₁', ht₁⟩ := ht₁
  replace ⟨c₂', ht₂⟩ := ht₂
  split_type_of ht₁ ; rename_i ht₁ htl₁ htr₁
  split_type_of ht₂ ; rename_i ht₂ htl₂ htr₂
  specialize ih₁ h₁ h₂ ht₁ ; replace ⟨_, v₁, ih₁⟩ := ih₁
  specialize ih₂ h₁ h₂ ht₂ ; replace ⟨_, v₂, ih₂⟩ := ih₂
  simp [EvaluatesTo, evaluate] at *
  cases h₄ : evaluate x₁ request entities <;> simp [h₄] at * <;>
  cases h₅ : evaluate x₂ request entities <;> simp [h₅] at * <;>
  try { simp [ih₁, ih₂] ; exact type_is_inhabited .int }
  replace ⟨ihl₁, ih₃⟩ := ih₁
  replace ⟨ihl₂, ih₄⟩ := ih₂
  rw [eq_comm] at ihl₁ ihl₂; subst ihl₁ ihl₂
  rw [htl₁] at ih₃
  have ⟨i₁, ih₁⟩ := instance_of_int_is_int ih₃
  rw [htl₂] at ih₄
  have ⟨i₂, ih₂⟩ := instance_of_int_is_int ih₄
  subst ih₁ ih₂
  rcases h₀ with h₀ | h₀ | h₀ <;> subst h₀ <;> simp [apply₂, intOrErr]
  case inl =>
    cases h₄ : Int64.add? i₁ i₂ <;> simp [h₄]
    case none => exact type_is_inhabited CedarType.int
    case some => simp [InstanceOfType.instance_of_int]
  case inr.inl =>
    cases h₄ : Int64.sub? i₁ i₂ <;> simp [h₄]
    case none => exact type_is_inhabited CedarType.int
    case some => simp [InstanceOfType.instance_of_int]
  case inr.inr =>
    cases h₄ : Int64.mul? i₁ i₂ <;> simp [h₄]
    case none => exact type_is_inhabited CedarType.int
    case some => simp [InstanceOfType.instance_of_int]

theorem type_of_contains_inversion {x₁ x₂ : Expr} {c c' : Capabilities} {env : Environment} {ty : TypedExpr}
  (h₁ : typeOf (Expr.binaryApp .contains x₁ x₂) c env = Except.ok (ty, c')) :
  c' = ∅ ∧
  ty.typeOf = .bool .anyBool ∧
  ∃ ty₁ ty₂,
    (ty₁ ⊔ ty₂).isSome ∧
    (∃ c₁, (typeOf x₁ c env).typeOf = Except.ok (.set ty₁, c₁)) ∧
    (∃ c₂, (typeOf x₂ c env).typeOf = Except.ok (ty₂, c₂))
:= by
  simp [typeOf] at *
  cases h₂ : typeOf x₁ c env <;> simp [h₂] at h₁
  cases h₃ : typeOf x₂ c env <;> simp [h₃] at h₁
  simp [typeOfBinaryApp, err, ok] at h₁
  split at h₁ <;> try contradiction
  simp only [ifLubThenBool, ok, List.empty_eq, err] at h₁
  split at h₁ <;> simp only [Except.ok.injEq, Except.bind_ok, Except.bind_err, Prod.mk.injEq, reduceCtorEq] at h₁
  simp [←h₁, TypedExpr.typeOf]
  rename_i tc₁ tc₂ _ ty₁ ty₂ ty₃ _ h₄ _ _ h₅
  exists ty₃, tc₂.fst.typeOf
  rw [lub_comm] at h₅
  simp [h₅, ←h₄]
  constructor
  · exists tc₁.snd
  · exists tc₂.snd

theorem type_of_contains_is_sound {x₁ x₂ : Expr} {c₁ c₂ : Capabilities} {env : Environment} {ty : TypedExpr} {request : Request} {entities : Entities}
  (h₁ : CapabilitiesInvariant c₁ request entities)
  (h₂ : RequestAndEntitiesMatchEnvironment env request entities)
  (h₃ : typeOf (Expr.binaryApp .contains x₁ x₂) c₁ env = Except.ok (ty, c₂))
  (ih₁ : TypeOfIsSound x₁)
  (ih₂ : TypeOfIsSound x₂) :
  GuardedCapabilitiesInvariant (Expr.binaryApp .contains x₁ x₂) c₂ request entities ∧
  ∃ v, EvaluatesTo (Expr.binaryApp .contains x₁ x₂) request entities v ∧ InstanceOfType v ty.typeOf
:= by
  have ⟨hc, hty, ty₁, ty₂, _, ht₁, ht₂⟩ := type_of_contains_inversion h₃
  subst hc ; rw [hty]
  apply And.intro empty_guarded_capabilities_invariant
  replace ⟨c₁', ht₁⟩ := ht₁
  replace ⟨c₂', ht₂⟩ := ht₂
  split_type_of ht₁ ; rename_i ht₁ htl₁ htr₁
  split_type_of ht₂ ; rename_i ht₂ htl₂ htr₂
  specialize ih₁ h₁ h₂ ht₁ ; replace ⟨_, v₁, ih₁⟩ := ih₁
  specialize ih₂ h₁ h₂ ht₂ ; replace ⟨_, v₂, ih₂⟩ := ih₂
  simp [EvaluatesTo, evaluate] at *
  cases h₄ : evaluate x₁ request entities <;> simp [h₄] at * <;>
  cases h₅ : evaluate x₂ request entities <;> simp [h₅] at * <;>
  try { simp [ih₁, ih₂] ; apply type_is_inhabited }
  replace ⟨ihl₁, ih₃⟩ := ih₁
  replace ⟨ihl₂, ih₄⟩ := ih₂
  rw [eq_comm] at ihl₁ ihl₂; subst ihl₁ ihl₂
  rw [htl₁] at ih₃
  have ⟨s₁, ih₁⟩ := instance_of_set_type_is_set ih₃
  subst ih₁
  simp [apply₂]
  apply bool_is_instance_of_anyBool

theorem type_of_containsA_inversion {op₂ : BinaryOp} {x₁ x₂ : Expr} {c c' : Capabilities} {env : Environment} {ty : TypedExpr}
  (h₁ : op₂ = .containsAll ∨ op₂ = .containsAny)
  (h₂ : typeOf (Expr.binaryApp op₂ x₁ x₂) c env = Except.ok (ty, c')) :
  c' = ∅ ∧
  ty.typeOf = .bool .anyBool ∧
  ∃ ty₁ ty₂,
    (ty₁ ⊔ ty₂).isSome ∧
    (∃ c₁, (typeOf x₁ c env).typeOf = Except.ok (.set ty₁, c₁)) ∧
    (∃ c₂, (typeOf x₂ c env).typeOf = Except.ok (.set ty₂, c₂))
:= by
  simp [typeOf] at *
  cases h₃ : typeOf x₁ c env <;> simp [h₃] at h₂
  cases h₄ : typeOf x₂ c env <;> simp [h₄] at h₂
  rcases h₁ with h₁ | h₁
  all_goals {
    subst h₁
    simp [typeOfBinaryApp, err, ok] at h₂
    split at h₂ <;> try contradiction
    simp [ifLubThenBool, err, ok] at h₂
    split at h₂ <;> simp only [Except.bind_ok, Except.bind_err, Except.ok.injEq, Prod.mk.injEq, reduceCtorEq] at h₂
    simp [←h₂, TypedExpr.typeOf]
    rename_i tc₁ tc₂ _ _ _ ty₁ ty₂ _ h₅ h₆ _ _ h₇
    exists ty₁, ty₂
    simp [h₇]
    constructor
    · exists tc₁.snd ; simp [←h₅, ResultType.typeOf, Except.map]
    · exists tc₂.snd ; simp [←h₆, ResultType.typeOf, Except.map]
  }


theorem type_of_containsA_is_sound {op₂ : BinaryOp} {x₁ x₂ : Expr} {c₁ c₂ : Capabilities} {env : Environment} {ty : TypedExpr} {request : Request} {entities : Entities}
  (h₀ : op₂ = .containsAll ∨ op₂ = .containsAny)
  (h₁ : CapabilitiesInvariant c₁ request entities)
  (h₂ : RequestAndEntitiesMatchEnvironment env request entities)
  (h₃ : typeOf (Expr.binaryApp op₂ x₁ x₂) c₁ env = Except.ok (ty, c₂))
  (ih₁ : TypeOfIsSound x₁)
  (ih₂ : TypeOfIsSound x₂) :
  GuardedCapabilitiesInvariant (Expr.binaryApp op₂ x₁ x₂) c₂ request entities ∧
  ∃ v, EvaluatesTo (Expr.binaryApp op₂ x₁ x₂) request entities v ∧ InstanceOfType v ty.typeOf
:= by
  have ⟨hc, hty, ty₁, ty₂, _, ht₁, ht₂⟩ := type_of_containsA_inversion h₀ h₃
  subst hc ; rw [hty]
  apply And.intro empty_guarded_capabilities_invariant
  replace ⟨c₁', ht₁⟩ := ht₁
  replace ⟨c₂', ht₂⟩ := ht₂
  split_type_of ht₁ ; rename_i ht₁ htl₁ htr₁
  split_type_of ht₂ ; rename_i ht₂ htl₂ htr₂
  specialize ih₁ h₁ h₂ ht₁ ; replace ⟨_, v₁, ih₁⟩ := ih₁
  specialize ih₂ h₁ h₂ ht₂ ; replace ⟨_, v₂, ih₂⟩ := ih₂
  simp [EvaluatesTo, evaluate] at *
  cases h₄ : evaluate x₁ request entities <;> simp [h₄] at * <;>
  cases h₅ : evaluate x₂ request entities <;> simp [h₅] at * <;>
  try { simp [ih₁, ih₂] ; apply type_is_inhabited }
  replace ⟨ihl₁, ih₃⟩ := ih₁
  replace ⟨ihl₂, ih₄⟩ := ih₂
  rw [eq_comm] at ihl₁ ihl₂; subst ihl₁ ihl₂
  rw [htl₁] at ih₃
  rw [htl₂] at ih₄
  have ⟨s₁, ih₁⟩ := instance_of_set_type_is_set ih₃
  have ⟨s₂, ih₂⟩ := instance_of_set_type_is_set ih₄
  subst ih₁ ih₂
  rcases h₀ with h₀ | h₀
  all_goals {
    subst h₀
    simp [apply₂]
    apply bool_is_instance_of_anyBool
  }

theorem type_of_mem_inversion {x₁ x₂ : Expr} {c c' : Capabilities} {env : Environment} {ty : TypedExpr}
  (h₁ : typeOf (Expr.binaryApp .mem x₁ x₂) c env = Except.ok (ty, c')) :
  c' = ∅ ∧
  ∃ (ety₁ ety₂ : EntityType),
    (∃ c₁, (typeOf x₁ c env).typeOf = Except.ok (.entity ety₁, c₁)) ∧
    (∃ c₂,
      ((typeOf x₂ c env).typeOf = Except.ok (.entity ety₂, c₂) ∧
       ty.typeOf = .bool (typeOfInₑ ety₁ ety₂ x₁ x₂ env)) ∨
      ((typeOf x₂ c env).typeOf = Except.ok (.set (.entity ety₂), c₂) ∧
       ty.typeOf = .bool (typeOfInₛ ety₁ ety₂ x₁ x₂ env)))
:= by
  simp [typeOf] at h₁
  cases h₂ : typeOf x₁ c env <;> simp [h₂] at h₁
  cases h₃ : typeOf x₂ c env <;> simp [h₃] at h₁
  simp [typeOfBinaryApp, ok] at h₁
  split at h₁ <;> try { contradiction }
  all_goals {
    simp only [Except.ok.injEq, Prod.mk.injEq] at h₁
    simp [←h₁, TypedExpr.typeOf]
    rename_i tc₁ tc₂ _ _ _ ety₁ ety₂ _ h₄ h₅
    exists ety₁
    constructor
    · exists tc₁.snd ; simp [←h₄, ResultType.typeOf, Except.map]
    · exists ety₂, tc₂.snd ; simp [←h₅, h₁, ResultType.typeOf, Except.map]
  }

theorem entityUID?_some_implies_entity_lit {x : Expr} {euid : EntityUID}
  (h₁ : entityUID? x = some euid) :
  x = Expr.lit (.entityUID euid)
:= by
  simp [entityUID?] at h₁
  split at h₁ <;> simp at h₁ ; subst h₁ ; rfl


theorem actionUID?_some_implies_action_lit {x : Expr} {euid : EntityUID} {acts : ActionSchema}
  (h₁ : actionUID? x acts = some euid) :
  x = Expr.lit (.entityUID euid) ∧
  acts.contains euid = true
:= by
  simp [actionUID?] at h₁
  cases h₂ : entityUID? x <;> simp [h₂] at h₁
  replace h₂ := entityUID?_some_implies_entity_lit h₂
  rename_i euid'
  replace ⟨h₀, h₁⟩ := h₁
  subst euid'
  simp [h₀, h₂]

theorem entityUIDs?_some_implies_entity_lits {x : Expr} {euids : List EntityUID}
  (h₁ : entityUIDs? x = some euids) :
  x = Expr.set ((List.map (Expr.lit ∘ Prim.entityUID) euids))
:= by
  simp [entityUIDs?] at h₁
  split at h₁ <;> try simp at h₁
  rename_i xs
  simp [List.mapM_some_iff_forall₂] at *
  cases euids
  case nil =>
    cases xs <;> simp only [List.Forall₂.nil, List.map_nil] at *
    case cons hd tl => simp only [List.forall₂_nil_right_iff, reduceCtorEq] at h₁
  case cons hd tl =>
    cases xs <;> simp [pure, Except.pure] at *
    case nil => simp only [List.forall₂_nil_left_iff, reduceCtorEq] at h₁
    case cons hd' tl' =>
      cases h₂ : entityUID? hd' <;> simp [h₂] at h₁
      replace ⟨h₁', h₁⟩ := h₁
      replace h₂ := entityUID?_some_implies_entity_lit h₂
      subst hd hd'
      simp only [true_and]
      have h₄ := @entityUIDs?_some_implies_entity_lits (.set tl') tl
      simp [entityUIDs?] at h₄
      apply h₄ ; clear h₄
      simp only [List.mapM_some_iff_forall₂, h₁]

theorem entity_type_in_false_implies_inₑ_false {euid₁ euid₂ : EntityUID} {env : Environment} {entities : Entities}
  (h₁ : InstanceOfEntitySchema entities env.ets)
  (h₂ : EntitySchema.descendentOf env.ets euid₁.ty euid₂.ty = false) :
  inₑ euid₁ euid₂ entities = false
:= by
  simp only [EntitySchema.descendentOf, Bool.if_true_left, Bool.or_eq_false_iff,
    decide_eq_false_iff_not] at h₂
  simp only [inₑ, Bool.or_eq_false_iff, beq_eq_false_iff_ne, ne_eq]
  by_contra h₃
  simp only [not_and, Bool.not_eq_false] at h₃
  simp only [not_and, Bool.not_eq_false, ← Classical.or_iff_not_imp_right] at h₃
  rcases h₃ with h₃ | h₃
  case inr => subst h₃ ; simp at h₂
  case inl =>
  simp [Entities.ancestorsOrEmpty] at h₃
  split at h₃
  case h_1 data h₄ =>
    rw [Set.contains_prop_bool_equiv] at h₃
    have ⟨entry, h₂₁, _, _, h₂₂, _⟩ := h₁ euid₁ data h₄
    specialize h₂₂ euid₂ h₃
    rw [←Set.contains_prop_bool_equiv] at h₂₂
    simp [h₂₁, h₂₂] at h₂
  case h_2 => simp [Set.contains, Set.elts, Set.empty] at h₃

theorem action_type_in_eq_action_inₑ (euid₁ euid₂ : EntityUID) {env : Environment} {entities : Entities}
  (h₁ : InstanceOfActionSchema entities env.acts)
  (h₂ : env.acts.contains euid₁) :
  inₑ euid₁ euid₂ entities = ActionSchema.descendentOf env.acts euid₁ euid₂
:= by
  simp [InstanceOfActionSchema] at h₁
  simp [ActionSchema.contains] at h₂
  cases h₃ : Map.find? env.acts euid₁ <;> simp [h₃] at h₂
  rename_i entry
  have ⟨data, h₁₁, h₁₂⟩ := h₁ euid₁ entry h₃
  simp [inₑ, ActionSchema.descendentOf, h₃, Entities.ancestorsOrEmpty, h₁₁]
  rcases h₄ : euid₁ == euid₂ <;> simp at h₄ <;> simp [h₄, h₁₂]

theorem type_of_mem_is_soundₑ {x₁ x₂ : Expr} {c₁ c₁' c₂' : Capabilities} {env : Environment} {request : Request} {entities : Entities} {ety₁ ety₂ : EntityType}
  (h₁ : CapabilitiesInvariant c₁ request entities)
  (h₂ : RequestAndEntitiesMatchEnvironment env request entities)
  (h₃ : (typeOf x₁ c₁ env).typeOf = Except.ok (CedarType.entity ety₁, c₁'))
  (h₄ : (typeOf x₂ c₁ env).typeOf = Except.ok (CedarType.entity ety₂, c₂'))
  (ih₁ : TypeOfIsSound x₁)
  (ih₂ : TypeOfIsSound x₂) :
  ∃ v,
    EvaluatesTo (Expr.binaryApp BinaryOp.mem x₁ x₂) request entities v ∧
    InstanceOfType v (CedarType.bool (typeOfInₑ ety₁ ety₂ x₁ x₂ env))
:= by
  split_type_of h₃ ; rename_i h₃ hl₃ hr₃
  split_type_of h₄ ; rename_i h₄ hl₄ hr₄
  have ⟨_, v₁, hev₁, hty₁⟩ := ih₁ h₁ h₂ h₃
  have ⟨_, v₂, hev₂, hty₂⟩ := ih₂ h₁ h₂ h₄
  simp [EvaluatesTo] at *
  simp [evaluate]
  cases h₅ : evaluate x₁ request entities <;> simp [h₅] at hev₁ <;> simp [h₅, hev₁] <;>
  try { apply type_is_inhabited }
  rw [eq_comm] at hev₁ ; subst hev₁
  cases h₆ : evaluate x₂ request entities <;> simp [h₆] at hev₂ <;> simp [h₆, hev₂] <;>
  try { apply type_is_inhabited }
  rw [eq_comm] at hev₂ ; subst hev₂
  rw [hl₃] at hty₁
  replace hty₁ := instance_of_entity_type_is_entity hty₁
  replace ⟨euid₁, hty₁, hty₁'⟩ := hty₁
  subst hty₁ hty₁'
  rw [hl₄] at hty₂
  replace hty₂ := instance_of_entity_type_is_entity hty₂
  replace ⟨euid₂, hty₂, hty₂'⟩ := hty₂
  subst hty₂ hty₂'
  simp [apply₂]
  apply InstanceOfType.instance_of_bool
  simp [InstanceOfBoolType]
  split <;> try simp only
  rename_i b bty  h₇ h₈ h₉
  simp [typeOfInₑ] at *
  have ⟨_, hents, hacts⟩ := h₂ ; clear h₂
  cases hₐ : actionUID? x₁ env.acts <;> simp [hₐ] at h₇ h₈ h₉
  case none =>
    cases hin : EntitySchema.descendentOf env.ets euid₁.ty euid₂.ty <;>
    simp [hin] at h₇ h₈ h₉
    simp [entity_type_in_false_implies_inₑ_false hents hin] at h₉
  case some =>
    cases he : entityUID? x₂ <;> simp [he] at h₇ h₈ h₉
    case none =>
      cases hin : EntitySchema.descendentOf env.ets euid₁.ty euid₂.ty <;>
      simp [hin] at h₇ h₈ h₉
      simp [entity_type_in_false_implies_inₑ_false hents hin] at h₉
    case some =>
      replace ⟨hₐ, hₐ'⟩ := actionUID?_some_implies_action_lit hₐ
      subst hₐ
      replace he := entityUID?_some_implies_entity_lit he ; subst he
      rename_i auid euid _ _
      simp [evaluate] at h₅ h₆ ; subst h₅ h₆
      have h₁₀ := action_type_in_eq_action_inₑ auid euid hacts hₐ'
      simp [h₁₀] at h₈ h₉
      cases heq : ActionSchema.descendentOf env.acts auid euid <;> simp [heq] at h₈ h₉

theorem entity_set_type_implies_set_of_entities {vs : List Value} {ety : EntityType}
  (h₁ : InstanceOfType (Value.set (Set.mk vs)) (CedarType.set (CedarType.entity ety))) :
  ∃ (euids : List EntityUID),
    vs.mapM Value.asEntityUID = Except.ok euids ∧
    ∀ euid, euid ∈ euids → euid.ty = ety
:= by
  rw [←List.mapM'_eq_mapM]
  cases vs
  case nil =>
    simp [pure, Except.pure]
  case cons hd tl =>
    simp only [List.mapM'_cons]
    cases h₁ ; rename_i h₁
    have h₂ := h₁ hd
    simp [Set.mem_cons_self] at h₂
    replace ⟨heuid, hdty, h₂⟩ := instance_of_entity_type_is_entity h₂
    subst h₂
    rw [Value.asEntityUID] ; simp only [Except.bind_ok]
    rw [List.mapM'_eq_mapM]
    have h₃ : InstanceOfType (Value.set (Set.mk tl)) (CedarType.set (CedarType.entity ety)) := by
      apply InstanceOfType.instance_of_set
      intro v h₃
      apply h₁ v
      apply Set.mem_cons_of_mem
      exact h₃
    have ⟨tleuids, h₄, h₅⟩ := entity_set_type_implies_set_of_entities h₃
    simp [h₄, pure, Except.pure, hdty]
    intro euid heuid
    apply h₅ euid heuid

theorem entity_type_in_false_implies_inₛ_false {euid : EntityUID} {euids : List EntityUID} {ety : EntityType} {env : Environment} {entities : Entities}
  (h₁ : InstanceOfEntitySchema entities env.ets)
  (h₂ : EntitySchema.descendentOf env.ets euid.ty ety = false)
  (h₃ : ∀ euid, euid ∈ euids → euid.ty = ety) :
  Set.any (fun x => inₑ euid x entities) (Set.make euids) = false
:= by
  simp only [InstanceOfEntitySchema] at h₁
  simp only [EntitySchema.descendentOf] at h₂
  rw [Set.make_any_iff_any]
  by_contra h₄
  simp only [Bool.not_eq_false, List.any_eq_true] at h₄
  replace ⟨euid', h₄, h₅⟩ := h₄
  simp only [inₑ, Bool.or_eq_true, beq_iff_eq] at h₅
  rcases h₅ with h₅ | h₅
  case inl =>
    subst h₅
    specialize h₃ euid h₄
    simp [h₃] at h₂
  case inr =>
    simp only [Set.contains, Set.elts, Entities.ancestorsOrEmpty, Set.empty, List.elem_eq_mem,
      decide_eq_true_eq] at h₅
    cases h₆ : Map.find? entities euid <;>
    simp only [h₆, List.not_mem_nil] at h₅
    rename_i data
    replace ⟨entry, h₁, _, _, h₇, _⟩ := h₁ euid data h₆
    specialize h₇ euid' h₅
    split at h₂ <;> try contradiction
    rename_i h₈
    specialize h₃ euid' h₄ ; subst h₃
    split at h₂ <;> rename_i h₉ <;> simp [h₁] at h₉
    subst h₉
    rw [← Set.in_list_iff_in_set] at h₇
    simp only [Set.contains, Set.elts] at h₂ h₇
    rw [← List.elem_iff] at h₇
    rw [h₂] at h₇
    contradiction

theorem mapM'_eval_lits_eq_prims {ps : List Prim} {vs : List Value} {request : Request} {entities : Entities}
  (h₁ : List.mapM' (evaluate · request entities) (List.map Expr.lit ps) = Except.ok vs) :
  vs = List.map Value.prim ps
:= by
  cases ps
  case nil =>
    simp [List.mapM', pure, Except.pure] at h₁
    subst h₁
    simp only [List.map_nil]
  case cons hd tl =>
    cases h₂ : evaluate (Expr.lit hd) request entities <;> simp [h₂] at h₁
    cases h₃ : List.mapM' (fun x => evaluate x request entities) (List.map Expr.lit tl) <;> simp [h₃] at h₁
    rename_i vhd vtl
    subst h₁
    simp only [List.map, List.cons.injEq]
    constructor
    · simp [evaluate] at h₂ ; simp [h₂]
    · exact mapM'_eval_lits_eq_prims h₃

theorem mapM'_asEntityUID_eq_entities {vs : List Value} {euids : List EntityUID}
  (h₁ : List.mapM' Value.asEntityUID vs = Except.ok euids) :
  vs = List.map (Value.prim ∘ Prim.entityUID) euids
:= by
  cases vs
  case nil =>
    simp only [List.mapM', pure, Except.pure, Except.ok.injEq, List.nil_eq] at h₁
    subst h₁
    simp only [List.map_nil]
  case cons hd tl =>
    simp only [List.mapM', bind_pure_comp] at h₁
    cases h₂ : Value.asEntityUID hd <;> simp [h₂] at h₁
    cases h₃ : List.mapM' Value.asEntityUID tl <;> simp [h₃] at h₁
    rename_i vhd vtl
    subst h₁
    simp only [List.map, Function.comp_apply, List.cons.injEq]
    constructor
    · simp only [Value.asEntityUID] at h₂
      split at h₂ <;> simp at h₂
      rw [eq_comm] at h₂ ; subst h₂
      rfl
    · exact mapM'_asEntityUID_eq_entities h₃

theorem evaluate_entity_set_eqv {vs : List Value} {euids euids' : List EntityUID} {request : Request} {entities : Entities}
  (h₁ : evaluate (Expr.set (List.map (Expr.lit ∘ Prim.entityUID) euids')) request entities =
        Except.ok (Value.set (Set.mk vs)))
  (h₂ : List.mapM Value.asEntityUID vs = Except.ok euids) :
  euids ≡ euids'
:= by
  simp only [evaluate] at h₁
  cases h₃ : List.mapM₁ (List.map (Expr.lit ∘ Prim.entityUID) euids') fun x => evaluate x.val request entities <;> simp [h₃] at h₁
  rename_i vs'
  simp only [List.mapM₁, List.attach_def,
    List.mapM_pmap_subtype (evaluate · request entities)] at h₃
  rw [←List.mapM'_eq_mapM, ←List.map_map] at h₃
  replace h₃ := mapM'_eval_lits_eq_prims h₃
  rw [List.map_map] at h₃
  rw [←List.mapM'_eq_mapM] at h₂
  replace h₂ := mapM'_asEntityUID_eq_entities h₂
  replace h₁ := Set.make_mk_eqv h₁
  subst h₂ h₃
  simp [List.Equiv, List.subset_def] at *
  have ⟨hl₁, hr₁⟩ := h₁
  constructor
  · apply hr₁
  · apply hl₁

theorem action_type_in_eq_action_inₛ {auid : EntityUID} {euids euids' : List EntityUID} {env : Environment} {entities : Entities}
  (h₁ : InstanceOfActionSchema entities env.acts)
  (h₂ : env.acts.contains auid)
  (h₃ : euids ≡ euids') :
  Set.any (fun x => inₑ auid x entities) (Set.make euids) ↔
  ∃ euid, euid ∈ euids' ∧ ActionSchema.descendentOf env.acts auid euid
:= by
  rw [Set.make_any_iff_any]
  simp only [ActionSchema.contains] at h₂
  cases h₄ : Map.find? env.acts auid <;> simp [h₄] at h₂
  rename_i entry
  simp only [InstanceOfActionSchema] at h₁
  specialize h₁ auid entry
  constructor <;> intro h₄ <;> rename_i hfnd <;>
  simp only [hfnd, true_implies] at h₁ <;>
  have ⟨data, hl₁, hr₁⟩ := h₁ <;> clear h₁
  case some.mp =>
    rw [List.any_eq_true] at h₄
    replace ⟨euid, h₄, h₅⟩ := h₄
    exists euid
    replace ⟨h₃, _⟩ := h₃
    simp only [List.subset_def] at h₃
    specialize h₃ h₄ ; simp [h₃]
    simp [inₑ] at h₅
    rcases h₅ with h₅ | h₅
    case inl =>
      subst h₅ ; simp [ActionSchema.descendentOf]
    case inr =>
      simp only [ActionSchema.descendentOf, beq_iff_eq, hfnd, Bool.if_true_left, Bool.or_eq_true,
        decide_eq_true_eq]
      simp only [Entities.ancestorsOrEmpty, hl₁, hr₁] at h₅
      simp only [h₅, or_true]
  case some.mpr =>
    rw [List.any_eq_true]
    replace ⟨euid, h₄, h₅⟩ := h₄
    exists euid
    replace ⟨_, h₃⟩ := h₃
    simp only [List.subset_def] at h₃
    specialize h₃ h₄ ; simp [h₃]
    simp only [ActionSchema.descendentOf, beq_iff_eq, hfnd, Bool.if_true_left, Bool.or_eq_true,
      decide_eq_true_eq] at h₅
    by_cases h₆ : auid = euid <;> simp [h₆] at h₅
    case pos =>
      subst h₆ ; simp [inₑ]
    case neg =>
      simp [inₑ, Entities.ancestorsOrEmpty, hl₁, hr₁, h₅]

theorem type_of_mem_is_soundₛ {x₁ x₂ : Expr} {c₁ c₁' c₂' : Capabilities} {env : Environment} {request : Request} {entities : Entities} {ety₁ ety₂ : EntityType}
  (h₁ : CapabilitiesInvariant c₁ request entities)
  (h₂ : RequestAndEntitiesMatchEnvironment env request entities)
  (h₃ : (typeOf x₁ c₁ env).typeOf = Except.ok (CedarType.entity ety₁, c₁'))
  (h₄ : (typeOf x₂ c₁ env).typeOf = Except.ok (CedarType.set (CedarType.entity ety₂), c₂'))
  (ih₁ : TypeOfIsSound x₁)
  (ih₂ : TypeOfIsSound x₂) :
  ∃ v,
    EvaluatesTo (Expr.binaryApp BinaryOp.mem x₁ x₂) request entities v ∧
    InstanceOfType v (CedarType.bool (typeOfInₛ ety₁ ety₂ x₁ x₂ env))
:= by
  split_type_of h₃ ; rename_i h₃ hl₃ hr₃
  split_type_of h₄ ; rename_i h₄ hl₄ hr₄
  have ⟨_, v₁, hev₁, hty₁⟩ := ih₁ h₁ h₂ h₃
  have ⟨_, v₂, hev₂, hty₂⟩ := ih₂ h₁ h₂ h₄
  simp only [EvaluatesTo] at *
  simp only [evaluate]
  cases h₅ : evaluate x₁ request entities <;> simp [h₅] at hev₁ <;> simp [h₅, hev₁] <;>
  try { apply type_is_inhabited }
  rw [eq_comm] at hev₁ ; subst hev₁
  cases h₆ : evaluate x₂ request entities <;> simp [h₆] at hev₂ <;> simp [h₆, hev₂] <;>
  try { apply type_is_inhabited }
  rw [eq_comm] at hev₂ ; subst hev₂
  rw [hl₃] at hty₁
  replace ⟨euid, hty₁, hty₁'⟩ := instance_of_entity_type_is_entity hty₁
  subst hty₁ hty₁'
  rw [hl₄] at hty₂
  have ⟨vs, hset⟩ := instance_of_set_type_is_set hty₂
  subst hset
  cases vs ; rename_i vs
  simp only [apply₂, inₛ]
  simp only [Set.mapOrErr, Set.elts]
  have ⟨euids, h₇, hty₇⟩ := entity_set_type_implies_set_of_entities hty₂
  simp only [h₇, Except.bind_ok, Except.ok.injEq, false_or, exists_eq_left', reduceCtorEq]
  apply InstanceOfType.instance_of_bool
  simp only [InstanceOfBoolType]
  split <;> try simp only
  rename_i h₈ h₉ h₁₀
  have ⟨_, hents, hacts⟩ := h₂ ; clear h₂
  simp only [typeOfInₛ, List.any_eq_true, imp_false] at *
  cases ha : actionUID? x₁ env.acts <;>
  simp only [ha, ite_eq_left_iff, Bool.not_eq_true, imp_false, Bool.not_eq_false,
    ite_eq_right_iff, reduceCtorEq] at h₈ h₉ h₁₀
  case none =>
    cases hin : EntitySchema.descendentOf env.ets euid.ty ety₂ <;>
    simp only [hin, Bool.false_eq_true, ↓reduceIte, not_false_eq_true, implies_true, imp_false,
      Bool.not_eq_false, Bool.true_eq_false] at h₈ h₉ h₁₀
    simp only [entity_type_in_false_implies_inₛ_false hents hin hty₇,
      Bool.false_eq_true] at h₁₀
  case some =>
    cases he : entityUIDs? x₂ <;>
    simp only [he, ite_eq_left_iff, not_exists, not_and, Bool.not_eq_true, imp_false,
      Classical.not_forall, not_imp, Bool.not_eq_false, ite_eq_right_iff, reduceCtorEq] at h₈ h₉ h₁₀
    case none =>
      cases hin : EntitySchema.descendentOf env.ets euid.ty ety₂ <;>
      simp only [hin, Bool.false_eq_true, ↓reduceIte, not_false_eq_true, implies_true, imp_false,
        Bool.not_eq_false, Bool.true_eq_false] at h₈ h₉ h₁₀
      simp only [entity_type_in_false_implies_inₛ_false hents hin hty₇, Bool.false_eq_true] at h₁₀
    case some =>
      replace ⟨ha, hac⟩ := actionUID?_some_implies_action_lit ha
      subst ha
      have he := entityUIDs?_some_implies_entity_lits he
      subst he
      simp only [evaluate, Except.ok.injEq, Value.prim.injEq, Prim.entityUID.injEq] at h₅
      rw [eq_comm] at h₅ ; subst h₅
      rename_i euids' _ _
      have h₁₁ := evaluate_entity_set_eqv h₆ h₇
      have h₁₂ := action_type_in_eq_action_inₛ hacts hac h₁₁
      cases h₁₃ : Set.any (fun x => inₑ euid x entities) (Set.make euids) <;>
      simp only [h₁₃, Bool.false_eq_true, Bool.true_eq_false, false_implies,
        exists_prop, false_implies, true_implies, false_iff, true_iff,
        not_exists, not_and, Bool.not_eq_true] at h₉ h₁₀ h₁₂
      case false =>
        replace ⟨euid', h₁₀⟩ := h₁₀
        specialize h₁₂ euid' h₁₀.left
        simp only [h₁₀.right, Bool.true_eq_false] at h₁₂
      case true =>
        replace ⟨euid', h₁₂⟩ := h₁₂
        specialize h₉ euid' h₁₂.left
        simp only [h₁₂.right, Bool.true_eq_false] at h₉

theorem type_of_mem_is_sound {x₁ x₂ : Expr} {c₁ c₂ : Capabilities} {env : Environment} {ty : TypedExpr} {request : Request} {entities : Entities}
  (h₁ : CapabilitiesInvariant c₁ request entities)
  (h₂ : RequestAndEntitiesMatchEnvironment env request entities)
  (h₃ : typeOf (Expr.binaryApp .mem x₁ x₂) c₁ env = Except.ok (ty, c₂))
  (ih₁ : TypeOfIsSound x₁)
  (ih₂ : TypeOfIsSound x₂) :
  GuardedCapabilitiesInvariant (Expr.binaryApp .mem x₁ x₂) c₂ request entities ∧
  ∃ v, EvaluatesTo (Expr.binaryApp .mem x₁ x₂) request entities v ∧ InstanceOfType v ty.typeOf
:= by
  have ⟨hc, ety₁, ety₂, ⟨c₁', h₄⟩ , c₂', h₅⟩ := type_of_mem_inversion h₃
  subst hc
  apply And.intro empty_guarded_capabilities_invariant
  rcases h₅ with ⟨h₅, h₆⟩ | ⟨h₅, h₆⟩ <;> rw [h₆]
  · exact type_of_mem_is_soundₑ h₁ h₂ h₄ h₅ ih₁ ih₂
  · exact type_of_mem_is_soundₛ h₁ h₂ h₄ h₅ ih₁ ih₂

theorem type_of_hasTag_inversion {x₁ x₂ : Expr} {c₁ c₂ : Capabilities} {env : Environment} {ty : TypedExpr}
  (h₁ : typeOf (Expr.binaryApp .hasTag x₁ x₂) c₁ env = .ok (ty, c₂)) :
  ∃ ety c₁' c₂',
    (typeOf x₁ c₁ env).typeOf = .ok (.entity ety, c₁') ∧
    (typeOf x₂ c₁ env).typeOf = .ok (.string, c₂') ∧
    typeOfHasTag ety x₁ x₂ c₁ env = .ok (ty.typeOf, c₂)
:= by
  simp only [typeOf] at h₁
  cases h₂ : typeOf x₁ c₁ env <;> simp only [h₂, Except.bind_ok, Except.bind_err, reduceCtorEq] at h₁
  cases h₃ : typeOf x₂ c₁ env <;> simp only [h₃, Except.bind_ok, Except.bind_err, reduceCtorEq] at h₁
  rename_i tyc₁ tyc₂
  cases tyc₁
  cases tyc₂
  rename_i ty₁ c₁' ty₂ c₂'
  simp only at h₁
  cases h₄ : ty₁.typeOf <;> simp only [h₄, typeOfBinaryApp, err, reduceCtorEq] at h₁
  cases h₅ : ty₂.typeOf <;> simp only [h₅, typeOfBinaryApp, err, reduceCtorEq] at h₁
  rename_i ety
  cases h₆ : typeOfHasTag ety x₁ x₂ c₁ env <;>
  simp only [h₆, Except.bind_err, Except.bind_ok, ok, reduceCtorEq, Except.ok.injEq, Prod.mk.injEq] at h₁
  exists ety, c₁', c₂'
  simp only [h₄, h₅, ResultType.typeOf, Except.map]
  simp [←h₁, h₆, TypedExpr.typeOf]

private theorem map_empty_contains_instance_of_ff [DecidableEq α] [DecidableEq β] {k : α} :
  InstanceOfType (Value.prim (Prim.bool ((Map.empty : Map α β).contains k))) (CedarType.bool BoolType.ff)
:= by
  simp only [Map.not_contains_of_empty, false_is_instance_of_ff]

private theorem no_tags_type_implies_no_tags {uid : EntityUID} {env : Environment} {entities : Entities}
  (h₁ : InstanceOfEntitySchema entities env.ets)
  (h₂ : env.ets.tags? uid.ty = .some .none) :
  InstanceOfType (Value.prim (Prim.bool ((entities.tagsOrEmpty uid).contains s))) (CedarType.bool BoolType.ff)
:= by
  simp only [Entities.tagsOrEmpty]
  split
  · rename_i d hf
    replace ⟨e, hf', _, _, h₁⟩ := h₁ uid d hf
    simp only [InstanceOfEntityTags] at h₁
    simp only [EntitySchema.tags?, Option.map_eq_some'] at h₂
    replace ⟨e', h₂, h₃⟩ := h₂
    simp only [hf', Option.some.injEq] at h₂
    subst h₂
    simp only [EntitySchemaEntry.tags?] at h₁ h₃
    split at h₃
    · simp only [h₃] at h₁
      simp only [h₁, map_empty_contains_instance_of_ff]
    · simp only [h₁, map_empty_contains_instance_of_ff]
  · exact map_empty_contains_instance_of_ff

private theorem no_type_implies_no_tags {uid : EntityUID} {env : Environment} {entities : Entities}
  (h₁ : InstanceOfEntitySchema entities env.ets)
  (h₂ : env.ets.tags? uid.ty = .none) :
  InstanceOfType (Value.prim (Prim.bool ((entities.tagsOrEmpty uid).contains s))) (CedarType.bool BoolType.ff)
:= by
  simp only [Entities.tagsOrEmpty]
  split
  · rename_i d hf
    replace ⟨e, h₁, _, _, _⟩ := h₁ uid d hf
    simp only [EntitySchema.tags?, Option.map_eq_none'] at h₂
    simp only [h₁, reduceCtorEq] at h₂
  · exact map_empty_contains_instance_of_ff

private theorem mem_capabilities_implies_mem_tags {x₁ x₂ : Expr} {c₁ : Capabilities} {request : Request} {entities : Entities} {uid : EntityUID} {s : String}
  (h₁ : CapabilitiesInvariant c₁ request entities)
  (ih₁ : evaluate x₁ request entities = Except.ok (Value.prim (Prim.entityUID uid)))
  (ih₂ : evaluate x₂ request entities = Except.ok (Value.prim (Prim.string s)))
  (hin : (x₁, Key.tag x₂) ∈ c₁) :
  InstanceOfType (Value.prim (Prim.bool ((entities.tagsOrEmpty uid).contains s))) (CedarType.bool BoolType.tt)
:= by
  replace h₁ := h₁.right x₁ x₂ hin
  simp only [EvaluatesTo, evaluate, ih₁, ih₂, apply₂, hasTag, Except.bind_ok, Except.ok.injEq,
    Value.prim.injEq, Prim.bool.injEq, false_or, reduceCtorEq] at h₁
  simp only [h₁, true_is_instance_of_tt]

private theorem hasTag_true_implies_cap_inv {x₁ x₂ : Expr} {request : Request} {entities : Entities} {uid : EntityUID} {s : String}
  (ih₁ : evaluate x₁ request entities = Except.ok (Value.prim (Prim.entityUID uid)))
  (ih₂ : evaluate x₂ request entities = Except.ok (Value.prim (Prim.string s)))
  (ht : (entities.tagsOrEmpty uid).contains s = true) :
  CapabilitiesInvariant (Capabilities.singleton x₁ (Key.tag x₂)) request entities
:= by
  constructor <;>
  intro e k hin <;>
  simp only [Capabilities.singleton, List.mem_singleton, Prod.mk.injEq, and_false, Key.tag.injEq, reduceCtorEq] at hin
  replace ⟨hin, hin'⟩ := hin
  subst hin hin'
  simp only [EvaluatesTo, evaluate, ih₁, ih₂, apply₂, hasTag, Except.bind_ok, ht, or_true]

theorem type_of_hasTag_is_sound {x₁ x₂ : Expr} {c₁ c₂ : Capabilities} {env : Environment} {ty : TypedExpr} {request : Request} {entities : Entities}
  (h₁ : CapabilitiesInvariant c₁ request entities)
  (h₂ : RequestAndEntitiesMatchEnvironment env request entities)
  (h₃ : typeOf (Expr.binaryApp .hasTag x₁ x₂) c₁ env = Except.ok (ty, c₂))
  (ih₁ : TypeOfIsSound x₁)
  (ih₂ : TypeOfIsSound x₂) :
  GuardedCapabilitiesInvariant (Expr.binaryApp .hasTag x₁ x₂) c₂ request entities ∧
  ∃ v, EvaluatesTo (Expr.binaryApp .hasTag x₁ x₂) request entities v ∧ InstanceOfType v ty.typeOf
:= by
  replace ⟨ety, c₁', c₂', h₄, h₅, h₃⟩ := type_of_hasTag_inversion h₃
  split_type_of h₄ ; rename_i h₄ hl₄ hr₄
  split_type_of h₅ ; rename_i h₅ hl₅ hr₅
  replace ⟨_, v₁, ih₁, hty₁⟩ := ih₁ h₁ h₂ h₄
  replace ⟨_, v₂, ih₂, hty₂⟩ := ih₂ h₁ h₂ h₅
  simp only [EvaluatesTo] at *
  simp only [GuardedCapabilitiesInvariant, evaluate]
  rcases ih₁ with ih₁ | ih₁ | ih₁ | ih₁ <;>
  simp only [ih₁, Except.bind_ok, Except.bind_err, false_implies, Except.error.injEq, or_false, or_true, true_and, reduceCtorEq]
  any_goals (apply type_is_inhabited)
  rcases ih₂ with ih₂ | ih₂ | ih₂ | ih₂ <;>
  simp only [ih₂, Except.bind_ok, Except.bind_err, false_implies, Except.error.injEq, or_false, or_true, true_and, reduceCtorEq]
  any_goals (apply type_is_inhabited)
  rw [hl₄] at hty₁
  replace ⟨uid, hty₁, hv₁⟩ := instance_of_entity_type_is_entity hty₁
  rw [hl₅] at hty₂
  replace ⟨s, hv₂⟩ := instance_of_string_is_string hty₂
  subst hv₁ hv₂ hty₁
  simp only [apply₂, hasTag, Except.ok.injEq, Value.prim.injEq, Prim.bool.injEq, false_or, exists_eq_left']
  simp only [typeOfHasTag, List.empty_eq] at h₃
  have hempty := empty_capabilities_invariant request entities
  simp only [List.empty_eq] at hempty
  split at h₃
  case h_1 heq =>
    simp [ok] at h₃
    have ⟨ hl₃, hr₃ ⟩ := h₃
    simp only [implies_true, reduceCtorEq, false_or, exists_eq_left', true_and, hr₃, ←hl₃, hempty]
    apply no_tags_type_implies_no_tags h₂.right.left heq
  case h_2 =>
    split at h₃ <;> simp only [ok, Except.ok.injEq, Prod.mk.injEq] at h₃ <;>
    replace ⟨h₃, h₆⟩ := h₃ <;>
    rw [←h₆, ←h₃]
    case isTrue hin =>
      simp only [hempty, implies_true, reduceCtorEq, false_or, exists_eq_left', true_and]
      exact mem_capabilities_implies_mem_tags h₁ ih₁ ih₂ hin
    case isFalse =>
      simp only [reduceCtorEq, false_or, exists_eq_left', bool_is_instance_of_anyBool, and_true]
      intro ht
      exact hasTag_true_implies_cap_inv ih₁ ih₂ ht
  case h_3 heq =>
    split at h₃ <;> simp only [ok, err, Except.ok.injEq, Prod.mk.injEq, reduceCtorEq] at h₃
    rename_i hact
    simp only [←h₃, hempty, implies_true, reduceCtorEq, false_or, exists_eq_left', true_and]
    exact no_type_implies_no_tags h₂.right.left heq

theorem type_of_getTag_inversion {x₁ x₂ : Expr} {c₁ c₂ : Capabilities} {env : Environment} {tx : TypedExpr}
  (h₁ : typeOf (Expr.binaryApp .getTag x₁ x₂) c₁ env = .ok (tx, c₂)) :
  c₂ = [] ∧
  ∃ ety ty tx₁ tx₂ c₁' c₂',
    typeOf x₁ c₁ env = .ok (tx₁, c₁') ∧
    tx₁.typeOf = .entity ety ∧
    typeOf x₂ c₁ env = .ok (tx₂, c₂') ∧
    tx₂.typeOf = .string ∧
    env.ets.tags? ety = some (some ty) ∧
    tx = .binaryApp .getTag tx₁ tx₂ ty ∧
    (x₁, .tag x₂) ∈ c₁
:= by
  simp only [typeOf] at h₁
  cases h₂ : typeOf x₁ c₁ env <;> simp only [h₂, Except.bind_ok, Except.bind_err, reduceCtorEq] at h₁
  cases h₃ : typeOf x₂ c₁ env <;> simp only [h₃, Except.bind_ok, Except.bind_err, reduceCtorEq] at h₁
  rename_i tyc₁ tyc₂
  cases tyc₁
  cases tyc₂
  rename_i tx₁ c₁' tx₂ c₂'
  simp only at h₁
  cases h₄ : tx₁.typeOf <;> simp [typeOfBinaryApp, err, reduceCtorEq, h₄] at h₁
  cases h₅ : tx₂.typeOf <;> simp [typeOfBinaryApp, err, reduceCtorEq, h₅] at h₁
  rename_i ety
  simp only [typeOfGetTag, List.empty_eq] at h₁
  split at h₁ <;> simp only [ok, err, Except.bind_err, reduceCtorEq] at h₁
  split at h₁ <;> simp only [Except.bind_ok, Except.bind_err, Except.ok.injEq, Prod.mk.injEq, List.nil_eq, reduceCtorEq] at h₁
  rename_i ty _ _
  rename_i h₆ h₇
  replace ⟨h₁, h₁'⟩ := h₁
  subst h₁ h₁'
  simp only [true_and]
  exists ety, ty, tx₁, tx₂
  simp only [ResultType.typeOf, Except.map, h₄, h₅, h₆, h₇]
  simp [TypedExpr.typeOf]

theorem type_of_getTag_is_sound {x₁ x₂ : Expr} {c₁ c₂ : Capabilities} {env : Environment} {tx : TypedExpr} {request : Request} {entities : Entities}
  (h₁ : CapabilitiesInvariant c₁ request entities)
  (h₂ : RequestAndEntitiesMatchEnvironment env request entities)
  (h₃ : typeOf (Expr.binaryApp .getTag x₁ x₂) c₁ env = Except.ok (tx, c₂))
  (ih₁ : TypeOfIsSound x₁)
  (ih₂ : TypeOfIsSound x₂) :
  GuardedCapabilitiesInvariant (Expr.binaryApp .getTag x₁ x₂) c₂ request entities ∧
  ∃ v, EvaluatesTo (Expr.binaryApp .getTag x₁ x₂) request entities v ∧ InstanceOfType v tx.typeOf
:= by
  replace ⟨hc, ety, ty, tx₁, tx₂, c₁', c₂', h₃, h₄, h₅, h₆, ht, htx, hc₁⟩ := type_of_getTag_inversion h₃
  subst hc
  replace ⟨_, v₁, ih₁, hty₁⟩ := ih₁ h₁ h₂ h₃
  replace ⟨_, v₂, ih₂, hty₂⟩ := ih₂ h₁ h₂ h₅
  simp only [EvaluatesTo] at *
  simp only [GuardedCapabilitiesInvariant, evaluate]
  rcases ih₁ with ih₁ | ih₁ | ih₁ | ih₁ <;>
  simp only [ih₁, Except.bind_ok, Except.bind_err, false_implies, Except.error.injEq, or_false, or_true, true_and, reduceCtorEq]
  any_goals (apply type_is_inhabited)
  rcases ih₂ with ih₂ | ih₂ | ih₂ | ih₂ <;>
  simp only [ih₂, Except.bind_ok, Except.bind_err, false_implies, Except.error.injEq, or_false, or_true, true_and, reduceCtorEq]
  any_goals (apply type_is_inhabited)
  rw [h₄] at hty₁
  replace ⟨uid, hty₁, hv₁⟩ := instance_of_entity_type_is_entity hty₁
  rw [h₆] at hty₂
  replace ⟨s, hv₂⟩ := instance_of_string_is_string hty₂
  subst hv₁ hv₂ hty₁
  simp only [apply₂, hasTag, Except.ok.injEq, Value.prim.injEq, Prim.bool.injEq, false_or, exists_eq_left']
  simp only [getTag, Entities.tags]
  have hf₁ := Map.findOrErr_returns entities uid Error.entityDoesNotExist
  rcases hf₁ with ⟨d, hf₁⟩ | hf₁ <;>
  simp only [hf₁, Except.bind_ok, Except.bind_err, false_implies, Except.error.injEq, or_self, or_false, true_and,
    type_is_inhabited, and_self, reduceCtorEq]
  rw [Map.findOrErr_ok_iff_find?_some] at hf₁
  replace ⟨entry, hf₂, _, _, _, h₂⟩  := h₂.right.left uid d hf₁
  simp only [InstanceOfEntityTags] at h₂
<<<<<<< HEAD
  simp only [EntitySchema.tags?, Option.map_eq_some'] at ht
  replace ⟨_, he, ht⟩ := ht
  simp only [hf₂, Option.some.injEq] at he
  subst he
  simp only [ht] at h₂
  rw [htx] ; simp only [TypedExpr.typeOf]
=======
  simp only [EntitySchema.tags?, Option.map_eq_some'] at h₅
  replace ⟨_, h₅, h₇⟩ := h₅
  simp only [hf₂, Option.some.injEq] at h₅
  subst h₅
  simp only [EntitySchemaEntry.tags?] at h₂ h₇
  split at h₇
  simp only [h₇] at h₂
>>>>>>> d60ba772
  have hf₃ := Map.findOrErr_returns d.tags s Error.tagDoesNotExist
  rcases hf₃ with ⟨v, hf₃⟩ | hf₃ <;>
  simp only [hf₃, false_implies, Except.error.injEq, or_self, false_and, exists_const, and_false,
    Except.ok.injEq, false_or, exists_eq_left', reduceCtorEq]
  · simp only [← List.empty_eq, empty_capabilities_invariant request entities, implies_true, true_and, reduceCtorEq]
    apply h₂
    exact Map.findOrErr_ok_implies_in_values hf₃
  · replace h₁ := h₁.right x₁ x₂ hc₁
    simp only [EvaluatesTo, evaluate, ih₁, ih₂, apply₂, hasTag, Except.bind_ok, Except.ok.injEq,
      Value.prim.injEq, Prim.bool.injEq, false_or, reduceCtorEq] at h₁
    simp only [Entities.tagsOrEmpty, hf₁, Map.contains_iff_some_find?] at h₁
    replace ⟨_, h₁⟩ := h₁
    simp only [Map.findOrErr_err_iff_find?_none, h₁, reduceCtorEq] at hf₃
  · cases h₇

theorem type_of_binaryApp_is_sound {op₂ : BinaryOp} {x₁ x₂ : Expr} {c₁ c₂ : Capabilities} {env : Environment} {ty : TypedExpr} {request : Request} {entities : Entities}
  (h₁ : CapabilitiesInvariant c₁ request entities)
  (h₂ : RequestAndEntitiesMatchEnvironment env request entities)
  (h₃ : typeOf (Expr.binaryApp op₂ x₁ x₂) c₁ env = Except.ok (ty, c₂))
  (ih₁ : TypeOfIsSound x₁)
  (ih₂ : TypeOfIsSound x₂) :
  GuardedCapabilitiesInvariant (Expr.binaryApp op₂ x₁ x₂) c₂ request entities ∧
  ∃ v, EvaluatesTo (Expr.binaryApp op₂ x₁ x₂) request entities v ∧ InstanceOfType v ty.typeOf
:= by
  match op₂ with
  | .eq          => exact type_of_eq_is_sound h₁ h₂ h₃ ih₁ ih₂
  | .less
  | .lessEq      => exact type_of_int_cmp_is_sound (by simp) h₁ h₂ h₃ ih₁ ih₂
  | .add
  | .sub
  | .mul         => exact type_of_int_arith_is_sound (by simp) h₁ h₂ h₃ ih₁ ih₂
  | .contains    => exact type_of_contains_is_sound h₁ h₂ h₃ ih₁ ih₂
  | .containsAll
  | .containsAny => exact type_of_containsA_is_sound (by simp) h₁ h₂ h₃ ih₁ ih₂
  | .mem         => exact type_of_mem_is_sound h₁ h₂ h₃ ih₁ ih₂
  | .hasTag      => exact type_of_hasTag_is_sound h₁ h₂ h₃ ih₁ ih₂
  | .getTag      => exact type_of_getTag_is_sound h₁ h₂ h₃ ih₁ ih₂

end Cedar.Thm<|MERGE_RESOLUTION|>--- conflicted
+++ resolved
@@ -1071,27 +1071,18 @@
   rw [Map.findOrErr_ok_iff_find?_some] at hf₁
   replace ⟨entry, hf₂, _, _, _, h₂⟩  := h₂.right.left uid d hf₁
   simp only [InstanceOfEntityTags] at h₂
-<<<<<<< HEAD
-  simp only [EntitySchema.tags?, Option.map_eq_some'] at ht
-  replace ⟨_, he, ht⟩ := ht
-  simp only [hf₂, Option.some.injEq] at he
-  subst he
-  simp only [ht] at h₂
-  rw [htx] ; simp only [TypedExpr.typeOf]
-=======
-  simp only [EntitySchema.tags?, Option.map_eq_some'] at h₅
-  replace ⟨_, h₅, h₇⟩ := h₅
-  simp only [hf₂, Option.some.injEq] at h₅
-  subst h₅
-  simp only [EntitySchemaEntry.tags?] at h₂ h₇
-  split at h₇
-  simp only [h₇] at h₂
->>>>>>> d60ba772
+  simp [EntitySchema.tags?, Option.map_eq_some'] at ht
+  replace ⟨_, ht₁, ht₂⟩ := ht
+  simp only [hf₂, Option.some.injEq] at ht₁
+  subst ht₁
+  simp only [EntitySchemaEntry.tags?] at h₂ ht₂
+  split at ht₂
+  simp only [ht₂] at h₂
   have hf₃ := Map.findOrErr_returns d.tags s Error.tagDoesNotExist
   rcases hf₃ with ⟨v, hf₃⟩ | hf₃ <;>
   simp only [hf₃, false_implies, Except.error.injEq, or_self, false_and, exists_const, and_false,
     Except.ok.injEq, false_or, exists_eq_left', reduceCtorEq]
-  · simp only [← List.empty_eq, empty_capabilities_invariant request entities, implies_true, true_and, reduceCtorEq]
+  · simp only [htx, TypedExpr.typeOf, ← List.empty_eq, empty_capabilities_invariant request entities, implies_true, true_and, reduceCtorEq]
     apply h₂
     exact Map.findOrErr_ok_implies_in_values hf₃
   · replace h₁ := h₁.right x₁ x₂ hc₁
@@ -1100,7 +1091,7 @@
     simp only [Entities.tagsOrEmpty, hf₁, Map.contains_iff_some_find?] at h₁
     replace ⟨_, h₁⟩ := h₁
     simp only [Map.findOrErr_err_iff_find?_none, h₁, reduceCtorEq] at hf₃
-  · cases h₇
+  · cases ht₂
 
 theorem type_of_binaryApp_is_sound {op₂ : BinaryOp} {x₁ x₂ : Expr} {c₁ c₂ : Capabilities} {env : Environment} {ty : TypedExpr} {request : Request} {entities : Entities}
   (h₁ : CapabilitiesInvariant c₁ request entities)
