/-
 Copyright Cedar Contributors

 Licensed under the Apache License, Version 2.0 (the "License");
 you may not use this file except in compliance with the License.
 You may obtain a copy of the License at

      https://www.apache.org/licenses/LICENSE-2.0

 Unless required by applicable law or agreed to in writing, software
 distributed under the License is distributed on an "AS IS" BASIS,
 WITHOUT WARRANTIES OR CONDITIONS OF ANY KIND, either express or implied.
 See the License for the specific language governing permissions and
 limitations under the License.
-/

import Cedar.Thm.Validation.Typechecker.Basic

/-!
This file proves that typechecking of `.unaryApp` expressions is sound.
-/

namespace Cedar.Thm

open Cedar.Data
open Cedar.Spec
open Cedar.Validation

theorem type_of_unary_inversion {op : UnaryOp} {x₁ : Expr} {c₁ c₂ : Capabilities} {env : Environment} {tx : TypedExpr}
  (h₁ : typeOf (Expr.unaryApp op x₁) c₁ env = Except.ok (tx, c₂)) :
<<<<<<< HEAD
=======
  c₂ = ∅ ∧
  ∃ tx₁ ty c₁',
    tx = .unaryApp op tx₁ ty ∧
    typeOf x₁ c₁ env = Except.ok (tx₁, c₁') ∧
    match op with
    | .not => ∃ bty, ty = .bool bty.not ∧ tx₁.typeOf = .bool bty
    | .neg => tx₁.typeOf = .int ∧ ty = .int
    | .isEmpty => ty = .bool .anyBool ∧ ∃ ty₀, tx₁.typeOf = .set ty₀
    | .like _ => ty = .bool .anyBool ∧ tx₁.typeOf = .string
    | .is ety₀  => ∃ ety₁, ty = .bool (if ety₀ = ety₁ then .tt else .ff) ∧ tx₁.typeOf = .entity ety₁
:= by
  cases h₂ : typeOf x₁ c₁ env <;> simp only [h₂, typeOf, Except.bind_err, Except.bind_ok, reduceCtorEq] at h₁
  rename_i res ; have ⟨ty₁, c₁'⟩ := res
  simp only [typeOfUnaryApp, Function.comp_apply] at h₁
  split at h₁ <;> try contradiction
  all_goals {
    simp only [ok, Except.ok.injEq, Prod.mk.injEq] at h₁
    replace ⟨ h₁, hc ⟩ := h₁
    simp only [hc, List.empty_eq, true_and]
    exists ty₁
    rename_i hty₁ _
    simp [h₁, hty₁]
  }

theorem type_of_not_inversion {x₁ : Expr} {c₁ c₂ : Capabilities} {env : Environment} {ty : TypedExpr}
  (h₁ : typeOf (Expr.unaryApp .not x₁) c₁ env = Except.ok (ty, c₂)) :
>>>>>>> 5e64bec8
  c₂ = ∅ ∧
  ∃ tx₁ ty c₁',
    tx = .unaryApp op tx₁ ty ∧
    typeOf x₁ c₁ env = Except.ok (tx₁, c₁') ∧
    match op with
    | .not => ∃ bty, ty = .bool bty.not ∧ tx₁.typeOf = .bool bty
    | .neg => tx₁.typeOf = .int ∧ ty = .int
    | .isEmpty => ty = .bool .anyBool ∧ ∃ ty₀, tx₁.typeOf = .set ty₀
    | .like _ => ty = .bool .anyBool ∧ tx₁.typeOf = .string
    | .is ety₀  => ∃ ety₁, ty = .bool (if ety₀ = ety₁ then .tt else .ff) ∧ tx₁.typeOf = .entity ety₁
:= by
  cases h₂ : typeOf x₁ c₁ env <;> simp only [h₂, typeOf, Except.bind_err, Except.bind_ok, reduceCtorEq] at h₁
  rename_i res ; have ⟨ty₁, c₁'⟩ := res
  simp only [typeOfUnaryApp, Function.comp_apply] at h₁
  split at h₁ <;> try contradiction
  all_goals {
    simp only [ok, Except.ok.injEq, Prod.mk.injEq] at h₁
    replace ⟨ h₁, hc ⟩ := h₁
    simp only [hc, List.empty_eq, true_and]
    exists ty₁
    rename_i hty₁ _
    simp [h₁, hty₁]
  }

<<<<<<< HEAD
theorem type_of_not_inversion {x₁ : Expr} {c₁ c₂ : Capabilities} {env : Environment}
  (h₁ : typeOf (Expr.unaryApp .not x₁) c₁ env = Except.ok (tx, c₂)) :
  c₂ = ∅ ∧
  ∃ tx₁ bty c₁',
    tx = .unaryApp .not tx₁ (.bool (.not bty)) ∧
    typeOf x₁ c₁ env = Except.ok (tx₁, c₁') ∧
    tx₁.typeOf = .bool bty
:= by
  have ⟨ hc, tx₁, _, c₁', h₂, ⟨ _, bty, h₄, htx₁⟩  ⟩ := type_of_unary_inversion h₁
  subst h₂ h₄ hc
  simp only [true_and, exists_and_left, exists_and_right]
  exists tx₁, bty
  simp only [and_self, true_and]
  constructor
  · exists c₁'
  · exact htx₁

=======
>>>>>>> 5e64bec8
theorem type_of_not_is_sound {x₁ : Expr} {c₁ c₂ : Capabilities} {env : Environment} {ty : TypedExpr} {request : Request} {entities : Entities}
  (h₁ : CapabilitiesInvariant c₁ request entities)
  (h₂ : RequestAndEntitiesMatchEnvironment env request entities)
  (h₃ : typeOf (Expr.unaryApp .not x₁) c₁ env = Except.ok (ty, c₂))
  (ih : TypeOfIsSound x₁) :
  GuardedCapabilitiesInvariant (Expr.unaryApp .not x₁) c₂ request entities ∧
  ∃ v, EvaluatesTo (Expr.unaryApp .not x₁) request entities v ∧ InstanceOfType v ty.typeOf
:= by
  have ⟨h₅, tx₁, bty, c₁', h₆, ⟨ h₄, h₈ ⟩⟩ := type_of_not_inversion h₃
  subst h₅; rw [h₆]
  apply And.intro empty_guarded_capabilities_invariant
  have ⟨_, v₁, h₆, h₇⟩ := ih h₁ h₂ h₄ -- IH
  rw [h₈] at h₇
  simp [EvaluatesTo] at h₆
  simp [EvaluatesTo, evaluate]
  rcases h₆ with h₆ | h₆ | h₆ | h₆ <;> simp [h₆]
  case inr.inr.inr =>
    cases bty
    case anyBool =>
      have ⟨b, h₈⟩ := instance_of_anyBool_is_bool h₇
      cases b <;>
      subst h₈ <;>
      simp [apply₁] <;>
      apply bool_is_instance_of_anyBool
    case tt =>
      have h₈ := instance_of_tt_is_true h₇
      subst h₈
      simp [apply₁, BoolType.not]
      exact false_is_instance_of_ff
    case ff =>
      have h₈ := instance_of_ff_is_false h₇
      subst h₈
      simp [apply₁, BoolType.not]
      exact true_is_instance_of_tt
  all_goals {
    exact type_is_inhabited (CedarType.bool (BoolType.not bty))
  }

theorem type_of_neg_inversion {x₁ : Expr} {c₁ c₂ : Capabilities} {env : Environment} {ty : TypedExpr}
  (h₁ : typeOf (Expr.unaryApp .neg x₁) c₁ env = Except.ok (ty, c₂)) :
  c₂ = ∅ ∧
  ty.typeOf = .int ∧
  ∃ c₁', (typeOf x₁ c₁ env).typeOf = Except.ok (.int, c₁')
:= by
  simp [typeOf] at h₁
  cases h₂ : typeOf x₁ c₁ env <;> simp [h₂] at h₁
  case ok res =>
    have ⟨ty₁, c₁'⟩ := res
    simp [typeOfUnaryApp] at h₁
    split at h₁ <;> try contradiction
    rename_i h'₁
    simp only [h'₁, ResultType.typeOf, Except.map, Except.ok.injEq, Prod.mk.injEq]
    simp only [ok, Except.ok.injEq, Prod.mk.injEq] at h₁
    simp [←h₁, TypedExpr.typeOf]

theorem type_of_neg_is_sound {x₁ : Expr} {c₁ c₂ : Capabilities} {env : Environment} {ty : TypedExpr} {request : Request} {entities : Entities}
  (h₁ : CapabilitiesInvariant c₁ request entities)
  (h₂ : RequestAndEntitiesMatchEnvironment env request entities)
  (h₃ : typeOf (Expr.unaryApp .neg x₁) c₁ env = Except.ok (ty, c₂))
  (ih : TypeOfIsSound x₁) :
  GuardedCapabilitiesInvariant (Expr.unaryApp .neg x₁) c₂ request entities ∧
  ∃ v, EvaluatesTo (Expr.unaryApp .neg x₁) request entities v ∧ InstanceOfType v ty.typeOf
:= by
  have ⟨h₅, h₆, c₁', h₄⟩ := type_of_neg_inversion h₃
  subst h₅; rw [h₆]
  apply And.intro empty_guarded_capabilities_invariant
  split_type_of h₄ ; rename_i h₄ hl₄ hr₄
  have ⟨_, v₁, h₆, h₇⟩ := ih h₁ h₂ h₄ -- IH
  simp [EvaluatesTo] at h₆
  simp [EvaluatesTo, evaluate]
  rcases h₆ with h₆ | h₆ | h₆ | h₆ <;> simp [h₆]
  case inr.inr.inr =>
    rw [hl₄] at h₇
    have ⟨i, h₈⟩ := instance_of_int_is_int h₇
    subst h₈
    simp [apply₁, intOrErr]
    cases i.neg?
    case none =>
      simp only [or_false, or_true, true_and, reduceCtorEq]
      exact type_is_inhabited CedarType.int
    case some i' =>
      simp only [Except.ok.injEq, false_or, exists_eq_left', reduceCtorEq]
      exact InstanceOfType.instance_of_int
  all_goals {
    exact type_is_inhabited CedarType.int
  }

theorem type_of_isEmpty_inversion {x₁ : Expr} {c₁ c₂ : Capabilities} {env : Environment} {ty : TypedExpr}
  (h₁ : typeOf (Expr.unaryApp .isEmpty x₁) c₁ env = Except.ok (ty, c₂)) :
  c₂ = ∅ ∧
  ty.typeOf = .bool .anyBool ∧
  ∃ c₁' ty₀, (typeOf x₁ c₁ env).typeOf = Except.ok (.set ty₀, c₁')
:= by
  simp [typeOf] at h₁
  cases h₂ : typeOf x₁ c₁ env <;> simp [h₂] at h₁
  case ok res =>
    have ⟨ty₁, c₁'⟩ := res
    simp [typeOfUnaryApp] at h₁
    split at h₁ <;> try contradiction
    simp [ok] at h₁
    simp only [←h₁, List.empty_eq, TypedExpr.typeOf]
    rename_i h₃
    simp [h₃, ResultType.typeOf, Except.map]

theorem type_of_isEmpty_is_sound {x₁ : Expr} {c₁ c₂ : Capabilities} {env : Environment} {ty : TypedExpr} {request : Request} {entities : Entities}
  (h₁ : CapabilitiesInvariant c₁ request entities)
  (h₂ : RequestAndEntitiesMatchEnvironment env request entities)
  (h₃ : typeOf (Expr.unaryApp .isEmpty x₁) c₁ env = Except.ok (ty, c₂))
  (ih : TypeOfIsSound x₁) :
  GuardedCapabilitiesInvariant (Expr.unaryApp .isEmpty x₁) c₂ request entities ∧
  ∃ v, EvaluatesTo (Expr.unaryApp .isEmpty x₁) request entities v ∧ InstanceOfType v ty.typeOf
:= by
  have ⟨h₅, h₆, c₁', h₄⟩ := type_of_isEmpty_inversion h₃
  subst h₅; rw [h₆]
  apply And.intro empty_guarded_capabilities_invariant
  replace ⟨ty₀, h₄⟩ := h₄
  split_type_of h₄ ; rename_i h₄ hl₄ hr₄
  have ⟨_, v₁, h₆, h₇⟩ := ih h₁ h₂ h₄
  simp [EvaluatesTo, evaluate] at *
  rcases h₆ with h₆ | h₆ | h₆ | h₆ <;> simp [h₆]
  case inr.inr.inr =>
    rw [hl₄] at h₇
    have ⟨s, h₈⟩ := instance_of_set_type_is_set h₇
    subst h₈
    simp [apply₁]
    apply InstanceOfType.instance_of_bool
    simp [InstanceOfBoolType]
  all_goals {
    exact type_is_inhabited (.bool .anyBool)
  }

theorem type_of_like_inversion {x₁ : Expr} {p : Pattern} {c₁ c₂ : Capabilities} {env : Environment} {ty : TypedExpr}
  (h₁ : typeOf (Expr.unaryApp (.like p) x₁) c₁ env = Except.ok (ty, c₂)) :
  c₂ = ∅ ∧
  ty.typeOf = .bool .anyBool ∧
  ∃ c₁', (typeOf x₁ c₁ env).typeOf = Except.ok (.string, c₁')
:= by
  simp [typeOf] at h₁
  cases h₂ : typeOf x₁ c₁ env <;> simp [h₂] at h₁
  case ok res =>
    have ⟨ty₁, c₁'⟩ := res
    simp [typeOfUnaryApp] at h₁
    split at h₁ <;> try contradiction
    simp [ok] at h₁
    rename_i h'₁
    simp only [ResultType.typeOf, Except.map, h'₁]
    simp [←h₁, TypedExpr.typeOf]

theorem type_of_like_is_sound {x₁ : Expr} {p : Pattern} {c₁ c₂ : Capabilities} {env : Environment} {ty : TypedExpr} {request : Request} {entities : Entities}
  (h₁ : CapabilitiesInvariant c₁ request entities)
  (h₂ : RequestAndEntitiesMatchEnvironment env request entities)
  (h₃ : typeOf (Expr.unaryApp (.like p) x₁) c₁ env = Except.ok (ty, c₂))
  (ih : TypeOfIsSound x₁) :
  GuardedCapabilitiesInvariant (Expr.unaryApp (.like p) x₁) c₂ request entities ∧
  ∃ v, EvaluatesTo (Expr.unaryApp (.like p) x₁) request entities v ∧ InstanceOfType v ty.typeOf
:= by
  have ⟨h₅, h₆, c₁', h₄⟩ := type_of_like_inversion h₃
  subst h₅; rw [h₆]
  apply And.intro empty_guarded_capabilities_invariant
  split_type_of h₄ ; rename_i h₄ hl₄ hr₄
  have ⟨_, v₁, h₆, h₇⟩ := ih h₁ h₂ h₄ -- IH
  simp [EvaluatesTo] at h₆
  simp [EvaluatesTo, evaluate]
  rcases h₆ with h₆ | h₆ | h₆ | h₆ <;> simp [h₆]
  case inr.inr.inr =>
    rw [hl₄] at h₇
    have ⟨s, h₈⟩ := instance_of_string_is_string h₇
    subst h₈
    simp [apply₁]
    exact bool_is_instance_of_anyBool (wildcardMatch s p)
  all_goals {
    exact type_is_inhabited (.bool .anyBool)
  }

theorem type_of_is_inversion {x₁ : Expr} {ety : EntityType} {c₁ c₂ : Capabilities} {env : Environment} {ty : TypedExpr}
  (h₁ : typeOf (Expr.unaryApp (.is ety) x₁) c₁ env = Except.ok (ty, c₂)) :
  c₂ = ∅ ∧
  ∃ ety' c₁',
    ty.typeOf = (.bool (if ety = ety' then .tt else .ff)) ∧
    (typeOf x₁ c₁ env).typeOf = Except.ok (.entity ety', c₁')
:= by
  simp [typeOf] at h₁
  cases h₂ : typeOf x₁ c₁ env <;> simp [h₂] at h₁
  case ok res =>
    have ⟨ty₁, c₁'⟩ := res
    simp [typeOfUnaryApp] at h₁
    split at h₁ <;> try contradiction
    case h_5 _ _ ety' h₃ h'₁ =>
      simp only [UnaryOp.is.injEq] at h₃
      rw [h₃] at h₁
      simp [ok] at h₁
      apply And.intro
      · simp [h₁]
      · exists ety', c₁'
        simp only [←h₁, h'₁, ResultType.typeOf, Except.map, and_true]
        simp [TypedExpr.typeOf, h₃]

theorem type_of_is_is_sound {x₁ : Expr} {ety : EntityType} {c₁ c₂ : Capabilities} {env : Environment} {ty : TypedExpr} {request : Request} {entities : Entities}
  (h₁ : CapabilitiesInvariant c₁ request entities)
  (h₂ : RequestAndEntitiesMatchEnvironment env request entities)
  (h₃ : typeOf (Expr.unaryApp (.is ety) x₁) c₁ env = Except.ok (ty, c₂))
  (ih : TypeOfIsSound x₁) :
  GuardedCapabilitiesInvariant (Expr.unaryApp (.is ety) x₁) c₂ request entities ∧
  ∃ v, EvaluatesTo (Expr.unaryApp (.is ety) x₁) request entities v ∧ InstanceOfType v ty.typeOf
:= by
  have ⟨h₅, ety', c₁', h₆, h₄⟩ := type_of_is_inversion h₃
  subst h₅; rw [h₆]
  apply And.intro empty_guarded_capabilities_invariant
  split_type_of h₄ ; rename_i h₄ hl₄ hr₄
  have ⟨_, v₁, h₆, h₇⟩ := ih h₁ h₂ h₄ -- IH
  simp [EvaluatesTo] at h₆
  simp [EvaluatesTo, evaluate]
  rcases h₆ with h₆ | h₆ | h₆ | h₆ <;> simp [h₆]
  case inr.inr.inr =>
    rw [hl₄] at h₇
    have ⟨uid, h₈, h₉⟩ := instance_of_entity_type_is_entity h₇
    simp [apply₁, h₉, h₈]
    cases h₁₀ : ety == ety' <;>
    simp at h₁₀ <;>
    simp [h₁₀]
    case false => exact false_is_instance_of_ff
    case true => exact true_is_instance_of_tt
  all_goals {
    apply type_is_inhabited
  }

theorem type_of_unaryApp_is_sound {op₁ : UnaryOp} {x₁ : Expr} {c₁ c₂ : Capabilities} {env : Environment} {ty : TypedExpr} {request : Request} {entities : Entities}
  (h₁ : CapabilitiesInvariant c₁ request entities)
  (h₂ : RequestAndEntitiesMatchEnvironment env request entities)
  (h₃ : typeOf (Expr.unaryApp op₁ x₁) c₁ env = Except.ok (ty, c₂))
  (ih : TypeOfIsSound x₁) :
  GuardedCapabilitiesInvariant (Expr.unaryApp op₁ x₁) c₂ request entities ∧
  ∃ v, EvaluatesTo (Expr.unaryApp op₁ x₁) request entities v ∧ InstanceOfType v ty.typeOf
:= by
  match op₁ with
  | .not     => exact type_of_not_is_sound h₁ h₂ h₃ ih
  | .neg     => exact type_of_neg_is_sound h₁ h₂ h₃ ih
  | .isEmpty => exact type_of_isEmpty_is_sound h₁ h₂ h₃ ih
  | .like p  => exact type_of_like_is_sound h₁ h₂ h₃ ih
  | .is ety  => exact type_of_is_is_sound h₁ h₂ h₃ ih

end Cedar.Thm<|MERGE_RESOLUTION|>--- conflicted
+++ resolved
@@ -28,8 +28,6 @@
 
 theorem type_of_unary_inversion {op : UnaryOp} {x₁ : Expr} {c₁ c₂ : Capabilities} {env : Environment} {tx : TypedExpr}
   (h₁ : typeOf (Expr.unaryApp op x₁) c₁ env = Except.ok (tx, c₂)) :
-<<<<<<< HEAD
-=======
   c₂ = ∅ ∧
   ∃ tx₁ ty c₁',
     tx = .unaryApp op tx₁ ty ∧
@@ -56,51 +54,29 @@
 
 theorem type_of_not_inversion {x₁ : Expr} {c₁ c₂ : Capabilities} {env : Environment} {ty : TypedExpr}
   (h₁ : typeOf (Expr.unaryApp .not x₁) c₁ env = Except.ok (ty, c₂)) :
->>>>>>> 5e64bec8
-  c₂ = ∅ ∧
-  ∃ tx₁ ty c₁',
-    tx = .unaryApp op tx₁ ty ∧
-    typeOf x₁ c₁ env = Except.ok (tx₁, c₁') ∧
-    match op with
-    | .not => ∃ bty, ty = .bool bty.not ∧ tx₁.typeOf = .bool bty
-    | .neg => tx₁.typeOf = .int ∧ ty = .int
-    | .isEmpty => ty = .bool .anyBool ∧ ∃ ty₀, tx₁.typeOf = .set ty₀
-    | .like _ => ty = .bool .anyBool ∧ tx₁.typeOf = .string
-    | .is ety₀  => ∃ ety₁, ty = .bool (if ety₀ = ety₁ then .tt else .ff) ∧ tx₁.typeOf = .entity ety₁
-:= by
-  cases h₂ : typeOf x₁ c₁ env <;> simp only [h₂, typeOf, Except.bind_err, Except.bind_ok, reduceCtorEq] at h₁
-  rename_i res ; have ⟨ty₁, c₁'⟩ := res
-  simp only [typeOfUnaryApp, Function.comp_apply] at h₁
-  split at h₁ <;> try contradiction
-  all_goals {
-    simp only [ok, Except.ok.injEq, Prod.mk.injEq] at h₁
-    replace ⟨ h₁, hc ⟩ := h₁
-    simp only [hc, List.empty_eq, true_and]
-    exists ty₁
-    rename_i hty₁ _
-    simp [h₁, hty₁]
-  }
-
-<<<<<<< HEAD
-theorem type_of_not_inversion {x₁ : Expr} {c₁ c₂ : Capabilities} {env : Environment}
-  (h₁ : typeOf (Expr.unaryApp .not x₁) c₁ env = Except.ok (tx, c₂)) :
-  c₂ = ∅ ∧
-  ∃ tx₁ bty c₁',
-    tx = .unaryApp .not tx₁ (.bool (.not bty)) ∧
-    typeOf x₁ c₁ env = Except.ok (tx₁, c₁') ∧
-    tx₁.typeOf = .bool bty
-:= by
-  have ⟨ hc, tx₁, _, c₁', h₂, ⟨ _, bty, h₄, htx₁⟩  ⟩ := type_of_unary_inversion h₁
-  subst h₂ h₄ hc
-  simp only [true_and, exists_and_left, exists_and_right]
-  exists tx₁, bty
-  simp only [and_self, true_and]
-  constructor
-  · exists c₁'
-  · exact htx₁
-
-=======
->>>>>>> 5e64bec8
+  c₂ = ∅ ∧
+  ∃ bty c₁',
+    ty.typeOf = .bool bty.not ∧
+    (typeOf x₁ c₁ env).typeOf = Except.ok (.bool bty, c₁')
+:= by
+  simp [typeOf] at h₁
+  cases h₂ : typeOf x₁ c₁ env <;> simp [h₂] at h₁
+  case ok res =>
+    have ⟨ty₁, c₁'⟩ := res
+    simp [typeOfUnaryApp] at h₁
+    split at h₁ <;> try contradiction
+    case h_1 _ ty₁ bty _ h'₁ =>
+      simp [ok] at h₁
+      apply And.intro
+      · simp [h₁]
+      · exists bty, c₁'
+        have ⟨ hl₁, _ ⟩ := h₁
+        rw [←hl₁]
+        simp only [TypedExpr.typeOf]
+        simp [ResultType.typeOf, Except.map, h'₁]
+
+
+
 theorem type_of_not_is_sound {x₁ : Expr} {c₁ c₂ : Capabilities} {env : Environment} {ty : TypedExpr} {request : Request} {entities : Entities}
   (h₁ : CapabilitiesInvariant c₁ request entities)
   (h₂ : RequestAndEntitiesMatchEnvironment env request entities)
@@ -109,11 +85,12 @@
   GuardedCapabilitiesInvariant (Expr.unaryApp .not x₁) c₂ request entities ∧
   ∃ v, EvaluatesTo (Expr.unaryApp .not x₁) request entities v ∧ InstanceOfType v ty.typeOf
 := by
-  have ⟨h₅, tx₁, bty, c₁', h₆, ⟨ h₄, h₈ ⟩⟩ := type_of_not_inversion h₃
-  subst h₅; rw [h₆]
+  have ⟨h₅, bty, c₁', h₆, h₄⟩ := type_of_not_inversion h₃
+  subst h₅; rw [h₆]
+  split_type_of h₄ ; rename_i h₄ hl₄ hr₄
   apply And.intro empty_guarded_capabilities_invariant
   have ⟨_, v₁, h₆, h₇⟩ := ih h₁ h₂ h₄ -- IH
-  rw [h₈] at h₇
+  rw [hl₄] at h₇
   simp [EvaluatesTo] at h₆
   simp [EvaluatesTo, evaluate]
   rcases h₆ with h₆ | h₆ | h₆ | h₆ <;> simp [h₆]
