/-
 Copyright 2022-2023 Amazon.com, Inc. or its affiliates. All Rights Reserved.

 Licensed under the Apache License, Version 2.0 (the "License");
 you may not use this file except in compliance with the License.
 You may obtain a copy of the License at

      https://www.apache.org/licenses/LICENSE-2.0

 Unless required by applicable law or agreed to in writing, software
 distributed under the License is distributed on an "AS IS" BASIS,
 WITHOUT WARRANTIES OR CONDITIONS OF ANY KIND, either express or implied.
 See the License for the specific language governing permissions and
 limitations under the License.
-/

import Cedar.Spec
import Cedar.Data
import Cedar.Validation
import Cedar.Thm.Validation.Typechecker
import Cedar.Thm.Data

namespace Cedar.Thm

open Cedar.Data
open Cedar.Spec
open Cedar.Validation

<<<<<<< HEAD
/-- for a single expression, evaluates to a boolean value (or appropriate error) -/
def OneEvaluatesCorrectly (expr : Expr) (request : Request) (entities : Entities) : Prop :=
  ∃ (b : Bool), EvaluatesTo expr request entities b

/-- every policy as an expression evaluates to a boolean value or appropriate error -/
def AllEvaluateCorrectly (policies : Policies) (request : Request) (entities : Entities) : Prop :=
  ∀ policy : Policy, policy ∈ policies → OneEvaluatesCorrectly policy.toExpr request entities
=======
/-- For a single expression, evaluates to a boolean value (or appropriate error) -/
def OneEvaluatesCorrectly (expr : Expr) (request : Request) (entities : Entities) : Prop :=
  ∃ (b : Bool), EvaluatesTo expr request entities b

/-- Every policy as an expression evaluates to a boolean value or appropriate error -/
def AllEvaluateCorrectly (policies : Policies) (request : Request) (entities : Entities) : Prop :=
  ∀ policy ∈ policies, OneEvaluatesCorrectly policy.toExpr request entities
>>>>>>> 54f768da

def RequestAndEntitiesMatchSchema (schema : Schema) (request : Request) (entities : Entities) :Prop :=
  ∀ env ∈ schema.toEnvironments,
  RequestAndEntitiesMatchEnvironment env request entities

def EvaluatesSubst (expr : Expr) (request : Request) (entities : Entities) : Prop :=
  evaluate (substituteAction request.action expr) request entities = evaluate expr request entities


theorem evaluates_subst_ite {i t e : Expr} {request : Request} {entities : Entities}
<<<<<<< HEAD
(ih₁ : EvaluatesSubst i request entities)
(ih₂ : EvaluatesSubst t request entities)
(ih₃ : EvaluatesSubst e request entities) :
=======
  (ih₁ : EvaluatesSubst i request entities)
  (ih₂ : EvaluatesSubst t request entities)
  (ih₃ : EvaluatesSubst e request entities) :
>>>>>>> 54f768da
  evaluate (substituteAction request.action (Expr.ite i t e)) request entities =
  evaluate (Expr.ite i t e) request entities
:= by
  simp only [EvaluatesSubst, substituteAction, mapOnVars] at *
  simp only [evaluate, ih₁, ih₂, ih₃]

theorem evaluates_subst_getAttr {e : Expr} {attr : Attr} {request : Request} {entities : Entities}
(ih₁ : EvaluatesSubst e request entities) :
  evaluate (substituteAction request.action (Expr.getAttr e attr)) request entities =
  evaluate (Expr.getAttr e attr) request entities
:= by
  simp only [EvaluatesSubst] at ih₁
  simp only [substituteAction, mapOnVars] at *
  simp only [evaluate, ih₁]

theorem evaluates_subst_hasAttr {e : Expr} {attr : Attr} {request : Request} {entities : Entities}
(ih₁ : EvaluatesSubst e request entities) :
  evaluate (substituteAction request.action (Expr.hasAttr e attr)) request entities =
  evaluate (Expr.hasAttr e attr) request entities
:= by
  simp only [EvaluatesSubst] at ih₁
  simp only [substituteAction, mapOnVars] at *
  simp only [evaluate, ih₁]

theorem evaluates_subst_unaryApp {op : UnaryOp} {e : Expr} {request : Request} {entities : Entities}
(ih₁ : EvaluatesSubst e request entities) :
  evaluate (substituteAction request.action (Expr.unaryApp op e)) request entities =
  evaluate (Expr.unaryApp op e) request entities
:= by
  simp only [EvaluatesSubst] at ih₁
  simp only [substituteAction, mapOnVars] at *
  simp only [evaluate, ih₁]

theorem evaluates_subst_binaryApp {op : BinaryOp} {a b : Expr} {request : Request} {entities : Entities}
(ih₁ : EvaluatesSubst a request entities)
(ih₂ : EvaluatesSubst b request entities) :
  evaluate (substituteAction request.action (Expr.binaryApp op a b)) request entities =
  evaluate (Expr.binaryApp op a b) request entities
:= by
  simp only [EvaluatesSubst] at *
  simp only [substituteAction, mapOnVars] at *
  simp only [evaluate, ih₁, ih₂]

theorem evaluates_subst_and {a b : Expr} {request : Request} {entities : Entities}
(ih₁ : EvaluatesSubst a request entities)
(ih₂ : EvaluatesSubst b request entities) :
  evaluate (substituteAction request.action (Expr.and a b)) request entities =
  evaluate (Expr.and a b) request entities
:= by
  simp only [EvaluatesSubst, substituteAction, mapOnVars] at *
  simp only [evaluate, ih₁, ih₂]

theorem evaluates_subst_or {a b : Expr} {request : Request} {entities : Entities}
(ih₁ : EvaluatesSubst a request entities)
(ih₂ : EvaluatesSubst b request entities) :
  evaluate (substituteAction request.action (Expr.or a b)) request entities =
  evaluate (Expr.or a b) request entities
:= by
  simp only [EvaluatesSubst, substituteAction, mapOnVars] at *
  simp only [evaluate, ih₁, ih₂]

theorem substitute_action_nil_set : ∀ (uid : EntityUID),
  substituteAction uid (.set []) = .set []
:= by
  intro uid
  simp only [substituteAction, mapOnVars, List.attach_def, List.pmap, List.map_nil]

theorem substitute_action_cons_set : ∀ (h : Expr) (t : List Expr) (uid : EntityUID),
  substituteAction uid (.set (h :: t)) = .set ((substituteAction uid h) :: t.map (substituteAction uid))
:= by
  intro h t uid
  simp only [substituteAction, mapOnVars, List.attach_def, List.map_pmap_subtype, List.map_cons]
  simp only [Expr.set.injEq, List.cons.injEq, true_and]
  unfold substituteAction
  simp only
<<<<<<< HEAD

theorem forall_map {xs : List Expr} {f g : Expr → Result Value}
(h₀ : ∀ x ∈ xs, f x = g x) :
  List.mapM f xs = List.mapM g xs
:= by
  induction xs
  case nil =>
    simp only [List.mapM_nil]
  case cons h t ih =>
    simp only [List.mapM_cons]
    simp [List.mem_cons] at h₀
    obtain ⟨h₁, h₂⟩ := h₀
    rw [h₁, ih]
    assumption
=======
>>>>>>> 54f768da

theorem evaluates_subst_set {xs : List Expr} {request : Request} {entities : Entities}
(ih₁ : ∀ xᵢ, xᵢ ∈ xs → EvaluatesSubst xᵢ request entities) :
  evaluate (substituteAction request.action (Expr.set xs)) request entities =
  evaluate (Expr.set xs) request entities
:= by
  cases h₀ : xs with
  | nil =>
    rw [substitute_action_nil_set]
  | cons h t =>
    simp only [EvaluatesSubst] at ih₁
    have h₁ := ih₁ h
    simp only [h₀, List.mem_cons, true_or, true_implies] at h₁
    rw [substitute_action_cons_set]
    simp only [mapOnVars, evaluate, List.mapM₁, List.attach_def, List.mapM_pmap_subtype (fun x => evaluate x request entities)]
    simp only [List.mapM_cons, bind_assoc, pure_bind]
    rw [h₁]
    simp [List.mapM_map]
    have h₂ : ∀ (x₁ : Expr), x₁ ∈ t → EvaluatesSubst x₁ request entities :=
    by
      simp [h₀] at ih₁
      obtain ⟨_, h₂⟩ := ih₁
      exact h₂
<<<<<<< HEAD
    rw [forall_map h₂]
=======
    simp [List.mapM_congr h₂]
>>>>>>> 54f768da

theorem substitute_action_nil_record : ∀ (uid : EntityUID),
  substituteAction uid (.record []) = .record []
:= by
  intro uid
  simp only [substituteAction, mapOnVars, List.attach₂, List.pmap, List.map_nil]

<<<<<<< HEAD
theorem substitute_action_cons_record : ∀ (h : Attr × Expr) (t : List (Attr × Expr)) (uid : EntityUID),
  substituteAction uid (.record (h :: t)) =
  .record ((h.fst, substituteAction uid h.snd) :: t.map (fun (a, e) => (a, substituteAction uid e)))
:= by
  intro h t uid
  simp only [substituteAction, mapOnVars, List.attach₂, List.map_pmap_subtype_snd, List.map_cons]

theorem forall_map_record {t : List (Attr × Expr)} {f g : (Attr × Expr) → Result (Attr × Value)}
(h₀ : ∀ x₁ ∈ t, f x₁ = g x₁) :
  List.mapM (fun x => f x) t = List.mapM (fun x => g x) t
:= by
  induction t
  case nil =>
    simp only [List.mapM_nil]
  case cons h tl ih =>
    simp only [List.mapM_cons]
    simp [List.mem_cons] at h₀
    obtain ⟨h₁, h₂⟩ := h₀
    rw [h₁, ih]
    assumption
=======
theorem substitute_action_cons_record : ∀ (ax : Attr × Expr) (axs : List (Attr × Expr)) (uid : EntityUID),
  substituteAction uid (.record (ax :: axs)) =
  .record ((ax.fst, substituteAction uid ax.snd) :: axs.map (fun (a, e) => (a, substituteAction uid e)))
:= by
  intro h t uid
  simp only [substituteAction, mapOnVars, List.attach₂, List.map_pmap_subtype_snd, List.map_cons]
>>>>>>> 54f768da

theorem evaluates_subst_record {axs : List (Attr × Expr)} {request : Request} {entities : Entities}
(ih₁ : ∀ axᵢ, axᵢ ∈ axs → EvaluatesSubst axᵢ.snd request entities) :
  evaluate (substituteAction request.action (Expr.record axs)) request entities =
  evaluate (Expr.record axs) request entities
:= by
  cases h₀ : axs with
  | nil =>
    rw [substitute_action_nil_record]
  | cons h t =>
    simp only [EvaluatesSubst] at ih₁
    have h₁ := ih₁ h
    simp only [h₀, List.mem_cons, true_or, true_implies] at h₁
    rw [substitute_action_cons_record]
    simp only [mapOnVars, evaluate, List.mapM₂, List.attach₂, List.mapM_pmap_subtype (fun (a, e) => bindAttr a (evaluate e request entities))]
    simp only [bindAttr]
    simp only [List.mapM_cons, bind_assoc, Except.bind_ok, pure_bind]
    rw [h₁]
    simp only [List.mapM_map]
    have h₂ : ∀ x ∈ t,
    (do
      let v ← evaluate (substituteAction request.action x.snd) request entities
      Except.ok (x.fst, v)) =
    (do
      let v ← evaluate x.snd request entities
      Except.ok (x.fst, v))
    := by
      intro x xin
      simp [h₀] at ih₁
      obtain ⟨_, h₂⟩ := ih₁
      simp [h₂ x xin]
<<<<<<< HEAD
    rw [forall_map_record h₂]
=======
    rw [List.mapM_congr h₂]
>>>>>>> 54f768da

theorem substitute_action_nil_call : ∀ (uid : EntityUID) (xfn : ExtFun),
  substituteAction uid (.call xfn []) = .call xfn [] :=
by
  intro uid
  simp only [substituteAction, mapOnVars, List.attach_def, List.pmap, List.map_nil, implies_true]


<<<<<<< HEAD
theorem substitute_action_cons_call : ∀ (h : Expr) (t : List Expr) (uid : EntityUID) (xfn : ExtFun),
  substituteAction uid (.call xfn (h :: t)) = .call xfn ((substituteAction uid h) :: t.map (substituteAction uid)) :=
=======
theorem substitute_action_cons_call : ∀ (x : Expr) (xs : List Expr) (uid : EntityUID) (xfn : ExtFun),
  substituteAction uid (.call xfn (x :: xs)) = .call xfn ((substituteAction uid x) :: xs.map (substituteAction uid)) :=
>>>>>>> 54f768da
by
  intro h t uid
  simp only [substituteAction, mapOnVars, List.attach_def, List.map_pmap_subtype, List.map_cons]
  simp only [Expr.call.injEq, List.cons.injEq, true_and, forall_const]
  unfold substituteAction
  simp only


theorem evaluates_subst_call {xfn : ExtFun} {xs : List Expr} {request : Request} {entities : Entities}
(ih₁ : ∀ xᵢ, xᵢ ∈ xs → EvaluatesSubst xᵢ request entities) :
  evaluate (substituteAction request.action (Expr.call xfn xs)) request entities =
  evaluate (Expr.call xfn xs) request entities
:= by
  cases h₀ : xs with
  | nil =>
    rw [substitute_action_nil_call]
  | cons h t =>
    simp only [EvaluatesSubst] at ih₁
    have h₁ := ih₁ h
    simp only [h₀, List.mem_cons, true_or, true_implies] at h₁
    rw [substitute_action_cons_call]
    simp only [mapOnVars, evaluate, List.mapM₁, List.attach_def, List.mapM_pmap_subtype (fun x => evaluate x request entities)]
    simp only [List.mapM_cons, bind_assoc, pure_bind]
    rw [h₁]
    simp [List.mapM_map]
    have h₂ : ∀ (x₁ : Expr), x₁ ∈ t → EvaluatesSubst x₁ request entities :=
    by
      simp [h₀] at ih₁
      obtain ⟨_, h₂⟩ := ih₁
      exact h₂
<<<<<<< HEAD
    rw [forall_map h₂]
=======
    rw [List.mapM_congr h₂]
>>>>>>> 54f768da

theorem evaluates_subst (expr : Expr) (request : Request) (entities : Entities) :
  evaluate (substituteAction request.action expr) request entities =
  evaluate expr request entities
:= by
  cases h₀ : expr with
  | lit p => simp only [substituteAction, mapOnVars]
  | var vr =>
    cases vr <;> simp only [substituteAction, mapOnVars] <;> try assumption
    case action =>
      simp [evaluate]
  | ite i t e =>
    have ih₁ := evaluates_subst i request entities
    have ih₂ := evaluates_subst t request entities
    have ih₃ := evaluates_subst e request entities
    exact @evaluates_subst_ite i t e request entities ih₁ ih₂ ih₃
  | and a b =>
    have ih₁ := evaluates_subst a request entities
    have ih₂ := evaluates_subst b request entities
    exact @evaluates_subst_and a b request entities ih₁ ih₂
  | or a b =>
    have ih₁ := evaluates_subst a request entities
    have ih₂ := evaluates_subst b request entities
    exact @evaluates_subst_or a b request entities ih₁ ih₂
  | unaryApp op e =>
    have ih₁ := evaluates_subst e request entities
    exact @evaluates_subst_unaryApp op e request entities ih₁
  | binaryApp op a b =>
    have ih₁ := evaluates_subst a request entities
    have ih₂:= evaluates_subst b request entities
    exact @evaluates_subst_binaryApp op a b request entities ih₁ ih₂
  | getAttr x attr =>
    have ih₁ := evaluates_subst x request entities
    exact @evaluates_subst_getAttr x attr request entities ih₁
  | hasAttr x attr =>
    have ih₁ := evaluates_subst x request entities
    exact @evaluates_subst_hasAttr x attr request entities ih₁
  | set xs =>
    have ih : ∀ xᵢ, xᵢ ∈ xs → EvaluatesSubst xᵢ request entities := by
      intro xᵢ _
      exact @evaluates_subst xᵢ request entities
    exact @evaluates_subst_set xs request entities ih
  | record axs =>
    have ih : ∀ axᵢ, axᵢ ∈ axs → EvaluatesSubst axᵢ.snd request entities := by
      intro axᵢ hᵢ
      have _ : sizeOf axᵢ.snd < 1 + sizeOf axs := by
        apply List.sizeOf_snd_lt_sizeOf_list hᵢ
      exact @evaluates_subst axᵢ.snd request entities
    exact @evaluates_subst_record axs request entities ih
  | call xfn xs =>
    have ih : ∀ xᵢ, xᵢ ∈ xs → EvaluatesSubst xᵢ request entities := by
      intro xᵢ _
      exact @evaluates_subst xᵢ request entities
    exact @evaluates_subst_call xfn xs request entities ih

theorem action_matches_env (env : Environment) (request : Request) (entities : Entities) :
  RequestAndEntitiesMatchEnvironment env request entities →
  request.action = env.reqty.action
:= by
  intro h₀
  simp only [RequestAndEntitiesMatchEnvironment, InstanceOfRequestType] at h₀
  obtain ⟨ ⟨ _, h₁, _, _ ⟩ , _ , _⟩ := h₀
  exact h₁

<<<<<<< HEAD
theorem typecheck_policy_is_sound (policy : Policy) (env : Environment) (t : CedarType) (request : Request) (entities : Entities) :
  RequestAndEntitiesMatchEnvironment env request entities →
  typecheckPolicy policy env = .ok t →
=======
theorem typecheck_policy_is_sound (policy : Policy) (env : Environment) (ty : CedarType) (request : Request) (entities : Entities) :
  RequestAndEntitiesMatchEnvironment env request entities →
  typecheckPolicy policy env = .ok ty →
>>>>>>> 54f768da
  ∃ b : Bool, EvaluatesTo policy.toExpr request entities b
:= by
  intro h₁ h₂
  simp only [typecheckPolicy] at h₂
<<<<<<< HEAD
  cases h₃ : typeOf (substituteAction env.reqty.action policy.toExpr) [] env <;> simp only [List.empty_eq,
    h₃] at h₂
=======
  cases h₃ : typeOf (substituteAction env.reqty.action policy.toExpr) [] env <;>
  simp only [List.empty_eq, h₃] at h₂
>>>>>>> 54f768da
  split at h₂ <;> simp only [Except.ok.injEq] at h₂
  rename_i cp ht
  have hc := empty_capabilities_invariant request entities
  have ⟨_, v, h₄, h₅⟩ := type_of_is_sound hc h₁ h₃
  have ⟨b, h₆⟩ := instance_of_type_bool_is_bool v cp.fst h₅ ht
  subst h₆
  exists b
  simp only [EvaluatesTo] at *
  cases h₄ with
  | inl h₁ =>
    left
    rw [← evaluates_subst policy.toExpr request entities]
    rw [action_matches_env]
    repeat assumption
  | inr h₁ => cases h₁ with
    | inl h₂ =>
      right
      left
      rw [← evaluates_subst policy.toExpr request entities]
      rw [action_matches_env]
      repeat assumption
    | inr h₂ => cases h₂ with
      | inl h₃ =>
        right
        right
        left
        rw [← evaluates_subst policy.toExpr request entities]
        rw [action_matches_env]
        repeat assumption
      | inr h₃ =>
        right
        right
        right
        rw [← evaluates_subst policy.toExpr request entities]
        rw [action_matches_env]
        repeat assumption

theorem typecheck_policy_with_environments_is_sound (policy : Policy) (envs : List Environment) (request : Request) (entities : Entities) :
  (∀ env ∈ envs, RequestAndEntitiesMatchEnvironment env request entities) →
  typecheckPolicyWithEnvironments policy envs = .ok () →
  ∃ b : Bool, EvaluatesTo policy.toExpr request entities b
:= by
  intro h₀ h₂
  simp only [typecheckPolicyWithEnvironments] at h₂
  cases h₃ : List.mapM (typecheckPolicy policy) envs with
  | error => simp only [h₃, Except.bind_err] at h₂
  | ok ts =>
    simp only [h₃, Except.bind_ok, ite_eq_right_iff, imp_false, Bool.not_eq_true] at h₂
    cases h₄ : envs with
    | nil =>
      simp only [h₄, List.mapM_nil, pure, Except.pure, Except.ok.injEq] at h₃
      subst h₃
      simp only [allFalse, List.all_nil, Bool.true_eq_false] at h₂
    | cons h t =>
        rw [List.mapM_ok_iff_forall₂] at h₃
        have h₆ : RequestAndEntitiesMatchEnvironment h request entities := by
          have h₇ : h ∈ envs := by simp only [h₄, List.mem_cons, true_or]
          specialize h₀ h
          apply h₀ h₇
        subst h₄
        rw [List.forall₂_cons_left_iff] at h₃
        simp only [exists_and_left] at h₃
        obtain ⟨ b, _, _, _, _ ⟩ := h₃
        apply typecheck_policy_is_sound policy h b
        repeat assumption

end Cedar.Thm<|MERGE_RESOLUTION|>--- conflicted
+++ resolved
@@ -26,15 +26,6 @@
 open Cedar.Spec
 open Cedar.Validation
 
-<<<<<<< HEAD
-/-- for a single expression, evaluates to a boolean value (or appropriate error) -/
-def OneEvaluatesCorrectly (expr : Expr) (request : Request) (entities : Entities) : Prop :=
-  ∃ (b : Bool), EvaluatesTo expr request entities b
-
-/-- every policy as an expression evaluates to a boolean value or appropriate error -/
-def AllEvaluateCorrectly (policies : Policies) (request : Request) (entities : Entities) : Prop :=
-  ∀ policy : Policy, policy ∈ policies → OneEvaluatesCorrectly policy.toExpr request entities
-=======
 /-- For a single expression, evaluates to a boolean value (or appropriate error) -/
 def OneEvaluatesCorrectly (expr : Expr) (request : Request) (entities : Entities) : Prop :=
   ∃ (b : Bool), EvaluatesTo expr request entities b
@@ -42,7 +33,6 @@
 /-- Every policy as an expression evaluates to a boolean value or appropriate error -/
 def AllEvaluateCorrectly (policies : Policies) (request : Request) (entities : Entities) : Prop :=
   ∀ policy ∈ policies, OneEvaluatesCorrectly policy.toExpr request entities
->>>>>>> 54f768da
 
 def RequestAndEntitiesMatchSchema (schema : Schema) (request : Request) (entities : Entities) :Prop :=
   ∀ env ∈ schema.toEnvironments,
@@ -53,15 +43,9 @@
 
 
 theorem evaluates_subst_ite {i t e : Expr} {request : Request} {entities : Entities}
-<<<<<<< HEAD
-(ih₁ : EvaluatesSubst i request entities)
-(ih₂ : EvaluatesSubst t request entities)
-(ih₃ : EvaluatesSubst e request entities) :
-=======
   (ih₁ : EvaluatesSubst i request entities)
   (ih₂ : EvaluatesSubst t request entities)
   (ih₃ : EvaluatesSubst e request entities) :
->>>>>>> 54f768da
   evaluate (substituteAction request.action (Expr.ite i t e)) request entities =
   evaluate (Expr.ite i t e) request entities
 := by
@@ -137,23 +121,6 @@
   simp only [Expr.set.injEq, List.cons.injEq, true_and]
   unfold substituteAction
   simp only
-<<<<<<< HEAD
-
-theorem forall_map {xs : List Expr} {f g : Expr → Result Value}
-(h₀ : ∀ x ∈ xs, f x = g x) :
-  List.mapM f xs = List.mapM g xs
-:= by
-  induction xs
-  case nil =>
-    simp only [List.mapM_nil]
-  case cons h t ih =>
-    simp only [List.mapM_cons]
-    simp [List.mem_cons] at h₀
-    obtain ⟨h₁, h₂⟩ := h₀
-    rw [h₁, ih]
-    assumption
-=======
->>>>>>> 54f768da
 
 theorem evaluates_subst_set {xs : List Expr} {request : Request} {entities : Entities}
 (ih₁ : ∀ xᵢ, xᵢ ∈ xs → EvaluatesSubst xᵢ request entities) :
@@ -177,11 +144,7 @@
       simp [h₀] at ih₁
       obtain ⟨_, h₂⟩ := ih₁
       exact h₂
-<<<<<<< HEAD
-    rw [forall_map h₂]
-=======
     simp [List.mapM_congr h₂]
->>>>>>> 54f768da
 
 theorem substitute_action_nil_record : ∀ (uid : EntityUID),
   substituteAction uid (.record []) = .record []
@@ -189,35 +152,12 @@
   intro uid
   simp only [substituteAction, mapOnVars, List.attach₂, List.pmap, List.map_nil]
 
-<<<<<<< HEAD
-theorem substitute_action_cons_record : ∀ (h : Attr × Expr) (t : List (Attr × Expr)) (uid : EntityUID),
-  substituteAction uid (.record (h :: t)) =
-  .record ((h.fst, substituteAction uid h.snd) :: t.map (fun (a, e) => (a, substituteAction uid e)))
-:= by
-  intro h t uid
-  simp only [substituteAction, mapOnVars, List.attach₂, List.map_pmap_subtype_snd, List.map_cons]
-
-theorem forall_map_record {t : List (Attr × Expr)} {f g : (Attr × Expr) → Result (Attr × Value)}
-(h₀ : ∀ x₁ ∈ t, f x₁ = g x₁) :
-  List.mapM (fun x => f x) t = List.mapM (fun x => g x) t
-:= by
-  induction t
-  case nil =>
-    simp only [List.mapM_nil]
-  case cons h tl ih =>
-    simp only [List.mapM_cons]
-    simp [List.mem_cons] at h₀
-    obtain ⟨h₁, h₂⟩ := h₀
-    rw [h₁, ih]
-    assumption
-=======
 theorem substitute_action_cons_record : ∀ (ax : Attr × Expr) (axs : List (Attr × Expr)) (uid : EntityUID),
   substituteAction uid (.record (ax :: axs)) =
   .record ((ax.fst, substituteAction uid ax.snd) :: axs.map (fun (a, e) => (a, substituteAction uid e)))
 := by
   intro h t uid
   simp only [substituteAction, mapOnVars, List.attach₂, List.map_pmap_subtype_snd, List.map_cons]
->>>>>>> 54f768da
 
 theorem evaluates_subst_record {axs : List (Attr × Expr)} {request : Request} {entities : Entities}
 (ih₁ : ∀ axᵢ, axᵢ ∈ axs → EvaluatesSubst axᵢ.snd request entities) :
@@ -249,11 +189,7 @@
       simp [h₀] at ih₁
       obtain ⟨_, h₂⟩ := ih₁
       simp [h₂ x xin]
-<<<<<<< HEAD
-    rw [forall_map_record h₂]
-=======
     rw [List.mapM_congr h₂]
->>>>>>> 54f768da
 
 theorem substitute_action_nil_call : ∀ (uid : EntityUID) (xfn : ExtFun),
   substituteAction uid (.call xfn []) = .call xfn [] :=
@@ -262,13 +198,8 @@
   simp only [substituteAction, mapOnVars, List.attach_def, List.pmap, List.map_nil, implies_true]
 
 
-<<<<<<< HEAD
-theorem substitute_action_cons_call : ∀ (h : Expr) (t : List Expr) (uid : EntityUID) (xfn : ExtFun),
-  substituteAction uid (.call xfn (h :: t)) = .call xfn ((substituteAction uid h) :: t.map (substituteAction uid)) :=
-=======
 theorem substitute_action_cons_call : ∀ (x : Expr) (xs : List Expr) (uid : EntityUID) (xfn : ExtFun),
   substituteAction uid (.call xfn (x :: xs)) = .call xfn ((substituteAction uid x) :: xs.map (substituteAction uid)) :=
->>>>>>> 54f768da
 by
   intro h t uid
   simp only [substituteAction, mapOnVars, List.attach_def, List.map_pmap_subtype, List.map_cons]
@@ -299,11 +230,7 @@
       simp [h₀] at ih₁
       obtain ⟨_, h₂⟩ := ih₁
       exact h₂
-<<<<<<< HEAD
-    rw [forall_map h₂]
-=======
     rw [List.mapM_congr h₂]
->>>>>>> 54f768da
 
 theorem evaluates_subst (expr : Expr) (request : Request) (entities : Entities) :
   evaluate (substituteAction request.action expr) request entities =
@@ -368,26 +295,15 @@
   obtain ⟨ ⟨ _, h₁, _, _ ⟩ , _ , _⟩ := h₀
   exact h₁
 
-<<<<<<< HEAD
-theorem typecheck_policy_is_sound (policy : Policy) (env : Environment) (t : CedarType) (request : Request) (entities : Entities) :
-  RequestAndEntitiesMatchEnvironment env request entities →
-  typecheckPolicy policy env = .ok t →
-=======
 theorem typecheck_policy_is_sound (policy : Policy) (env : Environment) (ty : CedarType) (request : Request) (entities : Entities) :
   RequestAndEntitiesMatchEnvironment env request entities →
   typecheckPolicy policy env = .ok ty →
->>>>>>> 54f768da
   ∃ b : Bool, EvaluatesTo policy.toExpr request entities b
 := by
   intro h₁ h₂
   simp only [typecheckPolicy] at h₂
-<<<<<<< HEAD
-  cases h₃ : typeOf (substituteAction env.reqty.action policy.toExpr) [] env <;> simp only [List.empty_eq,
-    h₃] at h₂
-=======
   cases h₃ : typeOf (substituteAction env.reqty.action policy.toExpr) [] env <;>
   simp only [List.empty_eq, h₃] at h₂
->>>>>>> 54f768da
   split at h₂ <;> simp only [Except.ok.injEq] at h₂
   rename_i cp ht
   have hc := empty_capabilities_invariant request entities
