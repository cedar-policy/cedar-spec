/-
 Copyright 2022-2023 Amazon.com, Inc. or its affiliates. All Rights Reserved.

 Licensed under the Apache License, Version 2.0 (the "License");
 you may not use this file except in compliance with the License.
 You may obtain a copy of the License at

      https://www.apache.org/licenses/LICENSE-2.0

 Unless required by applicable law or agreed to in writing, software
 distributed under the License is distributed on an "AS IS" BASIS,
 WITHOUT WARRANTIES OR CONDITIONS OF ANY KIND, either express or implied.
 See the License for the specific language governing permissions and
 limitations under the License.
-/

import Cedar.Data
import Cedar.Spec.ExtFun
import Cedar.Spec.Wildcard

/-! This file defines abstract syntax for Cedar expressions. -/

namespace Cedar.Spec

open Cedar.Data

----- Definitions -----

inductive Var where
  | principal
  | action
  | resource
  | context

inductive UnaryOp where
  | not
  | neg
  | mulBy (i : Int64)
  | like (p : Pattern)
  | is (ety : EntityType)

inductive BinaryOp where
  | eq
  | mem -- represents Cedar's in operator
  | less
  | lessEq
  | add
  | sub
  | contains
  | containsAll
  | containsAny

inductive Expr where
  | lit (p : Prim)
  | var (v : Var)
  | ite (cond : Expr) (thenExpr : Expr) (elseExpr : Expr)
  | and (a : Expr) (b : Expr)
  | or (a : Expr) (b : Expr)
  | unaryApp (op : UnaryOp) (expr : Expr)
  | binaryApp (op : BinaryOp) (a : Expr) (b : Expr)
  | getAttr (expr : Expr) (attr : Attr)
  | hasAttr (expr : Expr) (attr : Attr)
  | set (ls : List Expr)
  | record (map : List (Prod Attr Expr))
  | call (xfn : ExtFun) (args : List Expr)

----- Derivations -----

deriving instance Repr, DecidableEq for Var
deriving instance Repr, DecidableEq for UnaryOp
deriving instance Repr, DecidableEq for BinaryOp
deriving instance Repr, Inhabited for Expr

<<<<<<< HEAD
deriving instance Inhabited for Var
deriving instance Inhabited for UnaryOp
deriving instance Inhabited for BinaryOp
deriving instance Inhabited for Expr

deriving instance DecidableEq for Var
deriving instance DecidableEq for UnaryOp
deriving instance DecidableEq for BinaryOp
=======
>>>>>>> 4777fd98

mutual

-- We should be able to get rid of this manual deriviation eventually.
-- There is work in progress on making these mutual derivations automatic.

def decExpr (a b : Expr) : Decidable (a = b) := by
  cases a <;> cases b
  case lit.lit pa pb => exact match decEq pa pb with
    | isTrue h₁ => isTrue (by rw [h₁])
    | isFalse _ => isFalse (by intro h; injection h; contradiction)
  case var.var va vb => exact match decEq va vb with
    | isTrue h₁ => isTrue (by rw [h₁])
    | isFalse _ => isFalse (by intro h; injection h; contradiction)
  case ite.ite c1 t1 e1 c2 t2 e2 => exact match decExpr c1 c2 with
    | isTrue h₁ => match decExpr t1 t2 with
      | isTrue h₂ => match decExpr e1 e2 with
        | isTrue h₃ => isTrue (by rw [h₁, h₂, h₃])
        | isFalse _ => isFalse (by intro h; injection h; contradiction)
      | isFalse _ => isFalse (by intro h; injection h; contradiction)
    | isFalse _ =>  isFalse (by intro h; injection h; contradiction)
  case and.and a1 a2 b1 b2 => exact match decExpr a1 b1 with
    | isTrue h₁ => match decExpr a2 b2 with
      | isTrue h₂ => isTrue (by rw [h₁, h₂])
      | isFalse _ => isFalse (by intro h; injection h; contradiction)
    | isFalse _ => isFalse (by intro h; injection h; contradiction)
  case or.or a1 a2 b1 b2 => exact match decExpr a1 b1 with
    | isTrue h₁ => match decExpr a2 b2 with
      | isTrue h₂ => isTrue (by rw [h₁, h₂])
      | isFalse _ => isFalse (by intro h; injection h; contradiction)
    | isFalse _ => isFalse (by intro h; injection h; contradiction)
  case unaryApp.unaryApp op1 e1 op2 e2 => exact match decEq op1 op2 with
    | isTrue h₁ => match decExpr e1 e2 with
      | isTrue h₂ => isTrue (by rw [h₁, h₂])
      | isFalse _ => isFalse (by intro h; injection h; contradiction)
    | isFalse _ => isFalse (by intro h; injection h; contradiction)
  case binaryApp.binaryApp op1 a1 b1 op2 a2 b2 => exact match decEq op1 op2 with
    | isTrue h₁ => match decExpr a1 a2 with
      | isTrue h₂ => match decExpr b1 b2 with
        | isTrue h₃ => isTrue (by rw [h₁, h₂, h₃])
        | isFalse _ => isFalse (by intro h; injection h; contradiction)
      | isFalse _ => isFalse (by intro h; injection h; contradiction)
    | isFalse _ => isFalse (by intro h; injection h; contradiction)
  case getAttr.getAttr e1 a1 e2 a2 => exact match decExpr e1 e2 with
    | isTrue h₁ => match decEq a1 a2 with
      | isTrue h₂ => isTrue (by rw [h₁, h₂])
      | isFalse _ => isFalse (by intro h; injection h; contradiction)
    | isFalse _ => isFalse (by intro h; injection h; contradiction)
  case hasAttr.hasAttr e1 a1 e2 a2 => exact match decExpr e1 e2 with
    | isTrue h₁ => match decEq a1 a2 with
      | isTrue h₂ => isTrue (by rw [h₁, h₂])
      | isFalse _ => isFalse (by intro h; injection h; contradiction)
    | isFalse _ => isFalse (by intro h; injection h; contradiction)
  case set.set l1 l2 => exact match decExprList l1 l2 with
    | isTrue h₁ => isTrue (by rw [h₁])
    | isFalse _ => isFalse (by intro h; injection h; contradiction)
  case record.record r1 r2 => exact match decProdAttrExprList r1 r2 with
    | isTrue h₁ => isTrue (by rw [h₁])
    | isFalse _ => isFalse (by intro h; injection h; contradiction)
  case call.call n1 a1 n2 a2 => exact match decEq n1 n2 with
    | isTrue h₁ => match decExprList a1 a2 with
      | isTrue h₂ => isTrue (by rw [h₁, h₂])
      | isFalse _ => isFalse (by intro h; injection h; contradiction)
    | isFalse _ => isFalse (by intro h; injection h; contradiction)
  all_goals apply isFalse; intro h; injection h

def decProdAttrExpr (a b : Prod Attr Expr) : Decidable (a = b) :=
  match a, b with
  | (aa, ae), (ba,be) => match decEq aa ba with
    | isTrue h₁ => match decExpr ae be with
      | isTrue h₂ => isTrue (by rw [h₁, h₂])
      | isFalse _ => isFalse (by intro h; injection h; contradiction)
    | isFalse _ => isFalse (by intro h; injection h; contradiction)

def decProdAttrExprList (as bs : List (Prod Attr Expr)) : Decidable (as = bs) :=
  match as, bs with
  | [], [] => isTrue rfl
  | _::_, [] => isFalse (by intro; contradiction)
  | [], _::_ => isFalse (by intro; contradiction)
  | a::as, b::bs => match decProdAttrExpr a b with
    | isTrue h₁ => match decProdAttrExprList as bs with
      | isTrue h₂ => isTrue (by rw [h₁, h₂])
      | isFalse _ => isFalse (by intro h; injection h; contradiction)
    | isFalse _ => isFalse (by intro h; injection h; contradiction)

def decExprList (as bs : List Expr) : Decidable (as = bs) :=
  match as, bs with
  | [], [] => isTrue rfl
  | _::_, [] => isFalse (by intro; contradiction)
  | [], _::_ => isFalse (by intro; contradiction)
  | a::as, b::bs =>
    match decExpr a b with
    | isTrue h₁ => match decExprList as bs with
      | isTrue h₂ => isTrue (by rw [h₁, h₂])
      | isFalse _ => isFalse (by intro h; injection h; contradiction)
    | isFalse _ => isFalse (by intro h; injection h; contradiction)
end

instance : DecidableEq Expr := decExpr

end Cedar.Spec<|MERGE_RESOLUTION|>--- conflicted
+++ resolved
@@ -71,17 +71,10 @@
 deriving instance Repr, DecidableEq for BinaryOp
 deriving instance Repr, Inhabited for Expr
 
-<<<<<<< HEAD
 deriving instance Inhabited for Var
 deriving instance Inhabited for UnaryOp
 deriving instance Inhabited for BinaryOp
 deriving instance Inhabited for Expr
-
-deriving instance DecidableEq for Var
-deriving instance DecidableEq for UnaryOp
-deriving instance DecidableEq for BinaryOp
-=======
->>>>>>> 4777fd98
 
 mutual
 
