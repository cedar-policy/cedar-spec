/-
 Copyright 2022-2023 Amazon.com, Inc. or its affiliates. All Rights Reserved.

 Licensed under the Apache License, Version 2.0 (the "License");
 you may not use this file except in compliance with the License.
 You may obtain a copy of the License at

      https://www.apache.org/licenses/LICENSE-2.0

 Unless required by applicable law or agreed to in writing, software
 distributed under the License is distributed on an "AS IS" BASIS,
 WITHOUT WARRANTIES OR CONDITIONS OF ANY KIND, either express or implied.
 See the License for the specific language governing permissions and
 limitations under the License.
-/

import Cedar.Spec.Entities
import Cedar.Spec.Expr
import Cedar.Spec.Request

/-! This file defines the semantics of Cedar operators and expressions. -/

namespace Cedar.Spec

open Cedar.Data
open Error

def intOrErr : Option Int64 → Result Value
  | .some i => .ok (.prim (.int i))
  | .none   => .error .arithBoundsError

def apply₁ : UnaryOp → Value → Result Value
  | .not,     .prim (.bool b)        => .ok !b
  | .neg,     .prim (.int i)         => intOrErr i.neg?
  | .like p,  .prim (.string s)      => .ok (wildcardMatch s p)
  | .is ety,  .prim (.entityUID uid) => .ok (ety == uid.ty)
  | _, _                             => .error .typeError

def inₑ (uid₁ uid₂ : EntityUID) (es : Entities) : Bool :=
  uid₁ == uid₂ || (es.ancestorsOrEmpty uid₁).contains uid₂

def inₛ (uid : EntityUID) (vs : Set Value) (es : Entities) : Result Value := do
  let uids ← vs.mapOrErr Value.asEntityUID .typeError
  .ok (uids.any (inₑ uid · es))

def apply₂ (op₂ : BinaryOp) (v₁ v₂ : Value) (es : Entities) : Result Value :=
  match op₂, v₁, v₂ with
  | .eq, _, _                                              => .ok (v₁ == v₂)
  | .less,   .prim (.int i), .prim (.int j)                => .ok ((i < j): Bool)
  | .lessEq, .prim (.int i), .prim (.int j)                => .ok ((i ≤ j): Bool)
  | .add,    .prim (.int i), .prim (.int j)                => intOrErr (i.add? j)
  | .sub,    .prim (.int i), .prim (.int j)                => intOrErr (i.sub? j)
  | .mul,    .prim (.int i), .prim (.int j)                => intOrErr (i.mul? j)
  | .contains,    .set vs₁, _                              => .ok (vs₁.contains v₂)
  | .containsAll, .set vs₁, .set vs₂                       => .ok (vs₂.subset vs₁)
  | .containsAny, .set vs₁, .set vs₂                       => .ok (vs₁.intersects vs₂)
  | .mem, .prim (.entityUID uid₁), .prim (.entityUID uid₂) => .ok (inₑ uid₁ uid₂ es)
  | .mem, .prim (.entityUID uid₁), .set (vs)               => inₛ uid₁ vs es
  | _, _, _                                                => .error .typeError

def attrsOf (v : Value) (lookup : EntityUID → Result (Map Attr Value)) : Result (Map Attr Value) :=
  match v with
  | .record r              => .ok r
  | .prim (.entityUID uid) => lookup uid
  | _                      => .error typeError

def hasAttr (v : Value) (a : Attr) (es : Entities) : Result Value := do
  let r ← attrsOf v (fun uid => .ok (es.attrsOrEmpty uid))
  .ok (r.contains a)

def getAttr (v : Value) (a : Attr) (es : Entities) : Result Value := do
  let r ← attrsOf v es.attrs
  r.findOrErr a attrDoesNotExist

def bindAttr (a : Attr) (res : Result Value) : Result (Attr × Value) := do
  let v ← res
  .ok (a, v)

def evaluate (x : Expr) (req : Request) (es : Entities) : Result Value :=
  match x with
<<<<<<< HEAD
  | .lit l          => ok l
  | .var .principal => ok req.principal
  | .var .action    => ok req.action
  | .var .resource  => ok req.resource
  | .var .context   => ok req.context
  | .ite x₁ x₂ x₃   => do
=======
  | .lit l       => .ok l
  | .var var     =>
    match var with
    | .principal => .ok req.principal
    | .action    => .ok req.action
    | .resource  => .ok req.resource
    | .context   => .ok req.context
  | .ite x₁ x₂ x₃ => do
>>>>>>> 562753fa
    let b ← (evaluate x₁ req es).as Bool
    if b then evaluate x₂ req es else evaluate x₃ req es
  | .and x₁ x₂      => do
    let b ← (evaluate x₁ req es).as Bool
<<<<<<< HEAD
    if !b then ok b else (evaluate x₂ req es).as Bool
  | .or x₁ x₂       => do
    let b ← (evaluate x₁ req es).as Bool
    if b then ok b else (evaluate x₂ req es).as Bool
  | .unaryApp op₁ x₁ => do
=======
    if !b then .ok b else (evaluate x₂ req es).as Bool
  | .or x₁ x₂    => do
    let b ← (evaluate x₁ req es).as Bool
    if b then .ok b else (evaluate x₂ req es).as Bool
  | .unaryApp op₁ x₁     => do
>>>>>>> 562753fa
    let v₁ ← evaluate x₁ req es
    apply₁ op₁ v₁
  | .binaryApp op₂ x₁ x₂ => do
    let v₁ ← evaluate x₁ req es
    let v₂ ← evaluate x₂ req es
    apply₂ op₂ v₁ v₂ es
  | .hasAttr x₁ a   => do
    let v₁ ← evaluate x₁ req es
    hasAttr v₁ a es
  | .getAttr x₁ a   => do
    let v₁ ← evaluate x₁ req es
    getAttr v₁ a es
  | .set xs         => do
    let vs ← xs.mapM₁ (fun ⟨x₁, _⟩ => evaluate x₁ req es)
<<<<<<< HEAD
    ok (Set.make vs)
  | .record axs     => do
    let avs ← axs.mapM₂ (fun ⟨(a₁, x₁), _⟩ => bindAttr a₁ (evaluate x₁ req es))
    ok (Map.make avs)
  | .call xfn xs    => do
=======
    .ok (Set.make vs)
  | .record axs          => do
    let avs ← axs.mapM₂ (fun ⟨(a₁, x₁), _⟩ => bindAttr a₁ (evaluate x₁ req es))
    .ok (Map.make avs)
  | .call xfn xs         => do
>>>>>>> 562753fa
    let vs ← xs.mapM₁ (fun ⟨x₁, _⟩ => evaluate x₁ req es)
    ExtFun.call xfn vs

end Cedar.Spec<|MERGE_RESOLUTION|>--- conflicted
+++ resolved
@@ -78,67 +78,40 @@
 
 def evaluate (x : Expr) (req : Request) (es : Entities) : Result Value :=
   match x with
-<<<<<<< HEAD
-  | .lit l          => ok l
-  | .var .principal => ok req.principal
-  | .var .action    => ok req.action
-  | .var .resource  => ok req.resource
-  | .var .context   => ok req.context
-  | .ite x₁ x₂ x₃   => do
-=======
-  | .lit l       => .ok l
-  | .var var     =>
-    match var with
-    | .principal => .ok req.principal
-    | .action    => .ok req.action
-    | .resource  => .ok req.resource
-    | .context   => .ok req.context
-  | .ite x₁ x₂ x₃ => do
->>>>>>> 562753fa
+  | .lit l           => .ok l
+  | .var .principal  => .ok req.principal
+  | .var .action     => .ok req.action
+  | .var .resource   => .ok req.resource
+  | .var .context    => .ok req.context
+  | .ite x₁ x₂ x₃    => do
     let b ← (evaluate x₁ req es).as Bool
     if b then evaluate x₂ req es else evaluate x₃ req es
-  | .and x₁ x₂      => do
+  | .and x₁ x₂       => do
     let b ← (evaluate x₁ req es).as Bool
-<<<<<<< HEAD
-    if !b then ok b else (evaluate x₂ req es).as Bool
-  | .or x₁ x₂       => do
-    let b ← (evaluate x₁ req es).as Bool
-    if b then ok b else (evaluate x₂ req es).as Bool
-  | .unaryApp op₁ x₁ => do
-=======
     if !b then .ok b else (evaluate x₂ req es).as Bool
-  | .or x₁ x₂    => do
+  | .or x₁ x₂        => do
     let b ← (evaluate x₁ req es).as Bool
     if b then .ok b else (evaluate x₂ req es).as Bool
-  | .unaryApp op₁ x₁     => do
->>>>>>> 562753fa
+  | .unaryApp op₁ x₁ => do
     let v₁ ← evaluate x₁ req es
     apply₁ op₁ v₁
   | .binaryApp op₂ x₁ x₂ => do
     let v₁ ← evaluate x₁ req es
     let v₂ ← evaluate x₂ req es
     apply₂ op₂ v₁ v₂ es
-  | .hasAttr x₁ a   => do
+  | .hasAttr x₁ a    => do
     let v₁ ← evaluate x₁ req es
     hasAttr v₁ a es
-  | .getAttr x₁ a   => do
+  | .getAttr x₁ a    => do
     let v₁ ← evaluate x₁ req es
     getAttr v₁ a es
-  | .set xs         => do
+  | .set xs          => do
     let vs ← xs.mapM₁ (fun ⟨x₁, _⟩ => evaluate x₁ req es)
-<<<<<<< HEAD
-    ok (Set.make vs)
-  | .record axs     => do
-    let avs ← axs.mapM₂ (fun ⟨(a₁, x₁), _⟩ => bindAttr a₁ (evaluate x₁ req es))
-    ok (Map.make avs)
-  | .call xfn xs    => do
-=======
     .ok (Set.make vs)
-  | .record axs          => do
+  | .record axs      => do
     let avs ← axs.mapM₂ (fun ⟨(a₁, x₁), _⟩ => bindAttr a₁ (evaluate x₁ req es))
     .ok (Map.make avs)
-  | .call xfn xs         => do
->>>>>>> 562753fa
+  | .call xfn xs     => do
     let vs ← xs.mapM₁ (fun ⟨x₁, _⟩ => evaluate x₁ req es)
     ExtFun.call xfn vs
 
