/-
 Copyright 2022-2023 Amazon.com, Inc. or its affiliates. All Rights Reserved.

 Licensed under the Apache License, Version 2.0 (the "License");
 you may not use this file except in compliance with the License.
 You may obtain a copy of the License at

      https://www.apache.org/licenses/LICENSE-2.0

 Unless required by applicable law or agreed to in writing, software
 distributed under the License is distributed on an "AS IS" BASIS,
 WITHOUT WARRANTIES OR CONDITIONS OF ANY KIND, either express or implied.
 See the License for the specific language governing permissions and
 limitations under the License.
-/

/-! This file defines Cedar IpAddr values and functions. -/

namespace Cedar.Spec.Ext

namespace IPAddr

----- UInt128 -----

-- Type of 128-bit unsigned numbers: 0 <= n < 2^128.
abbrev UInt128 := Fin 0x100000000000000000000000000000000

def UInt128.ofNat (n : Nat) : UInt128 := Fin.ofNat n

instance : Coe UInt128 Nat where
  coe n := n.1

instance : Coe Nat UInt128 where
  coe n := Fin.ofNat n

instance : Coe UInt8 Nat where
  coe n := n.toNat

instance : Coe UInt16 Nat where
  coe n := n.toNat

instance : Coe UInt32 Nat where
  coe n := n.toNat

instance : Coe Nat UInt32 where
  coe n := UInt32.ofNat n

----- IPv4Addr and IPv6Addr -----

/--
IPv4 address: a 32 bit number partitioned into 4 groups. a0 is most signifcant
and a3 is the least significant. In other words, the number represented is
a0++a1++a2++a3
--/
abbrev IPv4Addr := UInt32

def IPv4Addr.toUInt128 (ip4 : IPv4Addr) : UInt128 := UInt128.ofNat ip4.toNat

def UInt128.toIPv4Addr (bits : UInt128) : IPv4Addr := UInt32.ofNat bits

def IPv4Addr.mk (a₀ a₁ a₂ a₃ : UInt8) : IPv4Addr :=
  (a₀ : Nat) <<< 24 |||
  (a₁ : Nat) <<< 16 |||
  (a₂ : Nat) <<<  8 |||
  (a₃ : Nat)

/--
IPv6 address: a 128 bit number partitioned into 8 groups. a0 is most signifcant
and a7 is the least significant. In other words, the number represented is
a0++a1++a2++a3++a4++a5++a6++a7
--/
abbrev IPv6Addr := UInt128

def IPv6Addr.toUInt128 (ip6 : IPv6Addr) : UInt128 := ip6

def UInt128.toIPv6Addr (bits : UInt128) : IPv6Addr := bits

def IPv6Addr.mk (a₀ a₁ a₂ a₃ a₄ a₅ a₆ a₇ : UInt16) : IPv6Addr :=
  (a₀ : Nat) <<< 112 |||
  (a₁ : Nat) <<<  96 |||
  (a₂ : Nat) <<<  80 |||
  (a₃ : Nat) <<<  64 |||
  (a₄ : Nat) <<<  48 |||
  (a₅ : Nat) <<<  32 |||
  (a₆ : Nat) <<<  16 |||
  (a₇ : Nat)

----- IPNet -----

def V4_SIZE := 32
abbrev Prefix4 := Fin (V4_SIZE + 1)

def V6_SIZE := 128
abbrev Prefix6 := Fin (V6_SIZE + 1)

inductive IPNet where
  | V4 (v4 : IPv4Addr) (prefix4 : Prefix4)
  | V6 (v6 : IPv6Addr) (prefix6 : Prefix6)

def IPNet.isV4 : IPNet → Bool
  | .V4 _ _ => true
  | _       => false

def IPNet.isV6 : IPNet → Bool
  | .V6 _ _ => true
  | _       => false

def IPNet.toUInt128 : IPNet → UInt128
  | .V4 v4 _ => v4.toUInt128
  | .V6 v6 _ => v6.toUInt128

def IPNet.subnetWidth : IPNet → UInt128
  | .V4 _ p4 => V4_SIZE - p4
  | .V6 _ p6 => V6_SIZE - p6

def IPNet.applySubnetMask (ip : IPNet) : UInt128 :=
  let width := ip.subnetWidth
  (ip.toUInt128 >>> width) <<< width

def IPNet.range (ip : IPNet) : UInt128 × UInt128 :=
  let lo := ip.applySubnetMask
  let hi := lo + (1 <<< ip.subnetWidth) - 1
  (lo, hi)

def IPNet.inRange : IPNet → IPNet → Bool
  | .V4 _ _, .V6 _ _ => false
  | .V6 _ _, .V4 _ _ => false
  | ip₁    , ip₂     =>
    let r₁ := ip₁.range
    let r₂ := ip₂.range
    r₂.2 ≥ r₁.2 && r₁.1 ≥ r₂.1

def LOOP_BACK_ADDRESS_V4 := IPv4Addr.mk 127 0 0 0
def LOOP_BACK_ADDRESS_V6 := IPv6Addr.mk 0 0 0 0 0 0 0 1
def LOOP_BACK_NET_V4     := IPNet.V4 LOOP_BACK_ADDRESS_V4 8
def LOOP_BACK_NET_V6     := IPNet.V6 LOOP_BACK_ADDRESS_V6 128

def MULTICAST_ADDRESS_V4 := IPv4Addr.mk 224 0 0 0
def MULTICAST_ADDRESS_V6 := IPv6Addr.mk 65280 0 0 0 0 0 0 0
def MULTICAST_NET_V4     := IPNet.V4 MULTICAST_ADDRESS_V4 4
def MULTICAST_NET_V6     := IPNet.V6 MULTICAST_ADDRESS_V6 8

def IPNet.isLoopback (ip : IPNet) : Bool :=
  ip.inRange (if ip.isV4 then LOOP_BACK_NET_V4 else LOOP_BACK_NET_V6)

def IPNet.isMulticast (ip : IPNet) : Bool :=
  ip.inRange (if ip.isV4 then MULTICAST_NET_V4 else MULTICAST_NET_V6)

def parseCIDR (str : String) (digits : Nat) (size : Nat) : Option (Fin (size + 1)) :=
  let len := str.length
  if 0 < len && len ≤ digits && (str.startsWith "0" → str = "0")
  then do
    let n ← str.toNat?
    if n ≤ size then .some (Fin.ofNat n) else .none
  else .none

def parseCIDRV4 (str : String) : Option Prefix4 := parseCIDR str 2 V4_SIZE

def parseCIDRV6 (str : String) : Option Prefix6 := parseCIDR str 3 V6_SIZE

def parseNumV4 (str : String) : Option UInt8 :=
  let len := str.length
  if 0 < len && len ≤ 3 && (str.startsWith "0" → str = "0")
  then do
    let n ← str.toNat?
    if n ≤ 0xff then .some (UInt8.ofNat n) else .none
  else .none

def parseSegsV4 (str : String) : Option IPv4Addr :=
  match str.split (· = '.') with
  | [s₀, s₁, s₂, s₃] => do
    let a₀ ← parseNumV4 s₀
    let a₁ ← parseNumV4 s₁
    let a₂ ← parseNumV4 s₂
    let a₃ ← parseNumV4 s₃
    .some (IPv4Addr.mk a₀ a₁ a₂ a₃)
  | _ => .none

def parseIPv4Net (str : String) : Option IPNet :=
  match str.split (· = '/') with
  | strV4 :: rest => do
    let pre ←
      match rest with
      | []       => .some (Fin.ofNat V4_SIZE)
      | [strPre] => parseCIDRV4 strPre
      | _        => .none
    let v4 ← parseSegsV4 strV4
    .some (IPNet.V4 v4 pre)
  | _ => .none

private def isHexDigit (c : Char) : Bool :=
  c.isDigit || ('a' ≤ c && c ≤ 'f') || ('A' ≤ c && c ≤ 'F')

private def toHexNat (c : Char) : Nat :=
  if c.isDigit
  then c.toNat - '0'.toNat
  else if 'a' ≤ c && c ≤ 'f'
  then c.toNat - 'a'.toNat + 10
  else if 'A' ≤ c && c ≤ 'F'
  then c.toNat - 'A'.toNat + 10
  else c.toNat

def parseNumV6 (str : String) : Option UInt16 :=
  let len := str.length
  if 0 < len && len ≤ 4 && str.all isHexDigit
  then
    let n := str.foldl (fun n c => n * 16 + toHexNat c) 0
    if n ≤ 0xffff then .some (UInt16.ofNat n) else .none
  else .none

def parseNumSegsV6 (str : String) : Option (List UInt16) :=
  if str.isEmpty
  then .some []
  else (str.split (· = ':')).mapM parseNumV6

def parseSegsV6 (str : String) : Option IPv6Addr := do
  let segs ←
    match str.splitOn "::" with
    | [s₁] => parseNumSegsV6 s₁
    | [s₁, s₂] => do
      let ns₁ ← parseNumSegsV6 s₁
      let ns₂ ← parseNumSegsV6 s₂
      let len := ns₁.length + ns₂.length
      if len < 8
      then .some (ns₁ ++ (List.replicate (8 - len) 0) ++ ns₂)
      else .none
    | _ => .none
  match segs with
  | [a₀, a₁, a₂, a₃, a₄, a₅, a₆, a₇] =>
    .some (IPv6Addr.mk a₀ a₁ a₂ a₃ a₄ a₅ a₆ a₇)
  | _ => .none

def parseIPv6Net (str : String) : Option IPNet :=
  match str.split (· = '/') with
  | strV6 :: rest => do
    let pre ←
      match rest with
      | []       => .some (Fin.ofNat V6_SIZE)
      | [strPre] => parseCIDRV6 strPre
      | _        => .none
    let v6 ← parseSegsV6 strV6
    .some (IPNet.V6 v6 pre)
  | _ => .none

def parse (str : String) : Option IPNet :=
  let ip := parseIPv4Net str
  if ip.isSome then ip else parseIPv6Net str

def ip (str : String) : Option IPNet := parse str

def IPNet.lt : IPNet → IPNet → Bool
  | .V4 _ _, .V6 _ _ => true
  | .V6 _ _, .V4 _ _ => false
  | .V4 v₁ p₁, .V4 v₂ p₂ => v₁ < v₂ || (v₁ = v₂ && p₁ < p₂)
  | .V6 v₁ p₁, .V6 v₂ p₂ => v₁ < v₂ || (v₁ = v₂ && p₁ < p₂)

----- IPNet deriviations -----

<<<<<<< HEAD
deriving instance Repr for IPNet
deriving instance Inhabited for IPNet
deriving instance DecidableEq for IPNet
=======
deriving instance Repr, DecidableEq, Inhabited for IPNet
>>>>>>> 4777fd98

instance : LT IPNet where
  lt := fun d₁ d₂ => IPNet.lt d₁ d₂

instance IPNet.decLt (d₁ d₂ : IPNet) : Decidable (d₁ < d₂) :=
if h : IPNet.lt d₁ d₂ then isTrue h else isFalse h

end IPAddr

end Cedar.Spec.Ext<|MERGE_RESOLUTION|>--- conflicted
+++ resolved
@@ -256,13 +256,7 @@
 
 ----- IPNet deriviations -----
 
-<<<<<<< HEAD
-deriving instance Repr for IPNet
-deriving instance Inhabited for IPNet
-deriving instance DecidableEq for IPNet
-=======
 deriving instance Repr, DecidableEq, Inhabited for IPNet
->>>>>>> 4777fd98
 
 instance : LT IPNet where
   lt := fun d₁ d₂ => IPNet.lt d₁ d₂
