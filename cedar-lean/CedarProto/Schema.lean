--- conflicted
+++ resolved
@@ -49,7 +49,6 @@
 
 namespace Schema
 
-<<<<<<< HEAD
 instance : Message Schema := {
   parseField (t : Tag) := do
     match t.fieldNum with
@@ -63,59 +62,39 @@
   }
 }
 
-def toSchema (schema : Schema) : Validation.Schema :=
-=======
+/-- was surprised this isn't in the stdlib -/
+def option_transpose : Option (Except ε α) → Except ε (Option α)
+  | none => .ok none
+  | some (.ok a) => .ok (some a)
+  | some (.error e) => .error e
+
 private def attrsToCedarType (attrs : Proto.Map String (Qualified ProtoType)) : Except String (Data.Map Spec.Attr (Qualified CedarType)) := do
   let attrs ← attrs.toList.mapM λ (k,v) => do
     let v ← v.map ProtoType.toCedarType |>.transpose
     .ok (k, v)
   .ok $ Data.Map.make attrs
 
-/-- was surprised this isn't in the stdlib -/
-def option_transpose : Option (Except ε α) → Except ε (Option α)
-  | none => .ok none
-  | some (.ok a) => .ok (some a)
-  | some (.error e) => .error e
-
 def toSchema (schema : Schema) : Except String Validation.Schema := do
->>>>>>> e2dafd3a
   let ets := schema.ets.toList
   let descendantMap := ets.map λ decl => (decl.name.toName, Data.Set.make $ decl.descendants.toList.map Spec.Proto.Name.toName)
   let ancestorMap := descendantsToAncestors descendantMap
-<<<<<<< HEAD
-  let ets := Data.Map.make $ ets.map λ decl =>
+  let ets ← ets.mapM λ decl => do
     let name := decl.name.toName
-    (name,
-      if decl.enums.isEmpty then
-      .standard {
-        ancestors := ancestorMap.find! name
-        attrs := Data.Map.make $ decl.attrs.toList.map λ (k,v) => (k, v.map ProtoType.toCedarType)
-        tags := decl.tags.map ProtoType.toCedarType
-=======
-  let ets ← ets.mapM λ decl => do
     let ese : EntitySchemaEntry ←
       if decl.enums.isEmpty then .ok $ .standard {
-        ancestors := ancestorMap.find! decl.name
+        ancestors := ancestorMap.find! name
         attrs := ← attrsToCedarType decl.attrs
         tags := ← option_transpose $ decl.tags.map ProtoType.toCedarType
->>>>>>> e2dafd3a
       }
       else .ok $ .enum $ Cedar.Data.Set.make decl.enums.toList
-    .ok (decl.name, ese)
+    .ok (name, ese)
   let acts := schema.acts.toList
   let descendantMap := acts.map λ decl => (decl.name, Data.Set.make decl.descendants.toList)
   let ancestorMap := descendantsToAncestors descendantMap
-<<<<<<< HEAD
-  let acts := Data.Map.make $ acts.map λ decl =>
-    (decl.name, {
+  let acts ← acts.mapM λ decl => do
+    .ok (decl.name, {
       appliesToPrincipal := Data.Set.make $ decl.principalTypes.toList.map Spec.Proto.Name.toName
       appliesToResource := Data.Set.make $ decl.resourceTypes.toList.map Spec.Proto.Name.toName
-=======
-  let acts ← acts.mapM λ decl => do
-    .ok (decl.name, {
-      appliesToPrincipal := Data.Set.make decl.principalTypes.toList
-      appliesToResource := Data.Set.make decl.resourceTypes.toList
->>>>>>> e2dafd3a
       ancestors := ancestorMap.find! decl.name
       context := ← attrsToCedarType decl.context
     })
