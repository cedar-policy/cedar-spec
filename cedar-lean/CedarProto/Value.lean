/-
 Copyright Cedar Contributors

 Licensed under the Apache License, Version 2.0 (the "License");
 you may not use this file except in compliance with the License.
 You may obtain a copy of the License at

      https://www.apache.org/licenses/LICENSE-2.0

 Unless required by applicable law or agreed to in writing, software
 distributed under the License is distributed on an "AS IS" BASIS,
 WITHOUT WARRANTIES OR CONDITIONS OF ANY KIND, either express or implied.
 See the License for the specific language governing permissions and
 limitations under the License.
-/
import Cedar.Spec
import Protobuf.Message

-- Message Dependencies
import CedarProto.Expr

open Proto

namespace Cedar.Spec.Value

@[inline]
def merge (v1 : Value) (v2 : Value) : Value :=
  match v1, v2 with
  | .prim (.bool b1), .prim (.bool b2) => .prim (.bool (Field.merge b1 b2))
  | .prim (.int _), .prim (.int i2) => .prim (.int i2)
  | .prim (.string s1), .prim (.string s2) => .prim (.string (Field.merge s1 s2))
  | .prim (.entityUID _), .prim (.entityUID e2) => .prim (.entityUID e2) -- todo: is this correct
  | .set s1, .set s2 => Cedar.Data.Set.make (s1.elts ++ s2.elts)
  | .record m1, .record m2 => Cedar.Data.Map.make (m1.kvs ++ m2.kvs)
  | .ext _, .ext _ => panic!("merge for Value.ext is not yet implemented")
  | _, _ => v2

private def extExprToValue (xfn : ExtFun) (args : List Expr) : Except String Value :=
  match xfn, args with
  | .decimal, [.lit (.string s)] => match Spec.Ext.Decimal.decimal s with
    | .some v => .ok $ .ext (.decimal v)
    | .none => .error s!"exprToValue: failed to parse decimal {s}"
  | .ip, [.lit (.string s)] => match Spec.Ext.IPAddr.ip s with
<<<<<<< HEAD
    | .some v => .ext (.ipaddr v)
    | .none => panic! s!"exprToValue: failed to parse ip {s}"
  | _, _ => panic! ("exprToValue: unexpected extension value\n" ++ toString (repr (Expr.call xfn args)))

partial def exprToValue : Expr → Value
  | .lit p => .prim p
  | .record r => .record (Cedar.Data.Map.make (r.map λ ⟨attr, e⟩ => ⟨attr, exprToValue e⟩))
  | .set s => .set (Cedar.Data.Set.make (s.map exprToValue))
=======
    | .some v => .ok $ .ext (.ipaddr v)
    | .none => .error s!"exprToValue: failed to parse ip {s}"
  | _, _ => .error s!"exprToValue: unexpected extension value\n{repr (Expr.call xfn args)}"

private partial def exprToValue : Expr → Except String Value
  | .lit p => .ok (.prim p)
  | .record r => do
      let attrs ← r.mapM λ ⟨attr, e⟩ => do .ok ⟨attr, ← exprToValue e⟩
      .ok $ .record (Cedar.Data.Map.make attrs)
  | .set s => do
      let elts ← s.mapM exprToValue
      .ok $ .set (Cedar.Data.Set.make elts)
>>>>>>> e2dafd3a
  | .call xfn args => extExprToValue xfn args
  | e => .error s!"exprToValue: invalid input expression {repr e}"

instance : Field Value := Field.fromInterFieldFallible exprToValue merge

end Cedar.Spec.Value<|MERGE_RESOLUTION|>--- conflicted
+++ resolved
@@ -41,21 +41,11 @@
     | .some v => .ok $ .ext (.decimal v)
     | .none => .error s!"exprToValue: failed to parse decimal {s}"
   | .ip, [.lit (.string s)] => match Spec.Ext.IPAddr.ip s with
-<<<<<<< HEAD
-    | .some v => .ext (.ipaddr v)
-    | .none => panic! s!"exprToValue: failed to parse ip {s}"
-  | _, _ => panic! ("exprToValue: unexpected extension value\n" ++ toString (repr (Expr.call xfn args)))
-
-partial def exprToValue : Expr → Value
-  | .lit p => .prim p
-  | .record r => .record (Cedar.Data.Map.make (r.map λ ⟨attr, e⟩ => ⟨attr, exprToValue e⟩))
-  | .set s => .set (Cedar.Data.Set.make (s.map exprToValue))
-=======
     | .some v => .ok $ .ext (.ipaddr v)
     | .none => .error s!"exprToValue: failed to parse ip {s}"
   | _, _ => .error s!"exprToValue: unexpected extension value\n{repr (Expr.call xfn args)}"
 
-private partial def exprToValue : Expr → Except String Value
+partial def exprToValue : Expr → Except String Value
   | .lit p => .ok (.prim p)
   | .record r => do
       let attrs ← r.mapM λ ⟨attr, e⟩ => do .ok ⟨attr, ← exprToValue e⟩
@@ -63,7 +53,6 @@
   | .set s => do
       let elts ← s.mapM exprToValue
       .ok $ .set (Cedar.Data.Set.make elts)
->>>>>>> e2dafd3a
   | .call xfn args => extExprToValue xfn args
   | e => .error s!"exprToValue: invalid input expression {repr e}"
 
