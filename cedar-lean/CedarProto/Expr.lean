/-
 Copyright Cedar Contributors

 Licensed under the Apache License, Version 2.0 (the "License");
 you may not use this file except in compliance with the License.
 You may obtain a copy of the License at

      https://www.apache.org/licenses/LICENSE-2.0

 Unless required by applicable law or agreed to in writing, software
 distributed under the License is distributed on an "AS IS" BASIS,
 WITHOUT WARRANTIES OR CONDITIONS OF ANY KIND, either express or implied.
 See the License for the specific language governing permissions and
 limitations under the License.
-/

import Cedar.Spec
import Cedar.Data.Int64
import Protobuf.Message
import Protobuf.Enum
import Protobuf.Map

-- Message Dependencies
import CedarProto.EntityUID

open Proto

namespace Cedar.Spec

namespace Prim

-- Note that Cedar.Spec.Prim is defined as
-- inductive Prim where
-- | bool (b : Bool)
-- | int (i : Int64)
-- | string (s : String)
-- | entityUID (uid : EntityUID)
-- Note: This corresponds to Literal in the protobuf definitions

@[inline]
def merge_bool (p : Prim) (b2 : Bool) : Prim :=
  match p with
  | .bool b1 => .bool (Field.merge b1 b2)
  | _        => .bool b2

@[inline]
def merge_int (_ : Prim) (pi : Proto.Int64) : Prim :=
  have i : Int := pi
  if h₁ : i < Int64.MIN then
    panic!("Integer less than INT64_MIN")
  else if h₂ : i > Int64.MAX then
    panic!("Integer greater than INT64_MAX")
  else
    have h : Int64.MIN ≤ i ∧ i ≤ Int64.MAX := by omega
    -- Override semantics
    .int (Int64.ofIntChecked i h)

@[inline]
def merge_string (p : Prim) (s2 : String) : Prim :=
  match p with
  | .string s1 => .string (Field.merge s1 s2)
  | _          => .string s2

@[inline]
def merge_euid (p : Prim) (euid2 : EntityUID) : Prim :=
  match p with
  | .entityUID euid1 => .entityUID (Field.merge euid1 euid2)
  | _                => .entityUID euid2

@[inline]
def merge (p1 : Prim) (p2 : Prim) : Prim :=
  match p2 with
  | .bool b2      => merge_bool p1 b2
  | .int i2       => merge_int p1 (i2 : Int)
  | .string s2    => merge_string p1 s2
  | .entityUID e2 => merge_euid p1 e2

@[inline]
def parseField (t : Proto.Tag) : BParsec (MergeFn Prim) := do
  match t.fieldNum with
  | 1 =>
    let x : Bool ← Field.guardedParse t
    pureMergeFn (merge_bool · x)
  | 2 =>
    let x : Proto.Int64 ← Field.guardedParse t
    pureMergeFn (merge_int · x)
  | 3 =>
    let x : String ← Field.guardedParse t
    pureMergeFn (merge_string · x)
  | 4 =>
    let x : EntityUID ← Field.guardedParse t
    pureMergeFn (merge_euid · x)
  | _ =>
    t.wireType.skip
    pure ignore

instance : Message Prim := {
  parseField := parseField,
  merge      := merge
}

end Prim

namespace Var

@[inline]
def fromInt (n : Int) : Except String Var :=
  match n with
  | 0 => .ok .principal
  | 1 => .ok .action
  | 2 => .ok .resource
  | 3 => .ok .context
  | n => .error s!"Field {n} does not exist in Var"

instance : Inhabited Var where
  default := .principal

instance : ProtoEnum Var := {
  fromInt := fromInt
}

end Var

namespace PatElem

inductive Wildcard where
  | star
deriving Inhabited

instance : ProtoEnum Wildcard where
  fromInt
  | 0 => .ok .star
  | n => .error s!"Field {n} does not exist in enum"

@[inline]
def mergeWildcard (_ : PatElem) (x : Wildcard) : PatElem :=
  -- With enums we perform replacement
  match x with
  | .star => .star

@[inline]
def mergeC (_ : PatElem) (x2 : String) : PatElem :=
  -- With a single character we'll perform replacement
  match x2.data with
  | [c2] => .justChar c2
  | _    => panic!("Only expected a single character in PatElem")

@[inline]
def merge (_ : PatElem) (y : PatElem) : PatElem :=
  -- Each constructor of the sum type merges through
  -- replacement, so we'll do the same here
  y

@[inline]
def parseField (t : Proto.Tag) : BParsec (MergeFn PatElem) := do
  match t.fieldNum with
  | 1 =>
    let x : Wildcard ← Field.guardedParse t
    pureMergeFn (mergeWildcard · x)
  | 2 =>
    let x : String ← Field.guardedParse t
    pureMergeFn (mergeC · x)
  | _ =>
    t.wireType.skip
    pure ignore

instance : Message PatElem where
  parseField := parseField
  merge      := merge

instance : Field Pattern := Field.fromInterField (λ (elems : Repeated PatElem) => elems.toList) (· ++ ·)

end PatElem

instance : ProtoEnum UnaryOp where
  fromInt
  | 0 => .ok .not
  | 1 => .ok .neg
  | 2 => .ok .isEmpty
  | n => .error s!"Field {n} does not exist in UnaryOp"

def UnaryOp.merge : UnaryOp → UnaryOp → UnaryOp
| .like p1, .like p2 => .like (Field.merge p1 p2)
| .is et1, .is et2   => .is (Field.merge et1 et2)
| _, op2             => op2 -- in all other cases, override

instance : Field UnaryOp := Field.fromInterField id UnaryOp.merge

namespace Proto

-- Wrapper type
def ExprKind := Expr
  deriving Inhabited

-- Recursive constructors for Expr
def ExprKind.If := ExprKind
instance : Inhabited ExprKind.If where
  default := .ite default default default

def ExprKind.And := ExprKind
instance : Inhabited ExprKind.And where
  default := .and default default

def ExprKind.Or := ExprKind
instance : Inhabited ExprKind.Or where
  default := .or default default

def ExprKind.UnaryApp := ExprKind
instance : Inhabited ExprKind.UnaryApp where
  default := .unaryApp default default

def ExprKind.BinaryApp := ExprKind
instance : Inhabited ExprKind.BinaryApp where
  default := .binaryApp default default default

def ExprKind.ExtensionFunctionApp := ExprKind
instance : Inhabited ExprKind.ExtensionFunctionApp where
  default := .call default default

def ExprKind.GetAttr := ExprKind
instance : Inhabited ExprKind.GetAttr where
  default := .getAttr default default

def ExprKind.HasAttr := ExprKind
instance : Inhabited ExprKind.HasAttr where
  default := .hasAttr default default

def ExprKind.Like := ExprKind
instance : Inhabited ExprKind.Like where
  default := .unaryApp (.like default) default

def ExprKind.Is := ExprKind
instance : Inhabited ExprKind.Is where
  default := .unaryApp (.is default) default

def ExprKind.Set := ExprKind
instance : Inhabited ExprKind.Set where
  default := .set default

def ExprKind.Record := ExprKind
instance : Inhabited ExprKind.Record where
  default := .record default

end Proto

def Expr.merge (e1 : Expr) (e2 : Expr) : Expr :=
  match e1, e2 with
  | .lit p1, .lit p2        => .lit (Field.merge p1 p2)
  | .var v1, .var v2        => .var (Field.merge v1 v2)
  | .ite cond1 then1 else1, .ite cond2 then2 else2 =>
    .ite (merge cond1 cond2) (merge then1 then2) (merge else1 else2)
  | .and left1 right1, .and left2 right2 =>
    .and (merge left1 left2) (merge right1 right2)
  | .or left1 right1, .or left2 right2 =>
    .or (merge left1 left2) (merge right1 right2)
  | .unaryApp op1 e1, .unaryApp op2 e2 =>
    .unaryApp (UnaryOp.merge op1 op2) (merge e1 e2)
  | .binaryApp _ left1 right1, .binaryApp op2 left2 right2 =>
    .binaryApp op2 (merge left1 left2) (merge right1 right2)
  | .getAttr e1 a1, .getAttr e2 a2 =>
    .getAttr (merge e1 e2) (Field.merge a1 a2)
  | .hasAttr e1 a1, .hasAttr e2 a2 =>
    .hasAttr (merge e1 e2) (Field.merge a1 a2)
  | .set es1, .set es2      => .set (es1 ++ es2)
  | .record m1, .record m2  => .record (m1 ++ m2)
  | .call _ args1, .call fn2 args2 => .call fn2 (args1 ++ args2)
  | _, _                   => e2

namespace Proto.ExprKind.If

@[inline]
def mergeTestExpr (result : ExprKind.If) (x : Expr) : ExprKind.If :=
  match result with
  | .ite testExpr thenExpr elseExpr => .ite (Expr.merge testExpr x) thenExpr elseExpr
  | _                               => panic!("Expected ExprKind.If to have .ite constructor")

@[inline]
def mergeThenExpr (result : ExprKind.If) (x : Expr) : ExprKind.If :=
  match result with
  | .ite testExpr thenExpr elseExpr => .ite testExpr (Expr.merge thenExpr x) elseExpr
  | _                               => panic!("Expected ExprKind.If to have .ite constructor")

@[inline]
def mergeElseExpr (result : ExprKind.If) (x : Expr) : ExprKind.If :=
  match result with
  | .ite testExpr thenExpr elseExpr => .ite testExpr thenExpr (Expr.merge elseExpr x)
  | _                               => panic!("Expected ExprKind.If to have .ite constructor")

@[inline]
def merge (x1 x2 : ExprKind.If) : ExprKind.If :=
  match x1, x2 with
  | .ite c1 t1 e1, .ite c2 t2 e2 => .ite (Expr.merge c1 c2) (Expr.merge t1 t2) (Expr.merge e1 e2)
  | _, _                         => panic!("Expected ExprKind.If to have .ite constructor")

-- parseField requires mutual recursion and thus can be found at the end
-- of the file
end Proto.ExprKind.If

namespace Proto.ExprKind.And

@[inline]
def mergeLeft (result : ExprKind.And) (x : Expr) : ExprKind.And :=
  match result with
  | .and left right => .and (Expr.merge left x) right
  | _               => panic!("Expected ExprKind.And to have .and constructor")

@[inline]
def mergeRight (result : ExprKind.And) (x : Expr) : ExprKind.And :=
  match result with
  | .and left right => .and left (Expr.merge right x)
  | _               => panic!("Expected ExprKind.And to have .and constructor")

@[inline]
def merge (x1 x2 : ExprKind.And) : ExprKind.And :=
  match x1, x2 with
  | .and l1 r1, .and l2 r2 => .and (Expr.merge l1 l2) (Expr.merge r1 r2)
  | _, _                   => panic!("Expected Proto.Expr.And to have .and constructor")

-- parseField requires mutual recursion and thus can be found at the end
-- of the file
end Proto.ExprKind.And

namespace Proto.ExprKind.Or

@[inline]
def mergeLeft (result : ExprKind.Or) (x : Expr) : ExprKind.Or :=
  match result with
  | .or left right => .or (Expr.merge left x) right
  | _              => panic!("Expected ExprKind.Or to have .or constructor")

@[inline]
def mergeRight (result : ExprKind.Or) (x : Expr) : ExprKind.Or :=
  match result with
  | .or left right => .or left (Expr.merge right x)
  | _              => panic!("Expected ExprKind.Or to have .or constructor")

@[inline]
def merge (x1 x2 : ExprKind.Or) : ExprKind.Or :=
  match x1, x2 with
  | .or l1 r1, .or l2 r2 => .or (Expr.merge l1 l2) (Expr.merge r1 r2)
  | _, _                 => panic!("Expected ExprKind.Or to have .or constructor")

-- parseField requires mutual recursion and thus can be found at the end
-- of the file
end Proto.ExprKind.Or

namespace Proto.ExprKind.UnaryApp

inductive Op where
  | not
  | neg
  | isEmpty
deriving Inhabited

namespace Op

@[inline]
def fromInt (n : Int) : Except String Op :=
  match n with
  | 0 => .ok .not
  | 1 => .ok .neg
  | 2 => .ok .isEmpty
  | n => .error s!"Field {n} does not exist in enum"

instance : Inhabited Op where
  default := .not

instance : ProtoEnum Op := {
  fromInt := fromInt
}

end Op

@[inline]
def mergeOp (result : ExprKind.UnaryApp) (x : Op) : ExprKind.UnaryApp :=
  -- Since op is an enum, we perform a replacement
  match result with
  | .unaryApp _ expr =>
    match x with
    | .not     => .unaryApp .not expr
    | .neg     => .unaryApp .neg expr
    | .isEmpty => .unaryApp .isEmpty expr
  | _                => panic!("Expected ExprKind.UnaryApp to be of constructor .unaryApp")

@[inline]
def mergeArg (result : ExprKind.UnaryApp) (e2 : Expr) : ExprKind.UnaryApp :=
  match result with
  | .unaryApp op e1 => .unaryApp op (Expr.merge e1 e2)
  | _               => panic!("Expected ExprKind.UnaryApp to be of constructor .unaryApp")

@[inline]
def merge (x1 x2 : ExprKind.UnaryApp) : ExprKind.UnaryApp :=
  match x1, x2 with
  | .unaryApp _ e1, .unaryApp op2 e2 => .unaryApp op2 (Expr.merge e1 e2)
  | _, _                             => panic!("Expected ExprKind.UnaryApp to be of constructor .unaryApp")

-- parseField requires mutual recursion and can be found at the end of the file
end Proto.ExprKind.UnaryApp

namespace Proto.ExprKind.BinaryApp

inductive Op where
  | eq
  | less
  | lesseq
  | add
  | sub
  | mul
  | in
  | contains
  | containsAll
  | containsAny
  | getTag
  | hasTag
deriving Inhabited

namespace Op

@[inline]
def fromInt (n : Int) : Except String Op :=
  match n with
  | 0 => .ok .eq
  | 1 => .ok .less
  | 2 => .ok .lesseq
  | 3 => .ok .add
  | 4 => .ok .sub
  | 5 => .ok .mul
  | 6 => .ok .in
  | 7 => .ok .contains
  | 8 => .ok .containsAll
  | 9 => .ok .containsAny
  | 10 => .ok .getTag
  | 11 => .ok .hasTag
  | n  => .error s!"Field {n} does not exist in enum"

instance : Inhabited Op where
  default := .eq

instance : ProtoEnum Op := {
  fromInt := fromInt
}

end Op

@[inline]
def mergeOp (result : ExprKind.BinaryApp) (x : Op) : ExprKind.BinaryApp :=
  match result with
  | .binaryApp _ left right =>
    match x with
    | .eq         => .binaryApp .eq left right
    | .less       => .binaryApp .less left right
    | .lesseq     => .binaryApp .lessEq left right
    | .add        => .binaryApp .add left right
    | .sub        => .binaryApp .sub left right
    | .mul        => .binaryApp .mul left right
    | .in         => .binaryApp .mem left right
    | .contains   => .binaryApp .contains left right
    | .containsAll=> .binaryApp .containsAll left right
    | .containsAny=> .binaryApp .containsAny left right
    | .getTag     => .binaryApp .getTag left right
    | .hasTag     => .binaryApp .hasTag left right
  | _ => panic!("Expected ExprKind.BinaryApp to have constructor .binaryApp")

@[inline]
def mergeLeft (result : ExprKind.BinaryApp) (e2 : Expr) : ExprKind.BinaryApp :=
  match result with
  | .binaryApp op e1 right => .binaryApp op (Expr.merge e1 e2) right
  | _                      => panic!("Expected ExprKind.BinaryApp to have constructor .binaryApp")

@[inline]
def mergeRight (result : ExprKind.BinaryApp) (e2 : Expr) : ExprKind.BinaryApp :=
  match result with
  | .binaryApp op left e1 => .binaryApp op left (Expr.merge e1 e2)
  | _                     => panic!("Expected ExprKind.BinaryApp to have constructor .binaryApp")

@[inline]
def merge (x1 x2 : ExprKind.BinaryApp) : ExprKind.BinaryApp :=
  match x1, x2 with
  | .binaryApp _ l1 r1, .binaryApp op2 l2 r2 => .binaryApp op2 (Expr.merge l1 l2) (Expr.merge r1 r2)
  | _, _                                     => panic!("Expected ExprKind.BinaryApp to have constructor .binaryApp")

-- parseField requires mutual recursion and can be found at the end of the file
end Proto.ExprKind.BinaryApp

namespace Proto.ExprKind.ExtensionFunctionApp

@[inline]
def mergeName (result : ExprKind.ExtensionFunctionApp) (xfn : Spec.Name) : BParsec ExprKind.ExtensionFunctionApp :=
  match result with
<<<<<<< HEAD
  | .call _ es =>
    match xfn.id with
    | "decimal"           => pure $ .call .decimal es
    | "lessThan"          => pure $ .call .lessThan es
    | "lessThanOrEqual"   => pure $ .call .lessThanOrEqual es
    | "greaterThan"       => pure $ .call .greaterThan es
    | "greaterThanOrEqual"=> pure $ .call .greaterThanOrEqual es
    | "ip"                => pure $ .call .ip es
    | "isIpv4"            => pure $ .call .isIpv4 es
    | "isIpv6"            => pure $ .call .isIpv6 es
    | "isLoopback"        => pure $ .call .isLoopback es
    | "isMulticast"       => pure $ .call .isMulticast es
    | "isInRange"         => pure $ .call .isInRange es
    | xfn                 => throw s!"mergeName: unknown extension function {xfn}"
=======
  | .call _ es => match xfn.id with
    | "decimal" => pure $ .call .decimal es
    | "lessThan" => pure $ .call .lessThan es
    | "lessThanOrEqual" => pure $ .call .lessThanOrEqual es
    | "greaterThan" => pure $ .call .greaterThan es
    | "greaterThanOrEqual" => pure $ .call .greaterThanOrEqual es
    | "ip" => pure $ .call .ip es
    | "isIpv4" => pure $ .call .isIpv4 es
    | "isIpv6" => pure $ .call .isIpv6 es
    | "isLoopback" => pure $ .call .isLoopback es
    | "isMulticast" => pure $ .call .isMulticast es
    | "isInRange" => pure $ .call .isInRange es
    | "datetime" => pure $ .call .datetime es
    | "duration" => pure $ .call .duration es
    | "offset" => pure $ .call .offset es
    | "durationSince" => pure $ .call .durationSince es
    | "toDate" => pure $ .call .toDate es
    | "toTime" => pure $ .call .toTime es
    | xfn => throw s!"mergeName: unknown extension function {xfn}"
>>>>>>> 42961575
  | _ => panic!("Expected ExprKind.ExtensionFunctionApp to have constructor .call")

@[inline]
def mergeArgs (result : ExprKind.ExtensionFunctionApp) (es2 : Array Expr) : ExprKind.ExtensionFunctionApp :=
  match result with
  | .call n1 es1 => .call n1 (es1 ++ es2.toList)
  | _            => panic!("Expected ExprKind.ExtensionFunctionApp to have constructor .call")

@[inline]
def merge (x1 x2 : ExprKind.ExtensionFunctionApp) : ExprKind.ExtensionFunctionApp :=
  match x1, x2 with
  | .call _ args1, .call fn2 args2 => .call fn2 (args1 ++ args2)
  | _, _                           => panic!("Expected ExprKind.ExtensionFunctionApp to have constructor .call")

-- parseField requires mutual recursion and can be found at the end of the file
end Proto.ExprKind.ExtensionFunctionApp

namespace Proto.ExprKind.GetAttr

@[inline]
def mergeAttr (result : ExprKind.GetAttr) (attr2 : String) : ExprKind.GetAttr :=
  match result with
  | .getAttr expr attr1 => .getAttr expr (Field.merge attr1 attr2)
  | _                   => panic!("Expected ExprKind.GetAttr to be constructor .getAttr")

@[inline]
def mergeExpr (result : ExprKind.GetAttr) (e2 : Expr) : ExprKind.GetAttr :=
  match result with
  | .getAttr e1 attr => .getAttr (Expr.merge e1 e2) attr
  | _                => panic!("Expected ExprKind.GetAttr to be constructor .getAttr")

@[inline]
def merge (x1 x2 : ExprKind.GetAttr) : ExprKind.GetAttr :=
  match x1, x2 with
  | .getAttr e1 a1, .getAttr e2 a2 => .getAttr (Expr.merge e1 e2) (Field.merge a1 a2)
  | _, _                           => panic!("Expected ExprKind.GetAttr to be constructor .getAttr")

-- parseField requires mutual recursion and can be found at the end of this file
end Proto.ExprKind.GetAttr

namespace Proto.ExprKind.HasAttr

@[inline]
def mergeAttr (result : ExprKind.HasAttr) (attr2 : String) : ExprKind.HasAttr :=
  match result with
  | .hasAttr expr attr1 => .hasAttr expr (Field.merge attr1 attr2)
  | _                   => panic!("Expected ExprKind.HasAttr to be constructor .hasAttr")

@[inline]
def mergeExpr (result : ExprKind.HasAttr) (e2 : Expr) : ExprKind.HasAttr :=
  match result with
  | .hasAttr e1 attr => .hasAttr (Expr.merge e1 e2) attr
  | _                => panic!("Expected ExprKind.HasAttr to be constructor .hasAttr")

@[inline]
def merge (x1 x2 : ExprKind.HasAttr) : ExprKind.HasAttr :=
  match x1, x2 with
  | .hasAttr e1 a1, .hasAttr e2 a2 => .hasAttr (Expr.merge e1 e2) (Field.merge a1 a2)
  | _, _                           => panic!("Expected ExprKind.HasAttr to be constructor .hasAttr")

-- parseField requires mutual recursion and can be found at the end of this file
end Proto.ExprKind.HasAttr

namespace Proto.ExprKind.Like

@[inline]
def mergeExpr (result : ExprKind.Like) (e2 : Expr) : ExprKind.Like :=
  match result with
  | .unaryApp (.like pat) e1 => .unaryApp (.like pat) (Expr.merge e1 e2)
  | _                        => panic!("Expected ExprKind.Like to have constructor .unaryApp .like")

@[inline]
def mergePattern (result : ExprKind.Like) (pat2 : Repeated PatElem) : ExprKind.Like :=
  match result with
  | .unaryApp (.like pat1) e => .unaryApp (.like (Field.merge pat1 pat2.toList)) e
  | _                        => panic!("Expected ExprKind.Like to have constructor .unaryApp .like")

@[inline]
def merge (x1 x2 : ExprKind.Like) : ExprKind.Like :=
  match x1, x2 with
  | .unaryApp (.like p1) e1, .unaryApp (.like p2) e2 => .unaryApp (.like (Field.merge p1 p2)) (Expr.merge e1 e2)
  | _, _                                             => panic!("Expected ExprKind.Like to have constructor .unaryApp .like")

-- parseField relies on mutual recursion and can be found at the end of the file
end Proto.ExprKind.Like

namespace Proto.ExprKind.Is

@[inline]
def mergeExpr (result : ExprKind.Is) (e2 : Expr) : ExprKind.Is :=
  match result with
  | .unaryApp (.is et) e1 => .unaryApp (.is et) (Expr.merge e1 e2)
  | _                     => panic!("Expected ExprKind.Is to have constructor .unaryApp .is")

@[inline]
def mergeEt (result : ExprKind.Is) (et2 : Spec.Name) : ExprKind.Is :=
  match result with
  | .unaryApp (.is et1) e => .unaryApp (.is (Field.merge et1 et2)) e
  | _                     => panic!("Expected ExprKind.Is to have constructor .unaryApp .is")

@[inline]
def merge (x1 x2 : ExprKind.Is) : ExprKind.Is :=
  match x1, x2 with
  | .unaryApp (.is et1) e1, .unaryApp (.is et2) e2 => .unaryApp (.is (Field.merge et1 et2)) (Expr.merge e1 e2)
  | _, _                                           => panic!("Expected ExprKind.Is to have constructor .unaryApp .is")

-- parseField relies on mutual recursion and can be found at the end of the file
end Proto.ExprKind.Is

namespace Proto.ExprKind.Set

@[inline]
def mergeElems (result : ExprKind.Set) (es2 : Array Expr) : ExprKind.Set :=
  match result with
  | .set es1 => .set (es1 ++ es2.toList)
  | _        => panic!("Expected ExprKind.Set to have the .set constructor")

@[inline]
def merge (x1 x2 : ExprKind.Set) : ExprKind.Set :=
  match x1, x2 with
  | .set es1, .set es2 => .set (es1 ++ es2)
  | _, _               => panic!("Expected ExprKind.Set to have the .set constructor")

-- parseField relies on mutual recursion and can be found at the end of the file
end Proto.ExprKind.Set

namespace Proto.ExprKind.Record

@[inline]
def mergeItems (result : ExprKind.Record) (its2 : Array (String × Expr)) : ExprKind.Record :=
  match result with
  | .record its1 => .record (its1 ++ its2.toList)
  | _            => panic!("Expected ExprKind.Record to have constructor .record")

@[inline]
def merge (x1 x2 : ExprKind.Record) : ExprKind.Record :=
  match x1, x2 with
  | .record items1, .record items2 => .record (items1 ++ items2)
  | _, _                           => panic!("Expected ExprKind.Record to have constructor .record")

-- parseField relies on mutual recursion and can be found at the end of the file
end Proto.ExprKind.Record

namespace Proto.ExprKind

@[inline]
def mergePrim (result : ExprKind) (p2 : Prim) : ExprKind :=
  match result with
  | .lit p1 => .lit (Field.merge p1 p2)
  | _       => .lit p2

@[inline]
def mergeVar (result : ExprKind) (v2 : Var) : ExprKind :=
  match result with
  | .var v1 => .var (Field.merge v1 v2)
  | _       => .var v2

@[inline]
def mergeIf (result : ExprKind) (x : ExprKind.If) : ExprKind :=
  match result with
  | .ite _ _ _ => ExprKind.If.merge result x
  | _          => x

@[inline]
def mergeAnd (result : ExprKind) (x : ExprKind.And) : ExprKind :=
  match result with
  | .and _ _ => ExprKind.And.merge result x
  | _        => x

@[inline]
def mergeOr (result : ExprKind) (x : ExprKind.Or) : ExprKind :=
  match result with
  | .or _ _ => ExprKind.Or.merge result x
  | _       => x

@[inline]
def mergeUApp (result : ExprKind) (x : ExprKind.UnaryApp) : ExprKind :=
  match result with
  | .unaryApp _ _ => ExprKind.UnaryApp.merge result x
  | _             => x

@[inline]
def mergeBApp (result : ExprKind) (x : ExprKind.BinaryApp) : ExprKind :=
  match result with
  | .binaryApp _ _ _ => ExprKind.BinaryApp.merge result x
  | _                => x

@[inline]
def mergeExtApp (result : ExprKind) (x : ExprKind.ExtensionFunctionApp) : ExprKind :=
  match result with
  | .call _ _ => ExprKind.ExtensionFunctionApp.merge result x
  | _         => x

@[inline]
def mergeGetAttr (result : ExprKind) (x : ExprKind.GetAttr) : ExprKind :=
  match result with
  | .getAttr _ _ => ExprKind.GetAttr.merge result x
  | _            => x

@[inline]
def mergeHasAttr (result : ExprKind) (x : ExprKind.HasAttr) : ExprKind :=
  match result with
  | .hasAttr _ _ => ExprKind.HasAttr.merge result x
  | _            => x

@[inline]
def mergeLike (result : ExprKind) (x : ExprKind.Like) : ExprKind :=
  match result with
  | .unaryApp (.like _) _ => ExprKind.Like.merge result x
  | _                     => x

@[inline]
def mergeIs (result : ExprKind) (x : ExprKind.Is) : ExprKind :=
  match result with
  | .unaryApp (.is _) _ => ExprKind.Is.merge result x
  | _                   => x

@[inline]
def mergeSet (result : ExprKind) (x : ExprKind.Set) : ExprKind :=
  match result with
  | .set _ => ExprKind.Set.merge result x
  | _      => x

@[inline]
def mergeRecord (result : ExprKind) (x : ExprKind.Record) : ExprKind :=
  match result with
  | .record _ => ExprKind.Record.merge result x
  | _         => x

@[inline]
def merge (x1 x2 : ExprKind) : ExprKind :=
  Expr.merge x1 x2

-- parseField relies on mutual recursion which can be found at the
-- end of this file
end Proto.ExprKind

-- Expr depends on ExprKind and ExprKind is a sum type
-- where many of the constructors depend on Expr
mutual

partial def Proto.ExprKind.If.parseField (t : Proto.Tag) : BParsec (MergeFn Proto.ExprKind.If) := do
  have : Message Expr := { parseField := Expr.parseField, merge := Expr.merge }
  match t.fieldNum with
  | 1 =>
    let x : Expr ← Field.guardedParse t
    pureMergeFn (Proto.ExprKind.If.mergeTestExpr · x)
  | 2 =>
    let x : Expr ← Field.guardedParse t
    pureMergeFn (Proto.ExprKind.If.mergeThenExpr · x)
  | 3 =>
    let x : Expr ← Field.guardedParse t
    pureMergeFn (Proto.ExprKind.If.mergeElseExpr · x)
  | _ =>
    t.wireType.skip
    pure ignore

partial def Proto.ExprKind.And.parseField (t : Proto.Tag) : BParsec (MergeFn Proto.ExprKind.And) := do
  have : Message Expr := { parseField := Expr.parseField, merge := Expr.merge }
  match t.fieldNum with
  | 1 =>
    let x : Expr ← Field.guardedParse t
    pureMergeFn (Proto.ExprKind.And.mergeLeft · x)
  | 2 =>
    let x : Expr ← Field.guardedParse t
    pureMergeFn (Proto.ExprKind.And.mergeRight · x)
  | _ =>
    t.wireType.skip
    pure ignore

partial def Proto.ExprKind.Or.parseField (t : Proto.Tag) : BParsec (MergeFn Proto.ExprKind.Or) := do
  have : Message Expr := { parseField := Expr.parseField, merge := Expr.merge }
  match t.fieldNum with
  | 1 =>
    let x : Expr ← Field.guardedParse t
    pureMergeFn (Proto.ExprKind.Or.mergeLeft · x)
  | 2 =>
    let x : Expr ← Field.guardedParse t
    pureMergeFn (Proto.ExprKind.Or.mergeRight · x)
  | _ =>
    t.wireType.skip
    pure ignore

partial def Proto.ExprKind.UnaryApp.parseField (t : Proto.Tag) : BParsec (MergeFn Proto.ExprKind.UnaryApp) := do
  have : Message Expr := { parseField := Expr.parseField, merge := Expr.merge }
  match t.fieldNum with
  | 1 =>
    let x : Proto.ExprKind.UnaryApp.Op ← Field.guardedParse t
    pureMergeFn (Proto.ExprKind.UnaryApp.mergeOp · x)
  | 2 =>
    let x : Expr ← Field.guardedParse t
    pureMergeFn (Proto.ExprKind.UnaryApp.mergeArg · x)
  | _ =>
    t.wireType.skip
    pure ignore

partial def Proto.ExprKind.BinaryApp.parseField (t : Proto.Tag) : BParsec (MergeFn Proto.ExprKind.BinaryApp) := do
  have : Message Expr := { parseField := Expr.parseField, merge := Expr.merge }
  match t.fieldNum with
  | 1 =>
    let x : Proto.ExprKind.BinaryApp.Op ← Field.guardedParse t
    pureMergeFn (Proto.ExprKind.BinaryApp.mergeOp · x)
  | 2 =>
    let x : Expr ← Field.guardedParse t
    pureMergeFn (Proto.ExprKind.BinaryApp.mergeLeft · x)
  | 3 =>
    let x : Expr ← Field.guardedParse t
    pureMergeFn (Proto.ExprKind.BinaryApp.mergeRight · x)
  | _ =>
    t.wireType.skip
    pure ignore

partial def Proto.ExprKind.ExtensionFunctionApp.parseField (t : Proto.Tag) : BParsec (MergeFn Proto.ExprKind.ExtensionFunctionApp) := do
  have : Message Expr := { parseField := Expr.parseField, merge := Expr.merge }
  match t.fieldNum with
  | 1 =>
    let x : Spec.Name ← Field.guardedParse t
    pure (Proto.ExprKind.ExtensionFunctionApp.mergeName · x)
  | 2 =>
    let x : Repeated Expr ← Field.guardedParse t
    pureMergeFn (Proto.ExprKind.ExtensionFunctionApp.mergeArgs · x)
  | _ =>
    t.wireType.skip
    pure ignore

partial def Proto.ExprKind.GetAttr.parseField (t : Proto.Tag) : BParsec (MergeFn Proto.ExprKind.GetAttr) := do
  have : Message Expr := { parseField := Expr.parseField, merge := Expr.merge }
  match t.fieldNum with
  | 1 =>
    let x : Expr ← Field.guardedParse t
    pureMergeFn (Proto.ExprKind.GetAttr.mergeExpr · x)
  | 2 =>
    let x : String ← Field.guardedParse t
    pureMergeFn (Proto.ExprKind.GetAttr.mergeAttr · x)
  | _ =>
    t.wireType.skip
    pure ignore

partial def Proto.ExprKind.HasAttr.parseField (t : Proto.Tag) : BParsec (MergeFn Proto.ExprKind.HasAttr) := do
  have : Message Expr := { parseField := Expr.parseField, merge := Expr.merge }
  match t.fieldNum with
  | 1 =>
    let x : Expr ← Field.guardedParse t
    pureMergeFn (Proto.ExprKind.HasAttr.mergeExpr · x)
  | 2 =>
    let x : String ← Field.guardedParse t
    pureMergeFn (Proto.ExprKind.HasAttr.mergeAttr · x)
  | _ =>
    t.wireType.skip
    pure ignore

partial def Proto.ExprKind.Like.parseField (t : Proto.Tag) : BParsec (MergeFn Proto.ExprKind.Like) := do
  have : Message Expr := { parseField := Expr.parseField, merge := Expr.merge }
  match t.fieldNum with
  | 1 =>
    let x : Expr ← Field.guardedParse t
    pureMergeFn (Proto.ExprKind.Like.mergeExpr · x)
  | 2 =>
    let x : Repeated PatElem ← Field.guardedParse t
    pureMergeFn (Proto.ExprKind.Like.mergePattern · x)
  | _ =>
    t.wireType.skip
    pure ignore

partial def Proto.ExprKind.Is.parseField (t : Proto.Tag) : BParsec (MergeFn Proto.ExprKind.Is) := do
  have : Message Expr := { parseField := Expr.parseField, merge := Expr.merge }
  match t.fieldNum with
  | 1 =>
    let x : Expr ← Field.guardedParse t
    pureMergeFn (Proto.ExprKind.Is.mergeExpr · x)
  | 2 =>
    let x : Name ← Field.guardedParse t
    pureMergeFn (Proto.ExprKind.Is.mergeEt · x)
  | _ =>
    t.wireType.skip
    pure ignore

partial def Proto.ExprKind.Set.parseField (t : Proto.Tag) : BParsec (MergeFn Proto.ExprKind.Set) := do
  have : Message Expr := { parseField := Expr.parseField, merge := Expr.merge }
  match t.fieldNum with
  | 1 =>
    let x : Repeated Expr ← Field.guardedParse t
    pureMergeFn (Proto.ExprKind.Set.mergeElems · x)
  | _ =>
    t.wireType.skip
    pure ignore

partial def Proto.ExprKind.Record.parseField (t : Proto.Tag) : BParsec (MergeFn Proto.ExprKind.Record) := do
  have : Message Expr := { parseField := Expr.parseField, merge := Expr.merge }
  match t.fieldNum with
  | 1 =>
    let x : Proto.Map String Expr ← Field.guardedParse t
    pureMergeFn (Proto.ExprKind.Record.mergeItems · x)
  | _ =>
    t.wireType.skip
    pure ignore

partial def Expr.parseField (t : Proto.Tag) : BParsec (MergeFn Expr) := do
  have : Message Proto.ExprKind.If := { parseField := Proto.ExprKind.If.parseField, merge := Proto.ExprKind.If.merge }
  have : Message Proto.ExprKind.And := { parseField := Proto.ExprKind.And.parseField, merge := Proto.ExprKind.And.merge }
  have : Message Proto.ExprKind.Or := { parseField := Proto.ExprKind.Or.parseField, merge := Proto.ExprKind.Or.merge }
  have : Message Proto.ExprKind.UnaryApp := { parseField := Proto.ExprKind.UnaryApp.parseField, merge := Proto.ExprKind.UnaryApp.merge }
  have : Message Proto.ExprKind.BinaryApp := { parseField := Proto.ExprKind.BinaryApp.parseField, merge := Proto.ExprKind.BinaryApp.merge }
  have : Message Proto.ExprKind.ExtensionFunctionApp := { parseField := Proto.ExprKind.ExtensionFunctionApp.parseField, merge := Proto.ExprKind.ExtensionFunctionApp.merge }
  have : Message Proto.ExprKind.GetAttr := { parseField := Proto.ExprKind.GetAttr.parseField, merge := Proto.ExprKind.GetAttr.merge }
  have : Message Proto.ExprKind.HasAttr := { parseField := Proto.ExprKind.HasAttr.parseField, merge := Proto.ExprKind.HasAttr.merge }
  have : Message Proto.ExprKind.Like := { parseField := Proto.ExprKind.Like.parseField, merge := Proto.ExprKind.Like.merge }
  have : Message Proto.ExprKind.Is := { parseField := Proto.ExprKind.Is.parseField, merge := Proto.ExprKind.Is.merge }
  have : Message Proto.ExprKind.Set := { parseField := Proto.ExprKind.Set.parseField, merge := Proto.ExprKind.Set.merge }
  have : Message Proto.ExprKind.Record := { parseField := Proto.ExprKind.Record.parseField, merge := Proto.ExprKind.Record.merge }
  match t.fieldNum with
  | 1 =>
    let x : Prim ← Field.guardedParse t
    pureMergeFn (Proto.ExprKind.mergePrim · x)
  | 2 =>
    let x : Var ← Field.guardedParse t
    pureMergeFn (Proto.ExprKind.mergeVar · x)
  | 4 =>
    let x : Proto.ExprKind.If ← Field.guardedParse t
    pureMergeFn (Proto.ExprKind.mergeIf · x)
  | 5 =>
    let x : Proto.ExprKind.And ← Field.guardedParse t
    pureMergeFn (Proto.ExprKind.mergeAnd · x)
  | 6 =>
    let x : Proto.ExprKind.Or ← Field.guardedParse t
    pureMergeFn (Proto.ExprKind.mergeOr · x)
  | 7 =>
    let x : Proto.ExprKind.UnaryApp ← Field.guardedParse t
    pureMergeFn (Proto.ExprKind.mergeUApp · x)
  | 8 =>
    let x : Proto.ExprKind.BinaryApp ← Field.guardedParse t
    pureMergeFn (Proto.ExprKind.mergeBApp · x)
  | 9 =>
    let x : Proto.ExprKind.ExtensionFunctionApp ← Field.guardedParse t
    pureMergeFn (Proto.ExprKind.mergeExtApp · x)
  | 10 =>
    let x : Proto.ExprKind.GetAttr ← Field.guardedParse t
    pureMergeFn (Proto.ExprKind.mergeGetAttr · x)
  | 11 =>
    let x : Proto.ExprKind.HasAttr ← Field.guardedParse t
    pureMergeFn (Proto.ExprKind.mergeHasAttr · x)
  | 12 =>
    let x : Proto.ExprKind.Like ← Field.guardedParse t
    pureMergeFn (Proto.ExprKind.mergeLike · x)
  | 13 =>
    let x : Proto.ExprKind.Is ← Field.guardedParse t
    pureMergeFn (Proto.ExprKind.mergeIs · x)
  | 14 =>
    let x : Proto.ExprKind.Set ← Field.guardedParse t
    pureMergeFn (Proto.ExprKind.mergeSet · x)
  | 15 =>
    let x : Proto.ExprKind.Record ← Field.guardedParse t
    pureMergeFn (Proto.ExprKind.mergeRecord · x)
  | _ =>
    t.wireType.skip
    pure ignore

end

instance : Message Expr := {
  parseField := Expr.parseField,
  merge      := Expr.merge
}

end Cedar.Spec<|MERGE_RESOLUTION|>--- conflicted
+++ resolved
@@ -487,22 +487,6 @@
 @[inline]
 def mergeName (result : ExprKind.ExtensionFunctionApp) (xfn : Spec.Name) : BParsec ExprKind.ExtensionFunctionApp :=
   match result with
-<<<<<<< HEAD
-  | .call _ es =>
-    match xfn.id with
-    | "decimal"           => pure $ .call .decimal es
-    | "lessThan"          => pure $ .call .lessThan es
-    | "lessThanOrEqual"   => pure $ .call .lessThanOrEqual es
-    | "greaterThan"       => pure $ .call .greaterThan es
-    | "greaterThanOrEqual"=> pure $ .call .greaterThanOrEqual es
-    | "ip"                => pure $ .call .ip es
-    | "isIpv4"            => pure $ .call .isIpv4 es
-    | "isIpv6"            => pure $ .call .isIpv6 es
-    | "isLoopback"        => pure $ .call .isLoopback es
-    | "isMulticast"       => pure $ .call .isMulticast es
-    | "isInRange"         => pure $ .call .isInRange es
-    | xfn                 => throw s!"mergeName: unknown extension function {xfn}"
-=======
   | .call _ es => match xfn.id with
     | "decimal" => pure $ .call .decimal es
     | "lessThan" => pure $ .call .lessThan es
@@ -522,7 +506,6 @@
     | "toDate" => pure $ .call .toDate es
     | "toTime" => pure $ .call .toTime es
     | xfn => throw s!"mergeName: unknown extension function {xfn}"
->>>>>>> 42961575
   | _ => panic!("Expected ExprKind.ExtensionFunctionApp to have constructor .call")
 
 @[inline]
