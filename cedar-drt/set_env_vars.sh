--- conflicted
+++ resolved
@@ -6,16 +6,6 @@
     export JAVA_HOME="$(java -XshowSettings:properties -version 2>&1 | sed -ne 's,^ *java\.home = ,,p')"
 fi
 
-<<<<<<< HEAD
-# Set LD_LIBRARY_PATH
-libjvm_files=($(find "$JAVA_HOME" -name 'libjvm.*'))
-if [ ${#libjvm_files[@]} = 1 ]; then
-    export LD_LIBRARY_PATH=${LD_LIBRARY_PATH+$LD_LIBRARY_PATH:}$(dirname "$libjvm_files")
-else
-    echo >&2 'Error: Failed to find libjvm'
-fi
-unset libjvm_dirs
-=======
 # Set LD_LIBRARY_PATH and DYLD_LIBRARY_PATH (for macOS)
 function add_lib_to_path {
   lib_dirs=($(find "$JAVA_HOME" -name "lib${1}.*" -exec dirname {} \;))
@@ -31,7 +21,6 @@
 add_lib_to_path jvm
 add_lib_to_path jli
 unset -f add_lib_to_path
->>>>>>> fa6d9aad
 
 # Set CLASSPATH
 if [ -f "$(pwd)/../cedar-dafny-java-wrapper/build/libs/cedar-dafny-java-wrapper.jar" ]; then
