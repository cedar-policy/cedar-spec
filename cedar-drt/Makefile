--- conflicted
+++ resolved
@@ -1,29 +1,13 @@
 .PHONY: all run test
 
 all:
-<<<<<<< HEAD
 	cd ../cedar-lean && lake build Cedar:static DiffTest:static Std:static Mathlib:static Qq:static Aesop:static ProofWidgets:static
-	LEAN_LIB_DIR=`lean --print-libdir` \
-	cargo build;
-=======
-	cd ../cedar-lean && lake build DiffTest:static Std:static Aesop:static ProofWidgets:static Qq:static Mathlib:static Cedar:static
->>>>>>> 7f5d0c12
 	LEAN_LIB_DIR=`lean --print-libdir` \
 	cargo build
 	cd fuzz && LEAN_LIB_DIR=`lean --print-libdir` cargo build
 
 test: all
 	DYLD_LIBRARY_PATH=`lean --print-libdir`:${DYLD_LIBRARY_PATH} \
-<<<<<<< HEAD
-	LD_LIBRARY_PATH=`lean --print-libdir`:${LD_LIBRARY_PATH} \
-	LEAN_LIB_DIR=`lean --print-libdir` \
-	cargo test
-
-run: all
-	DYLD_LIBRARY_PATH=`lean --print-libdir`:${DYLD_LIBRARY_PATH} \
-	LD_LIBRARY_PATH=`lean --print-libdir`:${LD_LIBRARY_PATH} \
-=======
 	LD_LIBRARY_PATH=`lean --print-libdir`:`lean --print-prefix`/lib/glibc/libm.so:${LD_LIBRARY_PATH} \
->>>>>>> 7f5d0c12
 	LEAN_LIB_DIR=`lean --print-libdir` \
 	cargo test