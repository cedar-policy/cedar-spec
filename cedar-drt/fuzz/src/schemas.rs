--- conflicted
+++ resolved
@@ -119,47 +119,6 @@
     }
 }
 
-<<<<<<< HEAD
-fn is_trivial_action<N>(
-    action: &ActionType<N>,
-) -> bool {
-    action.applies_to.is_none()
-        || (action
-            .applies_to
-            .as_ref()
-            .unwrap()
-            .principal_types
-            .is_empty()
-            && action
-                .applies_to
-                .as_ref()
-                .unwrap()
-                .resource_types
-                .is_empty())
-}
-
-fn namespace_equivalence<N: Clone + PartialEq + std::fmt::Debug + std::fmt::Display>(
-    lhs: NamespaceDefinition<N>,
-    rhs: NamespaceDefinition<N>,
-) -> Result<(), String> {
-    if lhs.common_types != rhs.common_types {
-        Err("Common types differ".to_string())
-    } else if lhs.entity_types != rhs.entity_types {
-        Err("Entity types differ".to_string())
-    } else if lhs.actions.len() != rhs.actions.len() {
-        Err("Different number of actions".to_string())
-    } else {
-        lhs.actions
-            .into_iter()
-            .map(|(name, lhs_action)| {
-                let rhs_action = rhs
-                    .actions
-                    .get(&name)
-                    .ok_or_else(|| format!("Action `{name}` not present on rhs"))?;
-                action_type_equivalence(name.as_ref(), lhs_action, rhs_action.clone())
-            })
-            .fold(Ok(()), Result::and)
-=======
 /// `Equiv` for `HashSet` requires that the items in the set are exactly equal,
 /// not equivalent by `Equiv`. (It would be hard to line up which item is
 /// supposed to correspond to which, given an arbitrary `Equiv` implementation.)
@@ -250,7 +209,6 @@
         )
         .map_err(|e| format!("memberOfTypes are not equal: {e}"))?;
         Equiv::equiv(&lhs.shape, &rhs.shape).map_err(|e| format!("mismatched types: {e}"))
->>>>>>> a4493abc
     }
 }
 
@@ -565,13 +523,7 @@
     lhs: &json_schema::ActionType<N>,
     rhs: &json_schema::ActionType<N>,
 ) -> Result<(), String> {
-<<<<<<< HEAD
-    if is_trivial_action(&lhs) && is_trivial_action(&rhs) {
-        Ok(())
-    } else if lhs.attributes != rhs.attributes {
-=======
     if &lhs.attributes != &rhs.attributes {
->>>>>>> a4493abc
         Err(format!("Attributes don't match for `{name}`"))
     } else if &lhs.member_of != &rhs.member_of {
         Err(format!("Member of don't match for `{name}`"))
