/*
 * Copyright Cedar Contributors
 *
 * Licensed under the Apache License, Version 2.0 (the "License");
 * you may not use this file except in compliance with the License.
 * You may obtain a copy of the License at
 *
 *      https://www.apache.org/licenses/LICENSE-2.0
 *
 * Unless required by applicable law or agreed to in writing, software
 * distributed under the License is distributed on an "AS IS" BASIS,
 * WITHOUT WARRANTIES OR CONDITIONS OF ANY KIND, either express or implied.
 * See the License for the specific language governing permissions and
 * limitations under the License.
 */

use std::collections::{HashMap, HashSet};

use cedar_policy_validator::{ActionType, ApplySpec, NamespaceDefinition, SchemaFragment};

/// Check if two schema fragments are equivalent, modulo empty apply specs.
/// We do this because there are schemas that are representable in the JSON that are not
/// representable in the human-readable syntax. All of these non-representable schemas
/// are equivalent to one that is representable.
///
/// Example:
/// You can have a JSON schema with an action that has no applicable principals and some applicable
/// resources.
/// In the human-readable syntax, you can't. The only way to write an action with no applicable
/// principals is:
/// ```cedarschema
/// action a;
/// ```
/// Specifying an action with no applicable principals and no applicable resources.
///
/// However, this is _equivalent_. An action that can't be applied to any principals can't ever be
/// used. Whether or not there are applicable resources is useless.
///
pub fn equivalence_check<N: Clone + PartialEq + std::fmt::Debug + std::fmt::Display>(
    lhs: SchemaFragment<N>,
    rhs: SchemaFragment<N>,
) -> Result<(), String> {
    // We need to remove trivial empty namespaces because both `{}`
    // and `{"": {"entityTypes": {}, "actions": {}}}` translate to empty strings
    // in the human-readable schema format
    let mut lhs = lhs;
    let mut rhs = rhs;
    remove_trivial_empty_namespace(&mut lhs);
    remove_trivial_empty_namespace(&mut rhs);
    if lhs.0.len() == rhs.0.len() {
        lhs.0
            .into_iter()
            .map(|(name, lhs_namespace)| {
                let rhs_namespace = rhs
                    .0
                    .get(&name)
                    .ok_or_else(|| format!("`{name:?}` does not exist in RHS schema"))?;
                namespace_equivalence(lhs_namespace, rhs_namespace.clone())
            })
            .fold(Ok(()), Result::and)
    } else {
        Err("schema differ in number of namespaces".to_string())
    }
}

fn remove_trivial_empty_namespace<N>(schema: &mut SchemaFragment<N>) {
    match schema.0.get(&None) {
        Some(def)
            if def.entity_types.is_empty()
                && def.actions.is_empty()
                && def.common_types.is_empty() =>
        {
            schema.0.remove(&None);
        }
        _ => {}
    }
}

<<<<<<< HEAD
fn is_trivial_action(action: &ActionType) -> bool {
    action.applies_to.is_none()
        || (action
            .applies_to
            .as_ref()
            .unwrap()
            .principal_types
            .is_empty()
            && action
                .applies_to
                .as_ref()
                .unwrap()
                .resource_types
                .is_empty())
}

fn namespace_equivalence(lhs: NamespaceDefinition, rhs: NamespaceDefinition) -> Result<(), String> {
=======
fn namespace_equivalence<N: Clone + PartialEq + std::fmt::Debug + std::fmt::Display>(
    lhs: NamespaceDefinition<N>,
    rhs: NamespaceDefinition<N>,
) -> Result<(), String> {
>>>>>>> 954d44a2
    if lhs.common_types != rhs.common_types {
        Err("Common types differ".to_string())
    } else if lhs.entity_types != rhs.entity_types {
        Err("Entity types differ".to_string())
    } else if lhs.actions.len() != rhs.actions.len() {
        Err("Different number of actions".to_string())
    } else {
        lhs.actions
            .into_iter()
            .map(|(name, lhs_action)| {
                let rhs_action = rhs
                    .actions
                    .get(&name)
                    .ok_or_else(|| format!("Action `{name}` not present on rhs"))?;
                action_type_equivalence(name.as_ref(), lhs_action, rhs_action.clone())
            })
            .fold(Ok(()), Result::and)
    }
}

<<<<<<< HEAD
fn action_type_equivalence(name: &str, lhs: ActionType, rhs: ActionType) -> Result<(), String> {
    if is_trivial_action(&lhs) && is_trivial_action(&rhs) {
        Ok(())
    } else if lhs.attributes != rhs.attributes {
=======
fn action_type_equivalence<N: PartialEq + std::fmt::Debug + std::fmt::Display>(
    name: &str,
    lhs: ActionType<N>,
    rhs: ActionType<N>,
) -> Result<(), String> {
    if lhs.attributes != rhs.attributes {
>>>>>>> 954d44a2
        Err(format!("Attributes don't match for `{name}`"))
    } else if lhs.member_of != rhs.member_of {
        Err(format!("Member of don't match for `{name}`"))
    } else {
        match (lhs.applies_to, rhs.applies_to) {
            (None, None) => Ok(()),
            (Some(lhs), Some(rhs)) => {
                // If either of them has at least one empty appliesTo list, the other must have the same attribute.
                if (either_empty(&lhs) && either_empty(&rhs)) || rhs == lhs {
                    Ok(())
                } else {
                    Err(format!(
                        "Mismatched applies to in `{name}`. lhs : `{:?}`,rhs: `{:?}`",
                        lhs, rhs
                    ))
                }
            }
            // An action w/ empty applies to list is equivalent to an action with _no_ applies to
            // section at all.
            // This is because neither action can be legally applied to any principal/resources.
            (Some(applies_to), None) | (None, Some(applies_to)) if either_empty(&applies_to) => {
                Ok(())
            }
            (Some(_), None) => Err(format!(
                "Mismatched applies to in `{name}`, lhs was `Some`, `rhs` was `None`"
            )),
            (None, Some(_)) => Err(format!(
                "Mismatched applies to in `{name}`, lhs was `None`, `rhs` was `Some`"
            )),
        }
    }
}

fn either_empty<N>(spec: &ApplySpec<N>) -> bool {
    spec.principal_types.is_empty() || spec.resource_types.is_empty()
}

/// Just compare entity attribute types and context types are equivalent
pub fn validator_schema_attr_types_equivalent(
    schema1: &cedar_policy_validator::ValidatorSchema,
    schema2: &cedar_policy_validator::ValidatorSchema,
) -> bool {
    let entity_attr_tys1: HashMap<
        &cedar_drt::ast::EntityType,
        HashMap<&smol_str::SmolStr, &cedar_policy_validator::types::AttributeType>,
    > = HashMap::from_iter(
        schema1
            .entity_types()
            .map(|(name, ty)| (name, HashMap::from_iter(ty.attributes()))),
    );
    let entity_attr_tys2 = HashMap::from_iter(
        schema2
            .entity_types()
            .map(|(name, ty)| (name, HashMap::from_iter(ty.attributes()))),
    );
    let context_ty1: HashSet<&cedar_policy_validator::types::Type> = HashSet::from_iter(
        schema1
            .action_entities()
            .unwrap()
            .iter()
            .map(|e| schema1.get_action_id(e.uid()).unwrap().context_type()),
    );
    let context_ty2: HashSet<&cedar_policy_validator::types::Type> = HashSet::from_iter(
        schema2
            .action_entities()
            .unwrap()
            .iter()
            .map(|e| schema1.get_action_id(e.uid()).unwrap().context_type()),
    );
    entity_attr_tys1 == entity_attr_tys2 && context_ty1 == context_ty2
}<|MERGE_RESOLUTION|>--- conflicted
+++ resolved
@@ -76,8 +76,9 @@
     }
 }
 
-<<<<<<< HEAD
-fn is_trivial_action(action: &ActionType) -> bool {
+fn is_trivial_action<N>(
+    action: &ActionType<N>,
+) -> bool {
     action.applies_to.is_none()
         || (action
             .applies_to
@@ -93,13 +94,10 @@
                 .is_empty())
 }
 
-fn namespace_equivalence(lhs: NamespaceDefinition, rhs: NamespaceDefinition) -> Result<(), String> {
-=======
 fn namespace_equivalence<N: Clone + PartialEq + std::fmt::Debug + std::fmt::Display>(
     lhs: NamespaceDefinition<N>,
     rhs: NamespaceDefinition<N>,
 ) -> Result<(), String> {
->>>>>>> 954d44a2
     if lhs.common_types != rhs.common_types {
         Err("Common types differ".to_string())
     } else if lhs.entity_types != rhs.entity_types {
@@ -120,19 +118,14 @@
     }
 }
 
-<<<<<<< HEAD
-fn action_type_equivalence(name: &str, lhs: ActionType, rhs: ActionType) -> Result<(), String> {
-    if is_trivial_action(&lhs) && is_trivial_action(&rhs) {
-        Ok(())
-    } else if lhs.attributes != rhs.attributes {
-=======
 fn action_type_equivalence<N: PartialEq + std::fmt::Debug + std::fmt::Display>(
     name: &str,
     lhs: ActionType<N>,
     rhs: ActionType<N>,
 ) -> Result<(), String> {
-    if lhs.attributes != rhs.attributes {
->>>>>>> 954d44a2
+    if is_trivial_action(&lhs) && is_trivial_action(&rhs) {
+        Ok(())
+    } else if lhs.attributes != rhs.attributes {
         Err(format!("Attributes don't match for `{name}`"))
     } else if lhs.member_of != rhs.member_of {
         Err(format!("Member of don't match for `{name}`"))
