--- conflicted
+++ resolved
@@ -296,84 +296,27 @@
     }
 }
 
-<<<<<<< HEAD
-// API for request validation
-// pub fn new<S: RequestSchema>(
-//     principal: (EntityUID, Option<Loc>),
-//     action: (EntityUID, Option<Loc>),
-//     resource: (EntityUID, Option<Loc>),
-//     context: Context,
-//     schema: Option<&S>,
-//     extensions: Extensions<'_>,
-// ) -> Result<Self, S::Error>
-
-// pub fn new_with_unknowns<S: RequestSchema>(
-//     principal: EntityUIDEntry,
-//     action: EntityUIDEntry,
-//     resource: EntityUIDEntry,
-//     context: Option<Context>,
-//     schema: Option<&S>,
-//     extensions: Extensions<'_>,
-// ) -> Result<Self, S::Error> {
-
-=======
->>>>>>> 06f44451
 pub fn run_req_val_test(
     custom_impl: &impl CedarTestImplementation,
     schema: ValidatorSchema,
     request: ast::Request,
-<<<<<<< HEAD
-    extensions: Extensions<'_>
-) {
-    let (rust_res, rust_auth_dur) =
-        time_function(|| ast::Request::new_with_unknowns(
-=======
     extensions: Extensions<'_>,
 ) {
     let (rust_res, rust_auth_dur) = time_function(|| {
         ast::Request::new_with_unknowns(
->>>>>>> 06f44451
             request.principal().clone(),
             request.action().clone(),
             request.resource().clone(),
             request.context().cloned(),
             Some(&schema),
-<<<<<<< HEAD
-            extensions
-        ));
-    info!("{}{}", RUST_AUTH_MSG, rust_auth_dur.as_nanos());
-=======
             extensions,
         )
     });
     info!("{}{}", RUST_REQ_VALIDATION_MSG, rust_auth_dur.as_nanos());
->>>>>>> 06f44451
 
     let definitional_res = custom_impl.validate_request(&schema, &request);
     match definitional_res {
         TestResult::Failure(_) => {
-<<<<<<< HEAD
-            ;
-        }
-        TestResult::Success(definitional_res) => {
-            if rust_res.is_ok() {
-                assert!(definitional_res.validation_passed(), "Definitional Errors: {:?}\n, Rust output: {:?}", definitional_res.errors, rust_res.unwrap());
-            }
-            else {
-                assert!(!definitional_res.validation_passed(), "Errors: {:?}", definitional_res.errors);
-            }
-        }
-    }
-}
-
-// API for entity validation 
-// pub fn from_entities(
-//     entities: impl IntoIterator<Item = Entity>,
-//     schema: Option<&impl Schema>,
-//     tc_computation: TCComputation,
-//     extensions: Extensions<'_>,
-// ) -> Result<Self>
-=======
             panic!("request validation test: failed to parse");
         }
         TestResult::Success(definitional_res) => {
@@ -395,41 +338,10 @@
     }
 }
 
->>>>>>> 06f44451
 pub fn run_ent_val_test(
     custom_impl: &impl CedarTestImplementation,
     schema: ValidatorSchema,
     entities: Entities,
-<<<<<<< HEAD
-    extensions: Extensions<'_>
-) {
-    let (rust_res, rust_auth_dur) =
-    time_function(|| Entities::from_entities(
-        entities.iter().cloned(),
-        Some(&cedar_policy_validator::CoreSchema::new(&schema)),
-        TCComputation::ComputeNow, // todo 
-        extensions
-    ));
-    info!("{}{}", RUST_AUTH_MSG, rust_auth_dur.as_nanos());
-    let definitional_res = custom_impl.validate_entities(&schema, entities);
-    match definitional_res {
-        TestResult::Failure(_) => {
-            ;
-        }
-        TestResult::Success(definitional_res) => {
-            if rust_res.is_ok() {
-                assert!(definitional_res.validation_passed(), "Definitional Errors: {:?}\n, Rust output: {:?}", definitional_res.errors, rust_res.unwrap());
-            }
-            else {
-                assert!(!definitional_res.validation_passed(), "Errors: {:?}", definitional_res.errors);
-            }
-        }
-    }
-}
-
-
-
-=======
     extensions: Extensions<'_>,
 ) {
     let (rust_res, rust_auth_dur) = time_function(|| {
@@ -465,7 +377,6 @@
     }
 }
 
->>>>>>> 06f44451
 #[test]
 fn test_run_auth_test() {
     use cedar_drt::LeanDefinitionalEngine;
