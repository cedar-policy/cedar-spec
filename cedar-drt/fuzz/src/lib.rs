--- conflicted
+++ resolved
@@ -646,12 +646,8 @@
             rust_res,
             definitional_res,
         );
-<<<<<<< HEAD
-
         // NOTE: We currently don't check for a relationship between validation errors.
         // E.g., the error reported by the definitional validator should be in the list
         // of errors reported by the production validator, but we don't check this.
-=======
->>>>>>> 1fb5759f
     }
 }