/*
 * Copyright 2022-2023 Amazon.com, Inc. or its affiliates. All Rights Reserved.
 *
 * Licensed under the Apache License, Version 2.0 (the "License");
 * you may not use this file except in compliance with the License.
 * You may obtain a copy of the License at
 *
 *      https://www.apache.org/licenses/LICENSE-2.0
 *
 * Unless required by applicable law or agreed to in writing, software
 * distributed under the License is distributed on an "AS IS" BASIS,
 * WITHOUT WARRANTIES OR CONDITIONS OF ANY KIND, either express or implied.
 * See the License for the specific language governing permissions and
 * limitations under the License.
 */

#![no_main]
use cedar_drt::*;
use cedar_drt_inner::*;
use cedar_policy_core::ast;
use cedar_policy_core::entities::Entities;
use cedar_policy_core::extensions::Extensions;
use cedar_policy_core::parser;
use libfuzzer_sys::arbitrary::{self, Arbitrary};
use serde::Serialize;

#[derive(Arbitrary, Debug, Serialize)]
struct AuthorizerInputAbstractEvaluator {
    /// Set of AbstractPolicy objects
    policies: Vec<AbstractPolicy>,
}

#[derive(Arbitrary, Debug, PartialEq, Eq, Clone, Serialize)]
enum AbstractPolicy {
    /// Permit policy that evaluates 'true'
    PermitTrue,
    /// Permit policy that evaluates 'false'
    PermitFalse,
    /// Permit policy that errors
    PermitError,
    /// Forbid policy that evaluates 'true'
    ForbidTrue,
    /// Forbid policy that evaluates 'false'
    ForbidFalse,
    /// Forbid policy that evaluates 'error'
    ForbidError,
}

impl AbstractPolicy {
    /// Convert the `AbstractPolicy` into a `Policy` with the given `id`
    fn into_policy(self, id: String) -> ast::StaticPolicy {
        match self {
            AbstractPolicy::PermitTrue => {
                parser::parse_policy(Some(id), "permit(principal, action, resource);")
                    .expect("should be a valid policy")
            }
            AbstractPolicy::PermitFalse => parser::parse_policy(
                Some(id),
                "permit(principal, action, resource) when { 1 == 0 };",
            )
            .expect("should be a valid policy"),
            AbstractPolicy::PermitError => parser::parse_policy(
                Some(id),
                "permit(principal, action, resource) when { 1 < \"hello\" };",
            )
            .expect("should be a valid policy"),
            AbstractPolicy::ForbidTrue => {
                parser::parse_policy(Some(id), "forbid(principal, action, resource);")
                    .expect("should be a valid policy")
            }
            AbstractPolicy::ForbidFalse => parser::parse_policy(
                Some(id),
                "forbid(principal, action, resource) when { 1 == 0 };",
            )
            .expect("should be a valid policy"),
            AbstractPolicy::ForbidError => parser::parse_policy(
                Some(id),
                "forbid(principal, action, resource) when { 1 < \"hello\" };",
            )
            .expect("should be a valid policy"),
        }
    }
}

// This fuzz target is for differential-testing the `is_authorized()`
// functionality _assuming the correctness of the evaluator_.  We use only
// trivial policies and requests, and focus on how the authorizer combines the
// results.
fuzz_target!(|input: AuthorizerInputAbstractEvaluator| {
    let policies = input
        .policies
        .iter()
        .cloned()
        .enumerate()
        .map(|(i, p)| p.into_policy(format!("policy{i}")));
    let mut policyset = ast::PolicySet::new();
    for policy in policies {
        policyset.add_static(policy).unwrap();
    }
    assert_eq!(policyset.policies().count(), input.policies.len());
    let entities = Entities::new();
    let request = ast::Request::new(
        "User::\"alice\"".parse().expect("should be valid"),
        "Action::\"read\"".parse().expect("should be valid"),
        "Resource::\"foo\"".parse().expect("should be valid"),
        ast::Context::empty(),
        None::<&ast::RequestSchemaAllPass>,
        Extensions::none(),
    )
    .expect("we aren't doing request validation here, so new() can't fail");

    // Check agreement with definitional engine. Note that run_auth_test returns
    // the result of the call to is_authorized.
<<<<<<< HEAD
    let java_def_engine =
        JavaDefinitionalEngine::new().expect("failed to create definitional engine");
    let res = run_auth_test(&java_def_engine, &request, &policyset, &entities);
=======
    let lean_def_engine =
        LeanDefinitionalEngine::new().expect("failed to create definitional engine");
    let res = run_auth_test(&lean_def_engine, request, &policyset, &entities);
>>>>>>> 7f5d0c12

    // Check the following property: there should be an error reported iff we
    // had either PermitError or ForbidError
    let should_error = input
        .policies
        .iter()
        .any(|p| p == &AbstractPolicy::PermitError || p == &AbstractPolicy::ForbidError);
    if should_error {
        assert!(!res.diagnostics.errors.is_empty());
    } else {
        // doing the assertion this way, rather than assert!(.is_empty()), gives
        // us a better assertion-failure message (showing what items were
        // present on the LHS)
        assert_eq!(
            res.diagnostics
                .errors
                .iter()
                .map(ToString::to_string)
                .collect::<Vec<String>>(),
            Vec::<String>::new()
        );
    }
});<|MERGE_RESOLUTION|>--- conflicted
+++ resolved
@@ -111,15 +111,9 @@
 
     // Check agreement with definitional engine. Note that run_auth_test returns
     // the result of the call to is_authorized.
-<<<<<<< HEAD
     let java_def_engine =
         JavaDefinitionalEngine::new().expect("failed to create definitional engine");
-    let res = run_auth_test(&java_def_engine, &request, &policyset, &entities);
-=======
-    let lean_def_engine =
-        LeanDefinitionalEngine::new().expect("failed to create definitional engine");
-    let res = run_auth_test(&lean_def_engine, request, &policyset, &entities);
->>>>>>> 7f5d0c12
+    let res = run_auth_test(&java_def_engine, request, &policyset, &entities);
 
     // Check the following property: there should be an error reported iff we
     // had either PermitError or ForbidError
