--- conflicted
+++ resolved
@@ -145,33 +145,8 @@
     debug!("Entities: {}\n", input.entities);
     for request in input.requests.into_iter().map(Into::into) {
         debug!("Request : {request}");
-<<<<<<< HEAD
-        let (rust_res, total_dur) = time_function(|| {
-            run_auth_test(&java_def_engine, &request, &policyset, &original_entities)
-        });
-
-        if let Some(ref entities) = cached_entities {
-            match entities {
-                Ok(entities) => {
-                    let (cached_rust_res, _total_dur) = time_function(|| {
-                        run_auth_test(&java_def_engine, &request, &policyset, entities)
-                    });
-                    assert_eq!(rust_res, cached_rust_res);
-                }
-                Err(eval_er) => match &rust_res.diagnostics.errors[0] {
-                    authorizer::AuthorizationError::AttributeEvaluationError(e) => {
-                        assert_eq!(eval_er, e)
-                    }
-                    authorizer::AuthorizationError::PolicyEvaluationError { id, error } => {
-                        panic!("Wrong error! Got policy eval error {id} {error}")
-                    }
-                },
-            }
-        }
-=======
         let (rust_res, total_dur) =
-            time_function(|| run_auth_test(&lean_def_engine, request, &policyset, &input.entities));
->>>>>>> 7f5d0c12
+            time_function(|| run_auth_test(&java_def_engine, request, &policyset, &input.entities));
 
         info!("{}{}", TOTAL_MSG, total_dur.as_nanos());
 
