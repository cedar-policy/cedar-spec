/*
 * Copyright Cedar Contributors
 *
 * Licensed under the Apache License, Version 2.0 (the "License");
 * you may not use this file except in compliance with the License.
 * You may obtain a copy of the License at
 *
 *      https://www.apache.org/licenses/LICENSE-2.0
 *
 * Unless required by applicable law or agreed to in writing, software
 * distributed under the License is distributed on an "AS IS" BASIS,
 * WITHOUT WARRANTIES OR CONDITIONS OF ANY KIND, either express or implied.
 * See the License for the specific language governing permissions and
 * limitations under the License.
 */

#![no_main]
use thiserror::Error;

use cedar_drt_inner::*;
use cedar_policy::{ParseErrors, ParseError};
use cedar_policy_core::{ast::PolicyID, est::FromJsonError, parser::err::ToASTErrorKind};

#[derive(miette::Diagnostic, Error, Debug)]
enum ESTParseError {
    #[error(transparent)]
    #[diagnostic(transparent)]
    CSTToEST(#[from] ParseErrors),
    #[error(transparent)]
    #[diagnostic(transparent)]
    ESTToAST(#[from] FromJsonError),
}

// Check that we don't see a few specific errors, which correspond to violations
// of internal invariants.
fn check_for_internal_errors(errs: ParseErrors) {
    assert!(
        !errs.iter().any(|e| matches!(
        e,
        ParseError::ToAST(e) if matches!(e.kind(),
            ToASTErrorKind::AnnotationInvariantViolation
                | ToASTErrorKind::MembershipInvariantViolation
                | ToASTErrorKind::EmptyNodeInvariantViolation)
        )),
        "Parse errors included unexpected internal errors: {:?}",
        miette::Report::new(errs).wrap_err("unexpected internal error")
    )
}

// Given some Cedar source, assert that parsing it directly (parsing to CST,
// then converting CST to AST) gives the same result of parsing via EST (parsing
// to CST, converting CST to EST, and then converting EST to AST).
fuzz_target!(|src: String| {
    if let Ok(cst) = cedar_policy_core::parser::text_to_cst::parse_policy(&src) {
<<<<<<< HEAD
        let policy_ast = cst.to_policy_template(PolicyID::from_string("policy0"));
        if let Some(cst_node) = cst.node {
            let policy_est: Result<_, ESTParseError> = cst_node
=======
        let mut ast_errors = ParseErrors::new();
        if let Some(policy_ast) =
            cst.to_policy_template(PolicyID::from_string("policy0"), &mut ast_errors)
        {
            let policy_est: Result<_, ESTParseError> = cst
                .node
                .expect("AST construction should fail for missing CST node")
>>>>>>> a17ad37d
                .try_into()
                .map_err(|e: ParseErrors| e.into())
                .and_then(|est: cedar_policy_core::est::Policy| {
                    est.try_into_ast_template(Some(PolicyID::from_string("policy0")))
                        .map_err(|e| e.into())
                });

<<<<<<< HEAD
            match (policy_ast, policy_est) {
                (Ok(policy_ast), Ok(policy_est)) => {
                    check_policy_equivalence(&policy_ast, &policy_est);
                }
                (Err(errs), Ok(_)) => {
                    println!("{:?}", miette::Report::new(errs));
                    panic!("Policy parsed through cst->est->ast but not directly through cst->ast");
                }
                (Ok(_), Err(errs)) => {
                    println!("{:?}", miette::Report::new(errs));
                    panic!("Policy parsed directly through cst->ast but not through cst->est->ast");
                }
                (Err(errs), Err(_)) => {
                    check_for_internal_errors(errs);
                }
=======
            match policy_est {
                Ok(policy_est) => {
                    check_policy_equivalence(&policy_ast, &policy_est);
                }

                Err(e) => {
                    println!("{:?}", miette::Report::new(e));
                    panic!("Policy parsed directly through cst->ast but not through cst->est->ast");
                }
>>>>>>> a17ad37d
            }
        } else {
            panic!("Unexpected empty cst node. The cst parser should have returned an error in this case, but did not.");
        }
    }
});<|MERGE_RESOLUTION|>--- conflicted
+++ resolved
@@ -18,7 +18,7 @@
 use thiserror::Error;
 
 use cedar_drt_inner::*;
-use cedar_policy::{ParseErrors, ParseError};
+use cedar_policy::{ParseError, ParseErrors};
 use cedar_policy_core::{ast::PolicyID, est::FromJsonError, parser::err::ToASTErrorKind};
 
 #[derive(miette::Diagnostic, Error, Debug)]
@@ -52,56 +52,33 @@
 // to CST, converting CST to EST, and then converting EST to AST).
 fuzz_target!(|src: String| {
     if let Ok(cst) = cedar_policy_core::parser::text_to_cst::parse_policy(&src) {
-<<<<<<< HEAD
-        let policy_ast = cst.to_policy_template(PolicyID::from_string("policy0"));
-        if let Some(cst_node) = cst.node {
-            let policy_est: Result<_, ESTParseError> = cst_node
-=======
-        let mut ast_errors = ParseErrors::new();
-        if let Some(policy_ast) =
-            cst.to_policy_template(PolicyID::from_string("policy0"), &mut ast_errors)
-        {
-            let policy_est: Result<_, ESTParseError> = cst
-                .node
-                .expect("AST construction should fail for missing CST node")
->>>>>>> a17ad37d
-                .try_into()
-                .map_err(|e: ParseErrors| e.into())
-                .and_then(|est: cedar_policy_core::est::Policy| {
-                    est.try_into_ast_template(Some(PolicyID::from_string("policy0")))
-                        .map_err(|e| e.into())
-                });
+        match cst.to_policy_template(PolicyID::from_string("policy0")) {
+            Ok(policy_ast) => {
+                let policy_est: Result<_, ESTParseError> = cst
+                    .node
+                    .expect("AST construction should fail for missing CST node")
+                    .try_into()
+                    .map_err(|e: ParseErrors| e.into())
+                    .and_then(|est: cedar_policy_core::est::Policy| {
+                        est.try_into_ast_template(Some(PolicyID::from_string("policy0")))
+                            .map_err(|e| e.into())
+                    });
 
-<<<<<<< HEAD
-            match (policy_ast, policy_est) {
-                (Ok(policy_ast), Ok(policy_est)) => {
-                    check_policy_equivalence(&policy_ast, &policy_est);
+                match policy_est {
+                    Ok(policy_est) => {
+                        check_policy_equivalence(&policy_ast, &policy_est);
+                    }
+                    Err(errs) => {
+                        println!("{:?}", miette::Report::new(errs));
+                        panic!(
+                            "Policy parsed directly through cst->ast but not through cst->est->ast"
+                        );
+                    }
                 }
-                (Err(errs), Ok(_)) => {
-                    println!("{:?}", miette::Report::new(errs));
-                    panic!("Policy parsed through cst->est->ast but not directly through cst->ast");
-                }
-                (Ok(_), Err(errs)) => {
-                    println!("{:?}", miette::Report::new(errs));
-                    panic!("Policy parsed directly through cst->ast but not through cst->est->ast");
-                }
-                (Err(errs), Err(_)) => {
-                    check_for_internal_errors(errs);
-                }
-=======
-            match policy_est {
-                Ok(policy_est) => {
-                    check_policy_equivalence(&policy_ast, &policy_est);
-                }
-
-                Err(e) => {
-                    println!("{:?}", miette::Report::new(e));
-                    panic!("Policy parsed directly through cst->ast but not through cst->est->ast");
-                }
->>>>>>> a17ad37d
             }
-        } else {
-            panic!("Unexpected empty cst node. The cst parser should have returned an error in this case, but did not.");
+            Err(errs) => {
+                check_for_internal_errors(errs);
+            }
         }
     }
 });