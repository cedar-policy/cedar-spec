/*
 * Copyright 2022-2023 Amazon.com, Inc. or its affiliates. All Rights Reserved.
 *
 * Licensed under the Apache License, Version 2.0 (the "License");
 * you may not use this file except in compliance with the License.
 * You may obtain a copy of the License at
 *
 *      https://www.apache.org/licenses/LICENSE-2.0
 *
 * Unless required by applicable law or agreed to in writing, software
 * distributed under the License is distributed on an "AS IS" BASIS,
 * WITHOUT WARRANTIES OR CONDITIONS OF ANY KIND, either express or implied.
 * See the License for the specific language governing permissions and
 * limitations under the License.
 */

#![no_main]
use cedar_drt::initialize_log;
use cedar_drt_inner::*;
use cedar_policy_core::ast;
use cedar_policy_core::authorizer::Authorizer;
use cedar_policy_core::entities::Entities;
use cedar_policy_generators::{
    abac::{ABACPolicy, ABACRequest},
    err::{Error, Result},
    hierarchy::Hierarchy,
    schema::Schema,
    settings::ABACSettings,
};
use cedar_policy_validator::{
    ApplySpec, NamespaceDefinition, ValidationMode, Validator, ValidatorSchema,
};
use libfuzzer_sys::arbitrary::{self, Arbitrary, Unstructured};
use log::debug;
use std::convert::TryFrom;

/// Input expected by this fuzz target:
/// An ABAC hierarchy, schema, and 8 associated policies
#[derive(Debug, Clone)]
struct FuzzTargetInput {
    /// generated schema
    pub schema: Schema,
    /// generated hierarchy
    pub hierarchy: Hierarchy,
    /// the policy which we will see if it validates
    pub policy: ABACPolicy,
    /// the requests to try, if the policy validates.
    /// We try 8 requests per validated policy.
    pub requests: [ABACRequest; 8],
}

/// settings for this fuzz target
const SETTINGS: ABACSettings = ABACSettings {
    match_types: false,
    enable_extensions: true,
    max_depth: 7,
    max_width: 7,
    enable_additional_attributes: true,
    enable_like: true,
    enable_action_groups_and_attrs: true,
    enable_arbitrary_func_call: true,
    enable_unknowns: false,
};

const LOG_FILENAME_GENERATION_START: &str = "./logs/01_generation_start.txt";
const LOG_FILENAME_GENERATED_SCHEMA: &str = "./logs/02_generated_schema.txt";
const LOG_FILENAME_GENERATED_HIERARCHY: &str = "./logs/03_generated_hierarchy.txt";
const LOG_FILENAME_GENERATED_POLICY: &str = "./logs/04_generated_policy.txt";
const LOG_FILENAME_GENERATED_REQUESTS: &str = "./logs/05_generated_requests.txt";
const LOG_FILENAME_SCHEMA_VALID: &str = "./logs/06_schema_valid.txt";
const LOG_FILENAME_HIERARCHY_VALID: &str = "./logs/07_hierarchy_valid.txt";
const LOG_FILENAME_VALIDATION_PASS: &str = "./logs/08_validation_pass.txt";

const LOG_FILENAME_ERR_NOT_ENOUGH_DATA: &str = "./logs/err_not_enough_data.txt";
const LOG_FILENAME_ERR_EMPTY_CHOOSE: &str = "./logs/err_empty_choose.txt";
const LOG_FILENAME_ERR_TOO_DEEP: &str = "./logs/err_too_deep.txt";
const LOG_FILENAME_ERR_NO_VALID_TYPES: &str = "./logs/err_no_valid_types.txt";
const LOG_FILENAME_ERR_EXTENSIONS_DISABLED: &str = "./logs/err_extensions_disabled.txt";
const LOG_FILENAME_ERR_LIKE_DISABLED: &str = "./logs/err_like_disabled.txt";
const LOG_FILENAME_ERR_INCORRECT_FORMAT: &str = "./logs/err_incorrect_format.txt";
const LOG_FILENAME_ERR_OTHER: &str = "./logs/err_other.txt";

// In the below, "vyes" means the schema passed validation, while "vno" means we
// got to the point of running the validator but validation failed
const LOG_FILENAME_TOTAL_ENTITY_TYPES: &str = "./logs/schemastats/total_entity_types";
const LOG_FILENAME_TOTAL_ACTIONS: &str = "./logs/schemastats/total_actions";
const LOG_FILENAME_APPLIES_TO_NONE: &str = "./logs/schemastats/applies_to_none";
const LOG_FILENAME_APPLIES_TO_PRINCIPAL_NONE: &str = "./logs/schemastats/applies_to_principal_none";
const LOG_FILENAME_APPLIES_TO_RESOURCE_NONE: &str = "./logs/schemastats/applies_to_resource_none";
const LOG_FILENAME_APPLIES_TO_PRINCIPAL_LEN: &str = "./logs/schemastats/applies_to_principal_len";
const LOG_FILENAME_APPLIES_TO_RESOURCE_LEN: &str = "./logs/schemastats/applies_to_resource_len";
const LOG_FILENAME_TOTAL_ENTITIES: &str = "./logs/hierarchystats/total_entities";
const LOG_FILENAME_TOTAL_SUBEXPRESSIONS: &str = "./logs/policystats/total_subexpressions";

/// Append to the given filename to indicate we've reached the corresponding
/// checkpoint, or the corresponding event has happened
fn checkpoint(filename: impl AsRef<std::path::Path>) {
    if std::env::var("FUZZ_LOG_STATS").is_ok() {
        use std::io::Write;
        let mut file = std::fs::OpenOptions::new()
            .create(true)
            .append(true)
            .open(filename.as_ref())
            .unwrap();
        writeln!(file, "y").unwrap();
    }
}

fn log_err<T>(res: Result<T>, doing_what: &str) -> Result<T> {
    if std::env::var("FUZZ_LOG_STATS").is_ok() {
        match &res {
            Err(Error::NotEnoughData) => {
                checkpoint(LOG_FILENAME_ERR_NOT_ENOUGH_DATA.to_string() + "_" + doing_what)
            }
            Err(Error::EmptyChoose {
                doing_what: doing_2,
            }) => checkpoint(
                LOG_FILENAME_ERR_EMPTY_CHOOSE.to_string()
                    + "_"
                    + doing_what
                    + "_"
                    + &doing_2.replace(' ', "_"),
            ),
            Err(Error::TooDeep) => {
                checkpoint(LOG_FILENAME_ERR_TOO_DEEP.to_string() + "_" + doing_what)
            }
            Err(Error::NoValidPrincipalOrResourceTypes) => {
                checkpoint(LOG_FILENAME_ERR_NO_VALID_TYPES.to_string() + "_" + doing_what)
            }
            Err(Error::ExtensionsDisabled) => {
                checkpoint(LOG_FILENAME_ERR_EXTENSIONS_DISABLED.to_string() + "_" + doing_what)
            }
            Err(Error::LikeDisabled) => {
                checkpoint(LOG_FILENAME_ERR_LIKE_DISABLED.to_string() + "_" + doing_what)
            }
            Err(Error::IncorrectFormat {
                doing_what: doing_2,
            }) => checkpoint(
                LOG_FILENAME_ERR_INCORRECT_FORMAT.to_string()
                    + "_"
                    + doing_what
                    + "_"
                    + &doing_2.replace(' ', "_"),
            ),
            Err(Error::OtherArbitrary(_)) => {
                checkpoint(LOG_FILENAME_ERR_OTHER.to_string() + "_" + doing_what)
            }
            Ok(_) => (),
        }
    }
    res
}

fn maybe_log_schemastats(schema: Option<&NamespaceDefinition>, suffix: &str) {
    if std::env::var("FUZZ_LOG_STATS").is_ok() {
        let schema = schema.expect("should be SOME if FUZZ_LOG_STATS is ok");
        checkpoint(
            LOG_FILENAME_TOTAL_ENTITY_TYPES.to_string()
                + "_"
                + suffix
                + "_"
                + &format!("{:03}", schema.entity_types.len()),
        );
        checkpoint(
            LOG_FILENAME_TOTAL_ACTIONS.to_string()
                + "_"
                + suffix
                + "_"
                + &format!("{:03}", schema.actions.len()),
        );
        for action in schema.actions.values() {
            match action.applies_to.as_ref() {
                None => checkpoint(LOG_FILENAME_APPLIES_TO_NONE.to_string() + "_" + suffix),
                Some(ApplySpec {
                    principal_types,
                    resource_types,
                    ..
                }) => {
                    match principal_types.as_ref() {
                        None => checkpoint(
                            LOG_FILENAME_APPLIES_TO_PRINCIPAL_NONE.to_string() + "_" + suffix,
                        ),
                        Some(tys) => checkpoint(
                            LOG_FILENAME_APPLIES_TO_PRINCIPAL_LEN.to_string()
                                + "_"
                                + suffix
                                + "_"
                                + &format!("{:03}", tys.len()),
                        ),
                    }
                    match resource_types.as_ref() {
                        None => checkpoint(
                            LOG_FILENAME_APPLIES_TO_RESOURCE_NONE.to_string() + "_" + suffix,
                        ),
                        Some(tys) => checkpoint(
                            LOG_FILENAME_APPLIES_TO_RESOURCE_LEN.to_string()
                                + "_"
                                + suffix
                                + "_"
                                + &format!("{:03}", tys.len()),
                        ),
                    }
                }
            }
        }
    }
}

fn maybe_log_hierarchystats(hierarchy: &Hierarchy, suffix: &str) {
    if std::env::var("FUZZ_LOG_STATS").is_ok() {
        checkpoint(
            LOG_FILENAME_TOTAL_ENTITIES.to_string()
                + "_"
                + suffix
                + "_"
                + &format!("{:03}", hierarchy.num_entities()),
        );
    }
}

fn maybe_log_policystats(policy: &ast::StaticPolicy, suffix: &str) {
    if std::env::var("FUZZ_LOG_STATS").is_ok() {
        let total_subexpressions = policy.condition().subexpressions().count();
        checkpoint(
            LOG_FILENAME_TOTAL_SUBEXPRESSIONS.to_string()
                + "_"
                + suffix
                + "_"
                + &format!("{:03}", total_subexpressions),
        );
    }
}

impl<'a> Arbitrary<'a> for FuzzTargetInput {
    fn arbitrary(u: &mut Unstructured<'a>) -> arbitrary::Result<Self> {
        checkpoint(LOG_FILENAME_GENERATION_START);
        let schema: Schema = log_err(Schema::arbitrary(SETTINGS.clone(), u), "generating_schema")?;
        checkpoint(LOG_FILENAME_GENERATED_SCHEMA);
        let hierarchy = log_err(schema.arbitrary_hierarchy(u), "generating_hierarchy")?;
        checkpoint(LOG_FILENAME_GENERATED_HIERARCHY);
        let policy = log_err(schema.arbitrary_policy(&hierarchy, u), "generating_policy")?;
        checkpoint(LOG_FILENAME_GENERATED_POLICY);
        let requests = [
            log_err(
                schema.arbitrary_request(&hierarchy, u),
                "generating_request",
            )?,
            log_err(
                schema.arbitrary_request(&hierarchy, u),
                "generating_request",
            )?,
            log_err(
                schema.arbitrary_request(&hierarchy, u),
                "generating_request",
            )?,
            log_err(
                schema.arbitrary_request(&hierarchy, u),
                "generating_request",
            )?,
            log_err(
                schema.arbitrary_request(&hierarchy, u),
                "generating_request",
            )?,
            log_err(
                schema.arbitrary_request(&hierarchy, u),
                "generating_request",
            )?,
            log_err(
                schema.arbitrary_request(&hierarchy, u),
                "generating_request",
            )?,
            log_err(
                schema.arbitrary_request(&hierarchy, u),
                "generating_request",
            )?,
        ];
        checkpoint(LOG_FILENAME_GENERATED_REQUESTS);
        Ok(Self {
            schema,
            hierarchy,
            policy,
            requests,
        })
    }

    fn size_hint(depth: usize) -> (usize, Option<usize>) {
        arbitrary::size_hint::and_all(&[
            Schema::arbitrary_size_hint(depth),
            Schema::arbitrary_hierarchy_size_hint(depth),
            Schema::arbitrary_policy_size_hint(&SETTINGS, depth),
            Schema::arbitrary_request_size_hint(depth),
            Schema::arbitrary_request_size_hint(depth),
            Schema::arbitrary_request_size_hint(depth),
            Schema::arbitrary_request_size_hint(depth),
            Schema::arbitrary_request_size_hint(depth),
            Schema::arbitrary_request_size_hint(depth),
            Schema::arbitrary_request_size_hint(depth),
            Schema::arbitrary_request_size_hint(depth),
        ])
    }
}

/// helper function that just tells us whether a policyset passes validation
fn passes_validation(validator: &Validator, policyset: &ast::PolicySet) -> bool {
    validator
        .validate(policyset, ValidationMode::default())
        .validation_passed()
}

// The main fuzz target. This is for PBT on the validator
fuzz_target!(|input: FuzzTargetInput| {
    initialize_log();
    // preserve the schemafile for later logging, if we'll need it
    let schemafile = if std::env::var("FUZZ_LOG_STATS").is_ok() {
        Some(input.schema.schemafile().clone())
    } else {
        None
    };
    // preserve the schema in string format, which may be needed for error messages later
    let schemafile_string = input.schema.schemafile_string();
    if let Ok(schema) = ValidatorSchema::try_from(input.schema) {
        debug!("Schema: {:?}", schema);
        checkpoint(LOG_FILENAME_SCHEMA_VALID);
        if let Ok(entities) = Entities::try_from(input.hierarchy.clone()) {
            checkpoint(LOG_FILENAME_HIERARCHY_VALID);
            let validator = Validator::new(schema);
            let mut policyset = ast::PolicySet::new();
            let policy: ast::StaticPolicy = input.policy.into();
            policyset.add_static(policy.clone()).unwrap();
            if passes_validation(&validator, &policyset) {
                checkpoint(LOG_FILENAME_VALIDATION_PASS);
                maybe_log_schemastats(schemafile.as_ref(), "vyes");
                maybe_log_hierarchystats(&input.hierarchy, "vyes");
                maybe_log_policystats(&policy, "vyes");
                // policy successfully validated, let's make sure we don't get any
                // dynamic type errors
                let authorizer = Authorizer::new();
                debug!("Policies: {policyset}");
                debug!("Entities: {entities}");
                for r in input.requests.into_iter() {
                    let q = ast::Request::from(r);
                    debug!("Request: {q}");
                    let ans = authorizer.is_authorized(&q, &policyset, &entities);

                    // validated policies should never produce type errors
                    assert_eq!(
                        ans.diagnostics
                            .errors
                            .iter()
                            .map(ToString::to_string)
                            .filter(|err| err.contains("type error"))
<<<<<<< HEAD
                            .collect::<Vec<String>>(),
                        Vec::<String>::new(),
                        "validated policy produced a type error!\npolicies:\n{}\nentities:\n{}\nschema:\n{}\nrequest:\n{}\n", &policyset, &entities, &input.schema.schemafile_string(), &q,
=======
                            .collect::<Vec<&String>>(),
                        Vec::<&String>::new(),
                        "validated policy produced a type error!\npolicies:\n{policyset}\nentities:\n{entities}\nschema:\n{schemafile_string}\nrequest:\n{q}\n",
>>>>>>> ba3f1bab
                    );
                    // or wrong-number-of-arguments errors
                    assert_eq!(
                        ans.diagnostics
                            .errors
                            .iter()
                            .map(ToString::to_string)
                            .filter(|err| err.contains("wrong number of arguments"))
                            .collect::<Vec<String>>(),
                        Vec::<String>::new()
                    );
                    // or missing-attribute errors (for either entities or records)
                    assert_eq!(
                        ans.diagnostics
                            .errors
                            .iter()
                            .map(ToString::to_string)
                            .filter(|err| err.contains("does not have the required attribute"))
                            .collect::<Vec<String>>(),
                        Vec::<String>::new()
                    );
                }
            } else {
                maybe_log_schemastats(schemafile.as_ref(), "vno");
                maybe_log_hierarchystats(&input.hierarchy, "vno");
                maybe_log_policystats(&policy, "vno");
            }
        }
    }
});<|MERGE_RESOLUTION|>--- conflicted
+++ resolved
@@ -349,15 +349,9 @@
                             .iter()
                             .map(ToString::to_string)
                             .filter(|err| err.contains("type error"))
-<<<<<<< HEAD
                             .collect::<Vec<String>>(),
                         Vec::<String>::new(),
                         "validated policy produced a type error!\npolicies:\n{}\nentities:\n{}\nschema:\n{}\nrequest:\n{}\n", &policyset, &entities, &input.schema.schemafile_string(), &q,
-=======
-                            .collect::<Vec<&String>>(),
-                        Vec::<&String>::new(),
-                        "validated policy produced a type error!\npolicies:\n{policyset}\nentities:\n{entities}\nschema:\n{schemafile_string}\nrequest:\n{q}\n",
->>>>>>> ba3f1bab
                     );
                     // or wrong-number-of-arguments errors
                     assert_eq!(
