--- conflicted
+++ resolved
@@ -18,16 +18,13 @@
 use cedar_drt::entities::conformance::err;
 use cedar_drt_inner::schemas::equivalence_check;
 use cedar_drt_inner::*;
-<<<<<<< HEAD
+use cedar_policy_core::extensions::Extensions;
 use cedar_policy_generators::settings::ABACSettings;
 use cedar_policy_generators::{schema_grammar::*, size_hint_utils};
 use cedar_policy_validator::SchemaFragment;
+use cedar_policy_validator::{RawName, SchemaFragment};
 use libfuzzer_sys::arbitrary::{self, size_hint, Arbitrary, Unstructured};
 use serde::Serialize;
-=======
-use cedar_policy_core::extensions::Extensions;
-use cedar_policy_validator::{RawName, SchemaFragment};
->>>>>>> 23edc4e7
 use similar_asserts::SimpleDiff;
 use std::io::Write;
 use std::path::Path;
@@ -69,23 +66,17 @@
 // Assert that schema fragments are equivalent. By starting with a JSON String
 // we test for the existence of schema that are valid in JSON but with an
 // invalid natural schema conversion.
-<<<<<<< HEAD
 fuzz_target!(|input: FuzzTargetInput| {
     let json = serde_json::to_value(input.schema.clone()).unwrap();
     println!("orig schema json: {:?}", json.to_string());
     let parsed = SchemaFragment::from_json_value(json);
     if let Ok(parsed) = parsed {
-=======
-fuzz_target!(|src: String| {
-    if let Ok(parsed) = SchemaFragment::<RawName>::from_json_str(&src) {
->>>>>>> 23edc4e7
         if TryInto::<ValidatorSchema>::try_into(parsed.clone()).is_err() {
             return;
         }
         let natural_src = parsed
             .as_natural_schema()
             .expect("Failed to convert the JSON schema into a human readable schema");
-<<<<<<< HEAD
         println!("natural: {}", natural_src);
         let natural_parsed = SchemaFragment::from_str_natural(&natural_src);
         if let Ok((natural_parsed, _)) = natural_parsed {
@@ -102,23 +93,6 @@
                 );
                 panic!("{}", msg);
             }
-=======
-        let (natural_parsed, _) =
-            SchemaFragment::<RawName>::from_str_natural(&natural_src, Extensions::all_available())
-                .expect("Failed to parse converted human readable schema");
-        if let Err(msg) = equivalence_check(parsed.clone(), natural_parsed.clone()) {
-            println!("Schema: {src}");
-            println!(
-                "{}",
-                SimpleDiff::from_str(
-                    &format!("{:#?}", parsed),
-                    &format!("{:#?}", natural_parsed),
-                    "Parsed JSON",
-                    "Human Round tripped"
-                )
-            );
-            panic!("{msg}");
->>>>>>> 23edc4e7
         }
     }
 });