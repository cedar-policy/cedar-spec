--- conflicted
+++ resolved
@@ -14,22 +14,12 @@
  * limitations under the License.
  */
 
-<<<<<<< HEAD
 pub mod cedar_test_impl;
-mod dafny_java_impl;
-=======
-mod cedar_test_impl;
->>>>>>> 5b6d4577
 mod definitional_request_types;
 mod lean_impl;
 mod logger;
 pub mod utils;
 
-<<<<<<< HEAD
-pub use dafny_java_impl::*;
-=======
-pub use cedar_test_impl::*;
->>>>>>> 5b6d4577
 pub use definitional_request_types::*;
 pub use lean_impl::*;
 pub use logger::*;