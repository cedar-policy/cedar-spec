--- conflicted
+++ resolved
@@ -205,13 +205,13 @@
         unsafe { lean_mk_string(cstring.as_ptr() as *const u8) }
     }
 
-    fn deserialize_evaluation_response(response: *mut lean_object) -> bool {
+    fn deserialize_evaluation_response(response: *mut lean_object) -> InterfaceResult<bool> {
         let response_string = lean_obj_to_string(response);
         let resp: EvaluationResponse =
             serde_json::from_str(&response_string).expect("could not deserialize json");
         match resp {
-            EvaluationResponse::Ok(matches) => matches,
-            EvaluationResponse::Error(err) => panic!("Error returned by Lean code: {err}"),
+            EvaluationResponse::Ok(matches) => Ok(matches),
+            EvaluationResponse::Error(err) => Err(err),
         }
     }
 
@@ -223,7 +223,7 @@
         entities: &Entities,
         expr: &Expr,
         expected: Option<Value>,
-    ) -> bool {
+    ) -> InterfaceResult<bool> {
         let expected_as_expr = expected.map(|v| v.into());
         let req =
             Self::serialize_evaluation_request(request, entities, expr, expected_as_expr.as_ref());
@@ -290,22 +290,12 @@
 
     fn interpret(
         &self,
-<<<<<<< HEAD
-        _request: ast::Request,
-        _entities: &Entities,
-        _expr: &Expr,
-        _expected: Option<Value>,
-    ) -> InterfaceResult<bool> {
-        // TODO
-        unimplemented!("Unimplemented: interpret");
-=======
         request: ast::Request,
         entities: &Entities,
         expr: &Expr,
         expected: Option<Value>,
-    ) -> bool {
+    ) -> InterfaceResult<bool> {
         self.evaluate(&request, entities, expr, expected)
->>>>>>> da434f43
     }
 
     fn validate(
