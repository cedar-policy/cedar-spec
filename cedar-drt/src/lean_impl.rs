--- conflicted
+++ resolved
@@ -381,10 +381,6 @@
         schema: &ValidatorSchema,
         request: &ast::Request,
     ) -> TestResult<TestValidationResult> {
-<<<<<<< HEAD
-        use log::debug;
-=======
->>>>>>> 06f44451
         let request: String = serde_json::to_string(&RequestValidationRequest { schema, request })
             .expect("failed to serialize request");
         let cstring = CString::new(request).expect("CString::new failed");
@@ -399,10 +395,6 @@
         schema: &ValidatorSchema,
         entities: &Entities,
     ) -> TestResult<TestValidationResult> {
-<<<<<<< HEAD
-        use log::debug;
-=======
->>>>>>> 06f44451
         let request: String = serde_json::to_string(&EntityValidationRequest { schema, entities })
             .expect("failed to serialize request");
         let cstring = CString::new(request).expect("CString::new failed");
@@ -496,15 +488,9 @@
     fn validate_entities(
         &self,
         schema: &ValidatorSchema,
-<<<<<<< HEAD
-        entities: Entities,
-    ) -> TestResult<TestValidationResult> {
-        let result = self.validate_entities(schema, &entities);
-=======
         entities: &Entities,
     ) -> TestResult<TestValidationResult> {
         let result = self.validate_entities(schema, entities);
->>>>>>> 06f44451
         result.map(|res| {
             let errors = res.errors.into_iter().collect();
             TestValidationResult { errors, ..res }
