--- conflicted
+++ resolved
@@ -43,21 +43,7 @@
 use std::ffi::CStr;
 use std::str::FromStr;
 
-<<<<<<< HEAD
-/// Times for JSON (de)serialization, authorization, and validation as reported
-/// by the Lean implementation.
-pub const LEAN_SERIALIZATION_MSG: &str = "lean_serialization (ns) : ";
-pub const LEAN_DESERIALIZATION_MSG: &str = "lean_deserialization (ns) : ";
-pub const LEAN_AUTH_MSG: &str = "lean_auth (ns) : ";
-pub const LEAN_VALIDATION_MSG: &str = "lean_validation (ns) : ";
-
 #[link(name = "Cedar", kind = "static")]
-=======
-use crate::definitional_request_types::*;
-
-#[link(name = "Cedar", kind = "static")]
-// #[link(name = "Lean")]
->>>>>>> 7f5d0c12
 #[link(name = "Std", kind = "static")]
 #[link(name = "DiffTest", kind = "static")]
 #[link(name = "leanshared", kind = "dylib")]
@@ -120,16 +106,6 @@
         Ok(Self { initialized: true })
     }
 
-    fn initialize() {
-        if env::var("RUST_LEAN_INTERFACE_INIT").is_err() {
-            unsafe { lean_initialize_runtime_module() };
-            unsafe { lean_initialize() };
-            unsafe { initialize_DiffTest_Main(1, lean_io_mk_world()) };
-            unsafe { lean_io_mark_end_initialization() };
-            env::set_var("RUST_LEAN_INTERFACE_INIT", "1");
-        }
-    }
-
     fn serialize_authorization_request(
         request: &ast::Request,
         policies: &ast::PolicySet,
@@ -141,10 +117,6 @@
             entities,
         })
         .expect("Failed to serialize request, policies, or entities");
-<<<<<<< HEAD
-        eprintln!("{request}");
-=======
->>>>>>> 7f5d0c12
         let cstring = CString::new(request).expect("CString::new failed");
         let s = unsafe { lean_mk_string(cstring.as_ptr() as *const u8) };
         return s;
@@ -153,11 +125,7 @@
     fn deserialize_authorization_response(response: *mut lean_object) -> InterfaceResponse {
         let response_string = lean_obj_to_string(response);
         let resp: ResponseDef =
-<<<<<<< HEAD
-            serde_json::from_str(&response_string).expect("could not convert string to json");
-=======
             serde_json::from_str(&response_string).expect("could not deserialize json");
->>>>>>> 7f5d0c12
         let dec: authorizer::Decision = if resp.decision == "allow" {
             authorizer::Decision::Allow
         } else if resp.decision == "deny" {
@@ -184,12 +152,7 @@
         policies: &ast::PolicySet,
         entities: &Entities,
     ) -> InterfaceResponse {
-<<<<<<< HEAD
-        let req = Self::serialize_request(request, policies, entities);
-=======
-        Self::initialize();
         let req = Self::serialize_authorization_request(request, policies, entities);
->>>>>>> 7f5d0c12
         let response = unsafe { isAuthorizedDRT(req) };
         Self::deserialize_authorization_response(response)
     }
@@ -229,7 +192,6 @@
         schema: &ValidatorSchema,
         policies: &ast::PolicySet,
     ) -> ValidationInterfaceResponse {
-        Self::initialize();
         let req = Self::serialize_validation_request(schema, policies);
         let response = unsafe { validateDRT(req) };
         Self::deserialize_validation_response(response)
@@ -243,12 +205,7 @@
         policies: &ast::PolicySet,
         entities: &Entities,
     ) -> InterfaceResponse {
-<<<<<<< HEAD
-        println!("Running is_authorized");
-        self.is_authorized(request, policies, entities)
-=======
         self.is_authorized(&request, policies, entities)
->>>>>>> 7f5d0c12
     }
 
     fn interpret(
@@ -288,21 +245,10 @@
         schema: cedar_policy_validator::ValidatorSchema,
         policies: &ast::PolicySet,
     ) -> IntegrationTestValidationResult {
-<<<<<<< HEAD
-        unimplemented!("Unimplemented: validate");
-=======
         let result = self.validate(&schema, policies);
-        assert!(
-            result.parsing_succeeded(),
-            "Lean json parsing failed for:\nPolicies:\n{}\nSchema:\n{:?}Errors:\n{:?}",
-            &policies,
-            schema,
-            result.parse_errors
-        );
         IntegrationTestValidationResult {
             validation_passed: result.validation_passed(),
             validation_errors_debug: format!("{:?}", result.validation_errors),
         }
->>>>>>> 7f5d0c12
     }
 }