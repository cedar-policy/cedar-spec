[package]
name = "cedar-drt"
edition = "2021"
version = "4.4.0"
publish = false

[dependencies]
libfuzzer-sys = "0.4"
cedar-lean-ffi = { path = "../cedar-lean-ffi", version = "4.4.0" }
cedar-policy = "4.4.0"
cedar-policy-core = { version = "4.4.0", features = ["arbitrary", "entity-manifest"] }
cedar-policy-formatter = "4.4.0"
cedar-testing = { path = "../cedar/cedar-testing", version = "4.4.0" }
cedar-policy-generators = { path = "../cedar-policy-generators", version = "4.0.0", features = ["cedar-policy"] }
env_logger = "0.11"
log = "0.4"
<<<<<<< HEAD
cedar-policy = { path = "../cedar/cedar-policy", version = "4.*", features = ["protobufs"] }
cedar-policy-core = { path = "../cedar/cedar-policy-core", version = "4.*", features = ["arbitrary"] }
cedar-policy-validator = { path = "../cedar/cedar-policy-validator", version = "4.*", features = ["arbitrary"] }
cedar-policy-formatter = { path = "../cedar/cedar-policy-formatter", version = "4.*" }
cedar-testing = { path = "../cedar/cedar-testing", version = "4.*" }
cedar-partial-evaluation = { path = "../cedar/cedar-partial-evaluation", version = "4.*" }
lean-sys = { version = "0.0.8", default-features = false }
=======
>>>>>>> 154366e5
miette = "7.1.0"
serde_json = "1.0.140"
similar-asserts = "1.5.0"
smol_str = { version = "0.3", features = ["serde"] }

[profile.release]
overflow-checks = true

[features]
integration-testing = []

[dev-dependencies]
walkdir = "2.4"
statrs = "0.18"

[patch.crates-io]
cedar-policy = { path = "../cedar/cedar-policy" }
cedar-policy-core = { path = "../cedar/cedar-policy-core" }
cedar-policy-formatter = { path = "../cedar/cedar-policy-formatter" }<|MERGE_RESOLUTION|>--- conflicted
+++ resolved
@@ -8,22 +8,12 @@
 libfuzzer-sys = "0.4"
 cedar-lean-ffi = { path = "../cedar-lean-ffi", version = "4.4.0" }
 cedar-policy = "4.4.0"
-cedar-policy-core = { version = "4.4.0", features = ["arbitrary", "entity-manifest"] }
+cedar-policy-core = { version = "4.4.0", features = ["arbitrary", "entity-manifest", "tpe"] }
 cedar-policy-formatter = "4.4.0"
 cedar-testing = { path = "../cedar/cedar-testing", version = "4.4.0" }
 cedar-policy-generators = { path = "../cedar-policy-generators", version = "4.0.0", features = ["cedar-policy"] }
 env_logger = "0.11"
 log = "0.4"
-<<<<<<< HEAD
-cedar-policy = { path = "../cedar/cedar-policy", version = "4.*", features = ["protobufs"] }
-cedar-policy-core = { path = "../cedar/cedar-policy-core", version = "4.*", features = ["arbitrary"] }
-cedar-policy-validator = { path = "../cedar/cedar-policy-validator", version = "4.*", features = ["arbitrary"] }
-cedar-policy-formatter = { path = "../cedar/cedar-policy-formatter", version = "4.*" }
-cedar-testing = { path = "../cedar/cedar-testing", version = "4.*" }
-cedar-partial-evaluation = { path = "../cedar/cedar-partial-evaluation", version = "4.*" }
-lean-sys = { version = "0.0.8", default-features = false }
-=======
->>>>>>> 154366e5
 miette = "7.1.0"
 serde_json = "1.0.140"
 similar-asserts = "1.5.0"
