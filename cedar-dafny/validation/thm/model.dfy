/*
 * Copyright 2022-2023 Amazon.com, Inc. or its affiliates. All Rights Reserved.
 *
 * Licensed under the Apache License, Version 2.0 (the "License");
 * you may not use this file except in compliance with the License.
 * You may obtain a copy of the License at
 *
 *      https://www.apache.org/licenses/LICENSE-2.0
 *
 * Unless required by applicable law or agreed to in writing, software
 * distributed under the License is distributed on an "AS IS" BASIS,
 * WITHOUT WARRANTIES OR CONDITIONS OF ANY KIND, either express or implied.
 * See the License for the specific language governing permissions and
 * limitations under the License.
 */

include "../../def/all.dfy"
include "../all.dfy"
include "base.dfy"

// This module contains an abstract model for the Cedar evaluator semantics.
module validation.thm.model {
  import opened def
  import opened def.core
  import opened def.engine
  import opened types
  import opened subtyping
  import opened base
  import opened ext

  // ----- Utilities ----- //

  // KeyExists and LastOfKey are helpers about association lists that are used in
  // validation.dfy, so we lift them here.
  // We use these as an abbreviation for the quantifier alternation:
  // exists i :: 0 <= i < |es| && (forall j :: i < j < |es| => ...)
  // This helps dafny prove some of our lemmas about record evaluation and validation.
  ghost predicate KeyExists<K,V>(k: K, es: seq<(K,V)>) {
    exists i :: 0 <= i < |es| && es[i].0 == k
  }

  opaque ghost function LastOfKey<K,V>(k: K, es: seq<(K,V)>): (res: V)
    requires KeyExists(k,es)
    ensures exists i :: 0 <= i < |es| && es[i].0 == k && es[i].1 == res && (forall j | i < j < |es| :: es[j].0 != k)
  {
    if (es[0].0 == k && (forall j | 0 < j < |es| :: es[j].0 != k)) then es[0].1 else LastOfKey(k,es[1..])
  }

  lemma InterpretRecordLemmaOk(es: seq<(Attr,Expr)>, r: Request, s: EntityStore)
    requires Evaluator(r,s).interpretRecord(es).Ok?
    ensures forall i :: 0 <= i < |es| ==> es[i].0 in Evaluator(r,s).interpretRecord(es).value.Keys && Evaluator(r,s).interpret(es[i].1).Ok?
    ensures forall k | k in Evaluator(r,s).interpretRecord(es).value.Keys :: KeyExists(k,es) && Evaluator(r,s).interpret(LastOfKey(k,es)) == base.Ok(Evaluator(r,s).interpretRecord(es).value[k])
  {}

  lemma InterpretRecordLemmaErr(es: seq<(Attr,Expr)>, r: Request, s: EntityStore)
    requires Evaluator(r,s).interpretRecord(es).Err?
    ensures exists i :: 0 <= i < |es| && Evaluator(r,s).interpret(es[i].1) == base.Err(Evaluator(r,s).interpretRecord(es).error) && (forall j | 0 <= j < i :: Evaluator(r,s).interpret(es[j].1).Ok?)
  {}

  lemma InterpretSetLemma(es: seq<Expr>, r: Request, s: EntityStore)
    ensures Evaluator(r,s).interpretSet(es).Ok? ==> forall v | v in Evaluator(r,s).interpretSet(es).value :: exists i :: 0 <= i < |es| && Evaluator(r,s).interpret(es[i]) == base.Ok(v)
    ensures (forall e | e in es :: Evaluator(r,s).interpret(e).Ok?) ==> Evaluator(r,s).interpretSet(es).Ok?
    ensures (exists i :: 0 <= i < |es| && Evaluator(r,s).interpret(es[i]).Err?) ==> Evaluator(r,s).interpretSet(es).Err?
    ensures Evaluator(r,s).interpretSet(es).Err? <==> exists i :: 0 <= i < |es| && Evaluator(r,s).interpret(es[i]).Err? && (forall j | 0 <= j < i :: Evaluator(r,s).interpret(es[j]).Ok?);
    ensures Evaluator(r,s).interpretSet(es).Err? ==> exists i :: 0 <= i < |es| && Evaluator(r,s).interpret(es[i]).Err? && Evaluator(r,s).interpret(es[i]).error == Evaluator(r,s).interpretSet(es).error && (forall j | 0 <= j < i :: Evaluator(r,s).interpret(es[j]).Ok?);
  {}

  // ----- Semantic model of Cedar ----- //

  // The semantic model construction can be thought of as a way of axiomatizing
  // the behavior of the evaluator that's necessary to prove soundness. When we
  // prove soundness, hiding these properties behind the axiomatic interface
  // of a trait improves the performance of the Dafny verifier significantly.

  ghost predicate IsTrue (r: Request, s: EntityStore, e: Expr) {
    IsSafe(r,s,e,Type.Bool(True))
  }

  ghost predicate IsFalse (r: Request, s: EntityStore, e: Expr) {
    IsSafe(r,s,e,Type.Bool(False))
  }

  ghost predicate GetAttrSafe (r: Request, s: EntityStore, e: Expr, k: Attr) {
    IsTrue(r,s,HasAttr(e,k))
  }

  ghost predicate IsTrueStrong (r: Request, s: EntityStore, e: Expr) {
    IsSafeStrong(r,s,e,Type.Bool(True))
  }

  ghost predicate IsFalseStrong (r: Request, s: EntityStore, e: Expr) {
    IsSafeStrong(r,s,e,Type.Bool(False))
  }

  ghost predicate SemanticSubty(t1: Type, t2: Type) {
    forall v | InstanceOfType(v,t1) :: InstanceOfType(v,t2)
  }

  ghost predicate SemanticUB(t1: Type, t2: Type, ub: Type) {
    SemanticSubty(t1,ub) && SemanticSubty(t2,ub)
  }

  lemma SemSubtyTransportVal(t: Type, t': Type, v: Value)
    requires SemanticSubty(t,t')
    requires InstanceOfType(v,t)
    ensures InstanceOfType(v,t')
  {}

<<<<<<< HEAD
    lemma SubtyCompat(t1: Type, t2: Type)
      requires subty(t1,t2)
      ensures SemanticSubty(t1,t2)

    lemma SemSubtyTransportVal(t: Type, t': Type, v: Value)
      requires SemanticSubty(t,t')
      requires InstanceOfType(v,t)
      ensures InstanceOfType(v,t')
    {}

    lemma SemSubtyTransport(r: Request, s: EntityStore, e: Expr, t: Type, t': Type)
      requires SemanticSubty(t,t')
      requires IsSafe(r,s,e,t)
      ensures IsSafe(r,s,e,t')

    lemma PrincipalIsSafe(r: Request, s: EntityStore, t: Type)
      requires InstanceOfType(Value.EntityUID(r.principal),t)
      ensures IsSafe(r,s,Var(Principal),t)

    lemma ActionIsSafe(r: Request, s: EntityStore, t: Type)
      requires InstanceOfType(Value.EntityUID(r.action),t)
      ensures IsSafe(r,s,Var(Action),t)

    lemma ResourceIsSafe(r: Request, s: EntityStore, t: Type)
      requires InstanceOfType(Value.EntityUID(r.resource),t)
      ensures IsSafe(r,s,Var(Resource),t)

    lemma ContextIsSafe(r: Request, s: EntityStore, t: Type)
      requires InstanceOfType(Value.Record(r.context),t)
      ensures IsSafe(r,s,Var(Context),t)

    lemma PrimSafeLift(r: Request, s: EntityStore, p: Primitive, t: Type)
      requires InstanceOfType(Value.Primitive(p),t)
      ensures IsSafe(r,s,Expr.PrimitiveLit(p),t)

    lemma PrimSafeAtInferredType(p: Primitive)
      ensures InstanceOfType(Value.Primitive(p),typeOfPrim(p))

    lemma EqIsSafe(r: Request, s: EntityStore, e: Expr, e': Expr, t: Type, t': Type)
      requires IsSafe(r,s,e,t)
      requires IsSafe(r,s,e',t')
      ensures IsSafe(r,s,BinaryApp(BinaryOp.Eq,e,e'),Type.Bool(AnyBool))

    lemma EqFalseIsSafe(r: Request, s: EntityStore, e: Expr, e': Expr, lub: EntityLUB, lub': EntityLUB)
      requires IsSafe(r,s,e,Type.Entity(lub))
      requires IsSafe(r,s,e',Type.Entity(lub'))
      requires lub.disjoint(lub')
      ensures IsFalse(r,s,BinaryApp(BinaryOp.Eq,e,e'))

    lemma EqEntitySameSafe(r: Request, s: EntityStore, E: EntityUID)
      ensures IsTrue(r,s,Expr.BinaryApp(BinaryOp.Eq,PrimitiveLit(Primitive.EntityUID(E)),PrimitiveLit(Primitive.EntityUID(E))))

    lemma EqEntityDiffSafe(r: Request, s: EntityStore, E: EntityUID, E': EntityUID)
      requires E != E'
      ensures IsFalse(r,s,Expr.BinaryApp(BinaryOp.Eq,PrimitiveLit(Primitive.EntityUID(E)),PrimitiveLit(Primitive.EntityUID(E'))))

    lemma AndLShortSafe(r: Request, s: EntityStore, e: Expr, e': Expr)
      requires IsFalse(r,s,e)
      ensures IsFalse(r,s,And(e,e'))

    lemma AndRShortSafe(r: Request, s: EntityStore, e: Expr, e': Expr)
      requires IsSafe(r,s,e,Type.Bool(AnyBool))
      requires IsFalse(r,s,e')
      ensures IsFalse(r,s,And(e,e'))

    lemma AndLRetSafe(r: Request, s: EntityStore, e: Expr, e': Expr, t: Type)
      requires IsSafe(r,s,e,t)
      requires IsTrue(r,s,e')
      requires SemanticSubty(t,Type.Bool(AnyBool))
      ensures IsSafe(r,s,And(e,e'),t)

    lemma AndSafe(r: Request, s: EntityStore, e: Expr, e': Expr)
      requires IsSafe(r,s,e,Type.Bool(AnyBool))
      requires IsSafe(r,s,e',Type.Bool(AnyBool))
      ensures IsSafe(r,s,And(e,e'),Type.Bool(AnyBool))

    lemma AndTrueStrong(r: Request, s: EntityStore, e1: Expr, e2: Expr)
      requires IsTrue(r,s,e1)
      requires IsTrueStrong(r,s,And(e1,e2))
      ensures IsTrueStrong(r,s,e2)

    lemma AndError(r: Request, s: EntityStore, e1: Expr, e2: Expr, t: Type, tnew: Type)
      requires IsSafe(r,s,e1,t)
      requires !IsSafeStrong(r,s,e1,t)
      ensures IsSafe(r,s,And(e1,e2),tnew)
      ensures !IsSafeStrong(r,s,And(e1,e2),tnew)

    lemma OrLShortSafe(r: Request, s: EntityStore, e: Expr, e': Expr)
      requires IsTrue(r,s,e)
      ensures IsTrue(r,s,Or(e,e'))

    lemma OrRShortSafe(r: Request, s: EntityStore, e: Expr, e': Expr)
      requires IsSafe(r,s,e,Type.Bool(AnyBool))
      requires IsTrue(r,s,e')
      ensures IsTrue(r,s,Or(e,e'))

    lemma OrLRetSafe(r: Request, s: EntityStore, e: Expr, e': Expr, t: Type)
      requires IsSafe(r,s,e,t)
      requires IsFalse(r,s,e')
      requires SemanticSubty(t,Type.Bool(AnyBool))
      ensures IsSafe(r,s,Or(e,e'),t)

    lemma OrRRetSafe(r: Request, s: EntityStore, e: Expr, e': Expr, t: Type)
      requires IsFalse(r,s,e)
      requires IsSafe(r,s,e',t)
      requires SemanticSubty(t,Type.Bool(AnyBool))
      ensures IsSafe(r,s,Or(e,e'),t)

    lemma OrSafe(r: Request, s: EntityStore, e: Expr, e': Expr)
      requires IsSafe(r,s,e,Type.Bool(AnyBool))
      requires IsSafe(r,s,e',Type.Bool(AnyBool))
      ensures IsSafe(r,s,Or(e,e'),Type.Bool(AnyBool))

    lemma OrTrueStrong(r: Request, s: EntityStore, e1: Expr, e2: Expr)
      requires IsTrueStrong(r,s,Or(e1,e2))
      ensures IsTrueStrong(r,s,e1) || IsTrueStrong(r,s,e2)

    lemma NotTrueSafe(r: Request, s: EntityStore, e: Expr)
      requires IsTrue(r,s,e)
      ensures IsFalse(r,s,UnaryApp(Not,e))

    lemma NotFalseSafe(r: Request, s: EntityStore, e: Expr)
      requires IsFalse(r,s,e)
      ensures IsTrue(r,s,UnaryApp(Not,e))

    lemma NotSafe(r: Request, s: EntityStore, e: Expr)
      requires IsSafe(r,s,e,Type.Bool(AnyBool))
      ensures IsSafe(r,s,UnaryApp(Not,e),Type.Bool(AnyBool))

    // We need `neg` because Dafny seems to be able to use a user-defined
    // function but not the `-` operator as a trigger to instantiate the
    // `forall` in the precondition of `NegSafe`.
    function neg(x: int): int { -x }

    lemma NegSafe(r: Request, s: EntityStore, e: Expr, te: Type, tr: Type)
      requires te.Int? && tr.Int?
      requires IsSafe(r,s,e,te)
      requires forall x | InstanceOfIntType(x, te) :: InstanceOfIntType(neg(x), tr)
      ensures IsSafe(r,s,UnaryApp(Neg,e),tr)

    lemma MulBySafe(r: Request, s: EntityStore, e: Expr, i: i64, te: Type, tr: Type)
      requires te.Int? && tr.Int?
      requires IsSafe(r,s,e,te)
      requires forall x | InstanceOfIntType(x, te) :: InstanceOfIntType(i * x, tr)
      ensures IsSafe(r,s,UnaryApp(MulBy(i),e),tr)

    lemma IteTrueSafe(r: Request, s: EntityStore, e: Expr, e1: Expr, e2: Expr, t: Type)
      requires IsTrue(r,s,e)
      requires IsSafe(r,s,e1,t)
      ensures IsSafe(r,s,If(e,e1,e2),t)

    lemma IteFalseSafe(r: Request, s: EntityStore, e: Expr, e1: Expr, e2: Expr, t: Type)
      requires IsFalse(r,s,e)
      requires IsSafe(r,s,e2,t)
      ensures IsSafe(r,s,If(e,e1,e2),t)

    lemma IteTrueStrongTrue(r: Request, s: EntityStore, e1: Expr, e2: Expr, e3: Expr)
      requires IsTrue(r,s,e1)
      requires IsTrueStrong(r,s,If(e1,e2,e3))
      ensures IsTrueStrong(r,s,e2)

    lemma IteTrueStrongFalse(r: Request, s: EntityStore, e1: Expr, e2: Expr, e3: Expr)
      requires IsFalse(r,s,e1)
      requires IsTrueStrong(r,s,If(e1,e2,e3))
      ensures IsTrueStrong(r,s,e3)

    lemma IteError(r: Request, s: EntityStore, e1: Expr, e2: Expr, e3: Expr, t: Type, tnew: Type)
      requires IsSafe(r,s,e1,t)
      requires !IsSafeStrong(r,s,e1,t)
      ensures IsSafe(r,s,If(e1,e2,e3),tnew)
      ensures !IsSafeStrong(r,s,If(e1,e2,e3),tnew)

    lemma ContainsSetSafe(r: Request, s: EntityStore, e: Expr, e': Expr, t1: Type, t2: Type)
      requires IsSafe(r,s,e,Type.Set(t1))
      requires IsSafe(r,s,e',t2)
      ensures IsSafe(r,s,BinaryApp(Contains,e,e'),Type.Bool(AnyBool))

    lemma LikeSafe(r: Request, s: EntityStore, e: Expr, p: Pattern)
      requires IsSafe(r,s,e,Type.String)
      ensures IsSafe(r,s,UnaryApp(Like(p),e),Type.Bool(AnyBool))

    lemma SetConstrSafe(r: Request, s: EntityStore, es: seq<Expr>, t: Type)
      requires forall i :: 0 <= i < |es| ==> IsSafe(r,s,es[i],t)
      ensures IsSafe(r,s,Expr.Set(es),Type.Set(t))

    lemma ContainsAnyAllSafe(r: Request, s: EntityStore, op: BinaryOp, e1: Expr, e2: Expr, t1: Type, t2: Type)
      requires op == ContainsAll || op == ContainsAny
      requires IsSafe(r,s,e1,Type.Set(t1))
      requires IsSafe(r,s,e2,Type.Set(t2))
      ensures IsSafe(r,s,BinaryApp(op,e1,e2), Type.Bool(AnyBool))

    lemma IneqSafe(r: Request, s: EntityStore, op: BinaryOp, e1: Expr, e2: Expr)
      requires op == Less || op == BinaryOp.LessEq
      requires IsSafe(r,s,e1,intTopType)
      requires IsSafe(r,s,e2,intTopType)
      ensures IsSafe(r,s,BinaryApp(op,e1,e2),Type.Bool(AnyBool))

    function performAddOrSub(op: BinaryOp, x1: int, x2: int): int
      requires op == Add || op == Sub
    {
      match op {
        case Add => x1 + x2
        case Sub => x1 - x2
      }
    }

    lemma ArithSafe(r: Request, s: EntityStore, op: BinaryOp, e1: Expr, e2: Expr, t1: Type, t2: Type, tr: Type)
      requires op == Add || op == Sub
      requires t1.Int? && t2.Int? && tr.Int?
      requires IsSafe(r,s,e1,t1)
      requires IsSafe(r,s,e2,t2)
      requires forall x1, x2 | InstanceOfIntType(x1, t1) && InstanceOfIntType(x2, t2) ::
        InstanceOfIntType(performAddOrSub(op, x1, x2), tr)
      ensures IsSafe(r,s,BinaryApp(op,e1,e2),tr)

    lemma CallSafe(r: Request, s: EntityStore, name: base.Name, args: seq<Expr>)
      requires name in extFunTypes
      requires |args| == |extFunTypes[name].args|
      requires forall i | 0 <= i < |args| :: IsSafe(r,s,args[i],extFunTypes[name].args[i])
      ensures IsSafe(r,s,Call(name,args),extFunTypes[name].ret)

    lemma RecordSafe(r: Request, s: EntityStore, es: seq<(Attr,Expr)>, rt: RecordType)
      //every entry has some type
      requires forall ae :: ae in es ==> exists t :: IsSafe(r,s,ae.1,t)
      //and the last instance of every required key is safe at the correct type.
      requires forall k :: k in rt ==> KeyExists(k,es) && IsSafe(r,s,LastOfKey(k,es),rt[k].ty)
      ensures IsSafe(r,s,Expr.Record(es),Type.Record(rt))

    lemma ObjectProjSafeRequired(r: Request, s: EntityStore, e: Expr, t: Type, l: Attr, t': AttrType)
      requires IsSafe(r,s,e,t)
      requires SemanticSubty(t,Type.Record(map[l := t']))
      requires t'.isRequired
      ensures IsSafe(r,s,GetAttr(e,l),t'.ty)

    lemma ObjectProjSafeGetAttrSafe(r: Request, s: EntityStore, e: Expr, t: Type, l: Attr, t': AttrType)
      requires IsSafe(r,s,e,t)
      requires SemanticSubty(t,Type.Record(map[l := t']))
      requires GetAttrSafe(r,s,e,l)
      ensures IsSafe(r,s,GetAttr(e,l),t'.ty)

    ghost predicate ExistingEntityInLub(s: EntityStore, ev: EntityUID, lub: EntityLUB) {
      InstanceOfType(Value.Primitive(Primitive.EntityUID(ev)),Type.Entity(lub)) && ev in s.entities
    }
=======
  ghost predicate ExistingEntityInLub(s: EntityStore, ev: EntityUID, lub: EntityLUB) {
    InstanceOfType(Value.Primitive(Primitive.EntityUID(ev)),Type.Entity(lub)) && ev in s.entities
  }
>>>>>>> 9e990fd0

  ghost predicate EntityProjStoreCondition(s: EntityStore, l: Attr, lub: EntityLUB, t': Type, isRequired: bool) {
    forall ev: EntityUID | ExistingEntityInLub(s, ev, lub) ::
      (isRequired ==> l in s.entities[ev].attrs) &&
      (l in s.entities[ev].attrs ==> InstanceOfType(s.entities[ev].attrs[l],t'))
  }

  // Duplicate Evaluator.EntityInEntity here so that SemanticModel and
  // soundness.dfy don't have to depend on engine.dfy.
  ghost predicate EntityInEntity(s: EntityStore, u1: EntityUID, u2: EntityUID) {
    u1 == u2 || (s.getEntityAttrs(u1).Ok? && s.entityIn(u1, u2))
  }

  // An expression is safe if it evaluates to a value of the expected type
  // or produces an error of type EntityDoesNotExist or ExtensionError.
  //
  // The validator cannot protect against errors where an entity literal is
  // not defined in the entity store or extension errors, but it can protect
  // against all other types of errors, namely: AttrDoesNotExist, TypeError,
  // ArityMismatchError, NoSuchFunctionError
  opaque ghost predicate IsSafe(r: Request, s: EntityStore, e: Expr, t: Type) {
    Evaluate(e,r,s) == base.Err(base.EntityDoesNotExist) ||
    Evaluate(e,r,s) == base.Err(base.ExtensionError) ||
    (Evaluate(e,r,s).Ok? && InstanceOfType(Evaluate(e,r,s).value,t))
  }

  opaque ghost predicate IsSafeStrong (r: Request, s: EntityStore, e: Expr, t: Type) {
    IsSafe(r,s,e,t) && Evaluate(e,r,s).Ok?
  }

  lemma IsTrueStrongImpliesIsTrue(r: Request, s: EntityStore, e: Expr)
    requires IsTrueStrong(r,s,e)
    ensures IsTrue(r,s,e)
  {
    reveal IsSafeStrong();
  }

  lemma IsTrueImpliesIsTrueStrong(r: Request, s: EntityStore, e: Expr, t: Type)
    requires IsSafeStrong(r,s,e,t)
    requires IsTrue(r,s,e)
    ensures IsTrueStrong(r,s,e)
  {
    reveal IsSafeStrong();
  }

  lemma NotTrueImpliesFalse(r: Request, s: EntityStore, e: Expr, bt: BoolType)
    requires IsSafe(r,s,e,Type.Bool(bt))
    requires !IsTrue(r,s,e)
    ensures IsFalse(r,s,e)
  {
    reveal IsSafe();
  }

  lemma NotSafeImpliesNotSafeStrong(r: Request, s: EntityStore, e: Expr, t: Type)
    requires !IsSafe(r,s,e,t)
    ensures !IsSafeStrong(r,s,e,t)
  {
    reveal IsSafeStrong();
    reveal IsSafe();
  }

  lemma FalseImpliesNotTrueStrong(r: Request, s: EntityStore, e: Expr)
    requires IsFalse(r,s,e)
    ensures !IsTrueStrong(r,s,e)
  {
    reveal IsSafeStrong();
    reveal IsSafe();
  }

  lemma SubtyCompat(t: Type, t': Type)
    requires subty(t,t')
    ensures SemanticSubty(t,t')
  {
    assert subty(t,t');
    assert SemanticSubty(t,t') by {
      forall v: Value | InstanceOfType(v,t)
        ensures InstanceOfType(v,t')
      {
        SubtyCompatPointwise(t,t',v);
      }
    }
  }

<<<<<<< HEAD
    lemma SubtyCompatMatchPointwise(t: Type, t': Type, v: Value)
      requires subty(t,t')
      requires InstanceOfType(v,t)
      ensures InstanceOfType(v,t')
      decreases t
    {
      match (t,t',v) {
        case (Never,_,_) =>
        case (String,String,_) =>
        case (Int(min1,max1),Int(min2,max2),_) =>
        case (Bool(b1),Bool(b2),_) =>
        case (Set(t1),Set(t2),Set(s)) =>
          assert forall v' | v' in s :: InstanceOfType(v',t2) by {
            forall v': Value | v' in s
              ensures InstanceOfType(v',t2)
            {
              assert InstanceOfType(v',t1);
              SubtyCompatMatchPointwise(t1,t2,v');
            }
=======
  lemma SubtyCompatMatchPointwise(t: Type, t': Type, v: Value)
    requires subty(t,t')
    requires InstanceOfType(v,t)
    ensures InstanceOfType(v,t')
    decreases t
  {
    match (t,t',v) {
      case (Never,_,_) =>
      case (String,String,_) =>
      case (Int,Int,_) =>
      case (Bool(b1),Bool(b2),_) =>
      case (Set(t1),Set(t2),Set(s)) =>
        assert forall v' | v' in s :: InstanceOfType(v',t2) by {
          forall v': Value | v' in s
            ensures InstanceOfType(v',t2)
          {
            assert InstanceOfType(v',t1);
            SubtyCompatMatchPointwise(t1,t2,v');
>>>>>>> 9e990fd0
          }
        }
      case (Record(rt1),Record(rt2),Record(rv)) =>
        assert forall k | k in rt2 && k in rv :: InstanceOfType(rv[k],rt2[k].ty) by {
          forall k: Attr | k in rt2 && k in rv
            ensures InstanceOfType(rv[k],rt2[k].ty)
          {
            assert InstanceOfType(rv[k],rt1[k].ty);
            assert subtyAttrType(rt1[k],rt2[k]);
            SubtyCompatMatchPointwise(rt1[k].ty,rt2[k].ty,rv[k]);
          }
        }
        assert forall k | k in rt2 && rt2[k].isRequired :: k in rv by {
          forall k | k in rt2 && rt2[k].isRequired
            ensures k in rv
          {
            assert subtyAttrType(rt1[k],rt2[k]);
          }
        }
      case (Entity(e1),Entity(e2),_) =>
      case (Extension(e1),Extension(e2),_) =>
    }
  }

  lemma SubtyCompatPointwise(t: Type, t': Type, v: Value)
    requires subty(t,t')
    requires InstanceOfType(v,t)
    ensures InstanceOfType(v,t')
  {
    SubtyCompatMatchPointwise(t,t',v);
  }

  lemma SemSubtyTransport(r: Request, s: EntityStore, e: Expr, t: Type, t': Type)
    requires SemanticSubty(t,t')
    requires IsSafe(r,s,e,t)
    ensures IsSafe(r,s,e,t')
  {
    reveal IsSafe();
    if (exists v :: Evaluate(e,r,s) == base.Ok(v) && InstanceOfType(v,t)) {
      var v :| Evaluate(e,r,s) == base.Ok(v) && InstanceOfType(v,t);
      assert InstanceOfType(v,t') by {
        SemSubtyTransportVal(t,t',v);
      }
    }
  }

  lemma PrincipalIsSafe(r: Request, s: EntityStore, t: Type)
    requires InstanceOfType(Value.EntityUID(r.principal),t)
    ensures IsSafe(r,s,Var(Principal),t)
  {
    reveal IsSafe();
  }

  lemma ActionIsSafe(r: Request, s: EntityStore, t: Type)
    requires InstanceOfType(Value.EntityUID(r.action),t)
    ensures IsSafe(r,s,Var(Action),t)
  {
    reveal IsSafe();
  }

  lemma ResourceIsSafe(r: Request, s: EntityStore, t: Type)
    requires InstanceOfType(Value.EntityUID(r.resource),t)
    ensures IsSafe(r,s,Var(Resource),t)
  {
    reveal IsSafe();
  }

  lemma ContextIsSafe(r: Request, s: EntityStore, t: Type)
    requires InstanceOfType(Value.Record(r.context),t)
    ensures IsSafe(r,s,Var(Context),t)
  {
    reveal IsSafe();
  }

  lemma PrimSafeLift(r: Request, s: EntityStore, p: Primitive, t: Type)
    requires InstanceOfType(Value.Primitive(p),t)
    ensures IsSafe(r,s,Expr.PrimitiveLit(p),t)
  {
    reveal IsSafe();
  }

  lemma PrimSafeAtInferredType(p: Primitive)
    ensures InstanceOfType(Value.Primitive(p),typeOfPrim(p))
  {}

  lemma EqIsSafe(r: Request, s: EntityStore, e: Expr, e': Expr, t: Type, t': Type)
    requires IsSafe(r,s,e,t)
    requires IsSafe(r,s,e',t')
    ensures IsSafe(r,s,BinaryApp(BinaryOp.Eq,e,e'),Type.Bool(AnyBool))
  {
    reveal IsSafe();
  }

  lemma EqFalseIsSafe(r: Request, s: EntityStore, e: Expr, e': Expr, lub: EntityLUB, lub': EntityLUB)
    requires IsSafe(r,s,e,Type.Entity(lub))
    requires IsSafe(r,s,e',Type.Entity(lub'))
    requires lub.disjoint(lub')
    ensures IsFalse(r,s,BinaryApp(BinaryOp.Eq,e,e'))
  {
    reveal IsSafe();
  }

  lemma EqEntitySameSafe(r: Request, s: EntityStore, E: EntityUID)
    ensures IsTrue(r,s,Expr.BinaryApp(BinaryOp.Eq,PrimitiveLit(Primitive.EntityUID(E)),PrimitiveLit(Primitive.EntityUID(E))))
  {
    reveal IsSafe();
    var e := Expr.BinaryApp(BinaryOp.Eq,PrimitiveLit(Primitive.EntityUID(E)),PrimitiveLit(Primitive.EntityUID(E)));
    assert Evaluator(r,s).interpret(e) == base.Ok(Value.Primitive(Primitive.Bool(true)));
  }

  lemma EqEntityDiffSafe(r: Request, s: EntityStore, E: EntityUID, E': EntityUID)
    requires E != E'
    ensures IsFalse(r,s,Expr.BinaryApp(BinaryOp.Eq,PrimitiveLit(Primitive.EntityUID(E)),PrimitiveLit(Primitive.EntityUID(E'))))
  {
    reveal IsSafe();
    var e := Expr.BinaryApp(BinaryOp.Eq,PrimitiveLit(Primitive.EntityUID(E)),PrimitiveLit(Primitive.EntityUID(E')));
    assert Evaluator(r,s).interpret(e) == base.Ok(Value.Primitive(Primitive.Bool(false)));
  }

  lemma AndLShortSafe(r: Request, s: EntityStore, e: Expr, e': Expr)
    requires IsFalse(r,s,e)
    ensures IsFalse(r,s,And(e,e'))
  {
    reveal IsSafe();
    if Evaluate(e,r,s).Ok? {
      assert Evaluate(e,r,s) == base.Ok(Value.Primitive(Primitive.Bool(false)));
      assert Evaluator(r,s).interpretShortcircuit(And(e,e'),e,e',false) == base.Ok(Value.Primitive(Primitive.Bool(false)));
      assert Evaluate(And(e,e'),r,s) == base.Ok(Value.Primitive(Primitive.Bool(false)));
    } else {
      assert Evaluator(r,s).interpretShortcircuit(And(e,e'),e,e',false) == Evaluate(e,r,s);
      assert Evaluate(And(e,e'),r,s) == Evaluate(e,r,s);
    }
  }

  lemma AndRShortSafe(r: Request, s: EntityStore, e: Expr, e': Expr)
    requires IsSafe(r,s,e,Type.Bool(AnyBool))
    requires IsFalse(r,s,e')
    ensures IsFalse(r,s,And(e,e'))
  {
    reveal IsSafe();
    if Evaluate(e,r,s).Ok? && Evaluate(e',r,s).Ok? {
      assert Evaluate(e',r,s) == base.Ok(Value.Primitive(Primitive.Bool(false)));
      assert Evaluator(r,s).interpretShortcircuit(And(e,e'),e,e',false) == base.Ok(Value.Primitive(Primitive.Bool(false)));
      assert Evaluate(And(e,e'),r,s) == base.Ok(Value.Primitive(Primitive.Bool(false)));
    } else {
      if Evaluate(e,r,s).Err? {
        assert Evaluator(r,s).interpretShortcircuit(And(e,e'),e,e',false) == Evaluate(e,r,s);
        assert Evaluate(And(e,e'),r,s) == Evaluate(e,r,s);
      } else {
        assert Evaluate(e',r,s).Err?;
        var b :| Evaluate(e,r,s) == base.Ok(Value.Primitive(Primitive.Bool(b)));
        if b {
          assert Evaluator(r,s).interpretShortcircuit(And(e,e'),e,e',false) == Evaluate(e',r,s);
          assert Evaluate(And(e,e'),r,s) == Evaluate(e',r,s);
        } else {
          assert Evaluator(r,s).interpretShortcircuit(And(e,e'),e,e',false) == base.Ok(Value.Primitive(Primitive.Bool(false)));
          assert Evaluate(And(e,e'),r,s) == base.Ok(Value.Primitive(Primitive.Bool(false)));
        }
      }
    }
  }

  lemma AndLRetSafe(r: Request, s: EntityStore, e: Expr, e': Expr, t: Type)
    requires IsSafe(r,s,e,t)
    requires IsTrue(r,s,e')
    requires SemanticSubty(t,Type.Bool(AnyBool))
    ensures IsSafe(r,s,And(e,e'),t)
  {
    reveal IsSafe();
    if Evaluate(e,r,s).Ok? && Evaluate(e',r,s).Ok? {
      assert Evaluate(e',r,s) == base.Ok(Value.Primitive(Primitive.Bool(true)));
      var v :| Evaluate(e,r,s) == base.Ok(v) && InstanceOfType(v,t);
      assert InstanceOfType(v,Type.Bool(AnyBool)) by {
        SemSubtyTransportVal(t,Type.Bool(AnyBool),v);
      }
      var b :| v == Value.Primitive(Primitive.Bool(b));
      assert Evaluator(r,s).interpretShortcircuit(And(e,e'),e,e',false) == base.Ok(Value.Primitive(Primitive.Bool(b)));
      assert Evaluate(And(e,e'),r,s) == base.Ok(Value.Primitive(Primitive.Bool(b)));
    } else {
      if Evaluate(e,r,s).Err? {
        assert Evaluator(r,s).interpretShortcircuit(And(e,e'),e,e',false) == Evaluate(e,r,s);
        assert Evaluate(And(e,e'),r,s) == Evaluate(e,r,s);
      } else {
        assert Evaluate(e',r,s).Err?;
        var b :| Evaluate(e,r,s) == base.Ok(Value.Primitive(Primitive.Bool(b)));
        if b {
          assert Evaluator(r,s).interpretShortcircuit(And(e,e'),e,e',false) == Evaluate(e',r,s);
          assert Evaluate(And(e,e'),r,s) == Evaluate(e',r,s);
        } else {
          assert Evaluator(r,s).interpretShortcircuit(And(e,e'),e,e',false) == base.Ok(Value.Primitive(Primitive.Bool(false)));
          assert Evaluate(And(e,e'),r,s) == base.Ok(Value.Primitive(Primitive.Bool(false)));
        }
      }
    }
  }

  lemma AndSafe(r: Request, s: EntityStore, e: Expr, e': Expr)
    requires IsSafe(r,s,e,Type.Bool(AnyBool))
    requires IsSafe(r,s,e',Type.Bool(AnyBool))
    ensures IsSafe(r,s,And(e,e'),Type.Bool(AnyBool))
  {
    reveal IsSafe();
    if Evaluate(e,r,s).Ok? && Evaluate(e',r,s).Ok? {
      assert Evaluator(r,s).interpretShortcircuit(And(e,e'),e,e',false).Ok?;
      assert Evaluate(And(e,e'),r,s).Ok?;
    } else {
      if Evaluate(e,r,s).Err? {
        assert Evaluator(r,s).interpretShortcircuit(And(e,e'),e,e',false) == Evaluate(e,r,s);
        assert Evaluate(And(e,e'),r,s) == Evaluate(e,r,s);
      } else {
        assert Evaluate(e',r,s).Err?;
        var b :| Evaluate(e,r,s) == base.Ok(Value.Primitive(Primitive.Bool(b)));
        if b {
          assert Evaluator(r,s).interpretShortcircuit(And(e,e'),e,e',false) == Evaluate(e',r,s);
          assert Evaluate(And(e,e'),r,s) == Evaluate(e',r,s);
        } else {
          assert Evaluator(r,s).interpretShortcircuit(And(e,e'),e,e',false) == base.Ok(Value.Primitive(Primitive.Bool(false)));
          assert Evaluate(And(e,e'),r,s) == base.Ok(Value.Primitive(Primitive.Bool(false)));
        }
      }
    }
  }

  lemma AndTrueStrong(r: Request, s: EntityStore, e1: Expr, e2: Expr)
    requires IsTrue(r,s,e1)
    requires IsTrueStrong(r,s,And(e1,e2))
    ensures IsTrueStrong(r,s,e2)
  {
    reveal IsSafeStrong();
    reveal IsSafe();
    assert Evaluator(r,s).interpretShortcircuit(And(e1,e2),e1,e2,false) == base.Ok(Value.Bool(true));
  }

  lemma AndError(r: Request, s: EntityStore, e1: Expr, e2: Expr, t: Type, tnew: Type)
    requires IsSafe(r,s,e1,t)
    requires !IsSafeStrong(r,s,e1,t)
    ensures IsSafe(r,s,And(e1,e2),tnew)
    ensures !IsSafeStrong(r,s,And(e1,e2),tnew)
  {
    reveal IsSafeStrong();
    reveal IsSafe();
    assert Evaluator(r,s).interpretShortcircuit(And(e1,e2),e1,e2,false).Err?;
  }

  lemma OrLShortSafe(r: Request, s: EntityStore, e: Expr, e': Expr)
    requires IsTrue(r,s,e)
    ensures IsTrue(r,s,Or(e,e'))
  {
    reveal IsSafe();
    if Evaluate(e,r,s).Ok? {
      assert Evaluate(e,r,s) == base.Ok(Value.Primitive(Primitive.Bool(true)));
      assert Evaluator(r,s).interpretShortcircuit(Or(e,e'),e,e',true) == base.Ok(Value.Primitive(Primitive.Bool(true)));
      assert Evaluate(Or(e,e'),r,s) == base.Ok(Value.Primitive(Primitive.Bool(true)));
    } else {
      assert Evaluator(r,s).interpretShortcircuit(Or(e,e'),e,e',true) == Evaluate(e,r,s);
      assert Evaluate(Or(e,e'),r,s) == Evaluate(e,r,s);
    }
  }

  lemma OrRShortSafe(r: Request, s: EntityStore, e: Expr, e': Expr)
    requires IsSafe(r,s,e,Type.Bool(AnyBool))
    requires IsTrue(r,s,e')
    ensures IsTrue(r,s,Or(e,e'))
  {
    reveal IsSafe();
    if Evaluate(e,r,s).Ok? && Evaluate(e',r,s).Ok? {
      assert Evaluate(e',r,s) == base.Ok(Value.Primitive(Primitive.Bool(true)));
      assert Evaluator(r,s).interpretShortcircuit(Or(e,e'),e,e',true) == base.Ok(Value.Primitive(Primitive.Bool(true)));
      assert Evaluate(Or(e,e'),r,s) == base.Ok(Value.Primitive(Primitive.Bool(true)));
    } else {
      if Evaluate(e,r,s).Err? {
        assert Evaluator(r,s).interpretShortcircuit(Or(e,e'),e,e',true) == Evaluate(e,r,s);
        assert Evaluate(Or(e,e'),r,s) == Evaluate(e,r,s);
      } else {
        assert Evaluate(e',r,s).Err?;
        var b :| Evaluate(e,r,s) == base.Ok(Value.Primitive(Primitive.Bool(b)));
        if b {
          assert Evaluator(r,s).interpretShortcircuit(Or(e,e'),e,e',true) == base.Ok(Value.Primitive(Primitive.Bool(true)));
          assert Evaluate(Or(e,e'),r,s) == base.Ok(Value.Primitive(Primitive.Bool(true)));
        } else {
          assert Evaluator(r,s).interpretShortcircuit(Or(e,e'),e,e',true) == Evaluate(e',r,s);
          assert Evaluate(Or(e,e'),r,s) == Evaluate(e',r,s);
        }
      }
    }
  }

  lemma OrLRetSafe(r: Request, s: EntityStore, e: Expr, e': Expr, t: Type)
    requires IsSafe(r,s,e,t)
    requires IsFalse(r,s,e')
    requires SemanticSubty(t,Type.Bool(AnyBool))
    ensures IsSafe(r,s,Or(e,e'),t)
  {
    reveal IsSafe();
    if Evaluate(e,r,s).Ok? && Evaluate(e',r,s).Ok? {
      assert Evaluate(e',r,s) == base.Ok(Value.Primitive(Primitive.Bool(false)));
      var v :| Evaluate(e,r,s) == base.Ok(v) && InstanceOfType(v,t);
      assert InstanceOfType(v,Type.Bool(AnyBool)) by {
        SemSubtyTransportVal(t,Type.Bool(AnyBool),v);
      }
      var b :| v == Value.Primitive(Primitive.Bool(b));
      assert Evaluator(r,s).interpretShortcircuit(Or(e,e'),e,e',true) == base.Ok(Value.Primitive(Primitive.Bool(b)));
      assert Evaluate(Or(e,e'),r,s) == base.Ok(Value.Primitive(Primitive.Bool(b)));
      assert IsSafe(r,s,e,Type.Bool(AnyBool)) by {
        SemSubtyTransport(r,s,e,t,Type.Bool(AnyBool));
      }
    } else {
      if Evaluate(e,r,s).Err? {
        assert Evaluator(r,s).interpretShortcircuit(Or(e,e'),e,e',true) == Evaluate(e,r,s);
        assert Evaluate(Or(e,e'),r,s) == Evaluate(e,r,s);
      } else {
        assert Evaluate(e',r,s).Err?;
        var b :| Evaluate(e,r,s) == base.Ok(Value.Primitive(Primitive.Bool(b)));
        if b {
          assert Evaluator(r,s).interpretShortcircuit(Or(e,e'),e,e',true) == base.Ok(Value.Primitive(Primitive.Bool(true)));
          assert Evaluate(Or(e,e'),r,s) == base.Ok(Value.Primitive(Primitive.Bool(true)));
        } else {
          assert Evaluator(r,s).interpretShortcircuit(Or(e,e'),e,e',true) == Evaluate(e',r,s);
          assert Evaluate(Or(e,e'),r,s) == Evaluate(e',r,s);
        }
      }
    }
  }

  lemma OrRRetSafe(r: Request, s: EntityStore, e: Expr, e': Expr, t: Type)
    requires IsFalse(r,s,e)
    requires IsSafe(r,s,e',t)
    requires SemanticSubty(t,Type.Bool(AnyBool))
    ensures IsSafe(r,s,Or(e,e'),t)
  {
    reveal IsSafe();
    if Evaluate(e,r,s).Ok? && Evaluate(e',r,s).Ok? {
      assert Evaluate(e,r,s) == base.Ok(Value.Primitive(Primitive.Bool(false)));
      var v :| Evaluate(e',r,s) == base.Ok(v) && InstanceOfType(v,t);
      assert InstanceOfType(v,Type.Bool(AnyBool)) by {
        SemSubtyTransportVal(t,Type.Bool(AnyBool),v);
      }
      var b :| v == Value.Primitive(Primitive.Bool(b));
      assert Evaluator(r,s).interpretShortcircuit(Or(e,e'),e,e',true) == base.Ok(Value.Primitive(Primitive.Bool(b)));
      assert Evaluate(Or(e,e'),r,s) == base.Ok(Value.Primitive(Primitive.Bool(b)));
      assert IsSafe(r,s,e',Type.Bool(AnyBool)) by {
        SemSubtyTransport(r,s,e',t,Type.Bool(AnyBool));
      }
    } else {
      if Evaluate(e,r,s).Err? {
        assert Evaluator(r,s).interpretShortcircuit(Or(e,e'),e,e',true) == Evaluate(e,r,s);
        assert Evaluate(Or(e,e'),r,s) == Evaluate(e,r,s);
      } else {
        assert Evaluate(e',r,s).Err?;
        var b :| Evaluate(e,r,s) == base.Ok(Value.Primitive(Primitive.Bool(b)));
        if b {
          assert Evaluator(r,s).interpretShortcircuit(Or(e,e'),e,e',true) == base.Ok(Value.Primitive(Primitive.Bool(true)));
          assert Evaluate(Or(e,e'),r,s) == base.Ok(Value.Primitive(Primitive.Bool(true)));
        } else {
          assert Evaluator(r,s).interpretShortcircuit(Or(e,e'),e,e',true) == Evaluate(e',r,s);
          assert Evaluate(Or(e,e'),r,s) == Evaluate(e',r,s);
        }
      }
    }
  }

  lemma OrSafe(r: Request, s: EntityStore, e: Expr, e': Expr)
    requires IsSafe(r,s,e,Type.Bool(AnyBool))
    requires IsSafe(r,s,e',Type.Bool(AnyBool))
    ensures IsSafe(r,s,Or(e,e'),Type.Bool(AnyBool))
  {
    reveal IsSafe();
    if Evaluate(e,r,s).Ok? && Evaluate(e',r,s).Ok? {
      assert Evaluator(r,s).interpretShortcircuit(Or(e,e'),e,e',true).Ok?;
      assert Evaluate(Or(e,e'),r,s).Ok?;
    } else {
      if Evaluate(e,r,s).Err? {
        assert Evaluator(r,s).interpretShortcircuit(Or(e,e'),e,e',true) == Evaluate(e,r,s);
        assert Evaluate(Or(e,e'),r,s) == Evaluate(e,r,s);
      } else {
        assert Evaluate(e',r,s).Err?;
        var b :| Evaluate(e,r,s) == base.Ok(Value.Primitive(Primitive.Bool(b)));
        if b {
          assert Evaluator(r,s).interpretShortcircuit(Or(e,e'),e,e',true) == base.Ok(Value.Primitive(Primitive.Bool(true)));
          assert Evaluate(Or(e,e'),r,s) == base.Ok(Value.Primitive(Primitive.Bool(true)));
        } else {
          assert Evaluator(r,s).interpretShortcircuit(Or(e,e'),e,e',true) == Evaluate(e',r,s);
          assert Evaluate(Or(e,e'),r,s) == Evaluate(e',r,s);
        }
      }
    }
  }

  lemma OrTrueStrong(r: Request, s: EntityStore, e1: Expr, e2: Expr)
    requires IsTrueStrong(r,s,Or(e1,e2))
    ensures IsTrueStrong(r,s,e1) || IsTrueStrong(r,s,e2)
  {
    reveal IsSafeStrong();
    reveal IsSafe();
    assert Evaluator(r,s).interpretShortcircuit(Or(e1,e2),e1,e2,true) == base.Ok(Value.Bool(true));
  }

<<<<<<< HEAD
    lemma NotTrueSafe(r: Request, s: EntityStore, e: Expr)
      requires IsTrue(r,s,e)
      ensures IsFalse(r,s,UnaryApp(Not,e))
    {}

    lemma NotFalseSafe(r: Request, s: EntityStore, e: Expr)
      requires IsFalse(r,s,e)
      ensures IsTrue(r,s,UnaryApp(Not,e))
    {}

    lemma NotSafe(r: Request, s: EntityStore, e: Expr)
      requires IsSafe(r,s,e,Type.Bool(AnyBool))
      ensures IsSafe(r,s,UnaryApp(Not,e),Type.Bool(AnyBool))
    {}

    lemma NegSafe(r: Request, s: EntityStore, e: Expr, te: Type, tr: Type)
      requires te.Int? && tr.Int?
      requires IsSafe(r,s,e,te)
      requires forall x | InstanceOfIntType(x, te) :: InstanceOfIntType(neg(x), tr)
      ensures IsSafe(r,s,UnaryApp(Neg,e),tr)
    {
      match Evaluate(e,r,s) {
        case Ok(v) =>
          var x :- assert Value.asInt(v);
          // We have to mention `neg(x)` (not `-x`) to make Dafny instantiate
          // the precondition.
          assert InstanceOfIntType(neg(x), tr);
        case Err(_) =>
      }
    }

    lemma MulBySafe(r: Request, s: EntityStore, e: Expr, i: i64, te: Type, tr: Type)
      requires te.Int? && tr.Int?
      requires IsSafe(r,s,e,te)
      requires forall x | InstanceOfIntType(x, te) :: InstanceOfIntType(i * x, tr)
      ensures IsSafe(r,s,UnaryApp(MulBy(i),e),tr)
    {
      match Evaluate(e,r,s) {
        case Ok(v) =>
          var x :- assert Value.asInt(v);
          assert InstanceOfIntType(i * x, tr);
        case Err(_) =>
      }
    }

    lemma IteTrueSafe(r: Request, s: EntityStore, e: Expr, e1: Expr, e2: Expr, t: Type)
      requires IsTrue(r,s,e)
      requires IsSafe(r,s,e1,t)
      ensures IsSafe(r,s,If(e,e1,e2),t)
    {}

    lemma IteFalseSafe(r: Request, s: EntityStore, e: Expr, e1: Expr, e2: Expr, t: Type)
      requires IsFalse(r,s,e)
      requires IsSafe(r,s,e2,t)
      ensures IsSafe(r,s,If(e,e1,e2),t)
    {}

    lemma IteTrueStrongTrue(r: Request, s: EntityStore, e1: Expr, e2: Expr, e3: Expr)
      requires IsTrue(r,s,e1)
      requires IsTrueStrong(r,s,If(e1,e2,e3))
      ensures IsTrueStrong(r,s,e2)
    {}

    lemma IteTrueStrongFalse(r: Request, s: EntityStore, e1: Expr, e2: Expr, e3: Expr)
      requires IsFalse(r,s,e1)
      requires IsTrueStrong(r,s,If(e1,e2,e3))
      ensures IsTrueStrong(r,s,e3)
    {}

    lemma IteError(r: Request, s: EntityStore, e1: Expr, e2: Expr, e3: Expr, t: Type, tnew: Type)
      requires IsSafe(r,s,e1,t)
      requires !IsSafeStrong(r,s,e1,t)
      ensures IsSafe(r,s,If(e1,e2,e3),tnew)
      ensures !IsSafeStrong(r,s,If(e1,e2,e3),tnew)
    {}

    lemma ContainsSetSafe(r: Request, s: EntityStore, e: Expr, e': Expr, t1: Type, t2: Type)
      requires IsSafe(r,s,e,Type.Set(t1))
      requires IsSafe(r,s,e',t2)
      ensures IsSafe(r,s,BinaryApp(Contains,e,e'),Type.Bool(AnyBool))
    {}

    lemma LikeSafe(r: Request, s: EntityStore, e: Expr, p: Pattern)
      requires IsSafe(r,s,e,Type.String)
      ensures IsSafe(r,s,UnaryApp(Like(p),e),Type.Bool(AnyBool))
    {}

    lemma SetConstrSafe(r: Request, s: EntityStore, es: seq<Expr>, t: Type)
      requires forall i :: 0 <= i < |es| ==> IsSafe(r,s,es[i],t)
      ensures IsSafe(r,s,Expr.Set(es),Type.Set(t))
    {
      InterpretSetLemma(es,r,s);
      if(forall i :: 0 <= i < |es| ==> exists v :: Evaluate(es[i],r,s) == base.Ok(v) && InstanceOfType(v,t)){
        assert forall e :: e in es ==> Evaluate(e,r,s).Ok?;
        assert Evaluate(Expr.Set(es),r,s).Ok?;
        var vs :| Evaluator(r,s).interpretSet(es) == base.Ok(vs);
        assert InstanceOfType(Value.Set(vs),Type.Set(t)) by {
          forall v | v in vs ensures InstanceOfType(v,t) {}
        }
      }
    }

    lemma ContainsAnyAllSafe(r: Request, s: EntityStore, op: BinaryOp, e1: Expr, e2: Expr, t1: Type, t2: Type)
      requires op == ContainsAll || op == ContainsAny
      requires IsSafe(r,s,e1,Type.Set(t1))
      requires IsSafe(r,s,e2,Type.Set(t2))
      ensures IsSafe(r,s,BinaryApp(op,e1,e2), Type.Bool(AnyBool))
    {}

    lemma IneqSafe(r: Request, s: EntityStore, op: BinaryOp, e1: Expr, e2: Expr)
      requires op == Less || op == BinaryOp.LessEq
      requires IsSafe(r,s,e1,intTopType)
      requires IsSafe(r,s,e2,intTopType)
      ensures IsSafe(r,s,BinaryApp(op,e1,e2),Type.Bool(AnyBool))
    {}

    lemma ArithSafe(r: Request, s: EntityStore, op: BinaryOp, e1: Expr, e2: Expr, t1: Type, t2: Type, tr: Type)
      requires op == Add || op == Sub
      requires t1.Int? && t2.Int? && tr.Int?
      requires IsSafe(r,s,e1,t1)
      requires IsSafe(r,s,e2,t2)
      requires forall x1, x2 | InstanceOfIntType(x1, t1) && InstanceOfIntType(x2, t2) ::
        InstanceOfIntType(performAddOrSub(op, x1, x2), tr)
      ensures IsSafe(r,s,BinaryApp(op,e1,e2),tr)
    {
      match (Evaluate(e1,r,s),Evaluate(e2,r,s)) {
        case (Ok(v1),Ok(v2)) =>
          var x1 :- assert Value.asInt(v1);
          var x2 :- assert Value.asInt(v2);
          assert InstanceOfIntType(performAddOrSub(op, x1, x2), tr);
        case _ =>
      }
    }

    // We prove that every extension function is safe with respect to the
    // ExtFunType assigned to it by the validator. In particular, we show that
    // the argument types of the ExtFunType match the argument type checks
    // actually performed by the function at runtime, the return value has the
    // correct type on success, and the function doesn't raise any error other
    // than ExtensionError.
    //
    // Writing one lemma per extension function would be a lot of boilerplate.
    // Instead, we put them in groups that have the same ExtFunType.

    ghost predicate ExtensionFunSafeRequires(name: base.Name, args: seq<Value>)
      requires name in extFunTypes
    {
      var eft := extFunTypes[name];
      |args| == |eft.args| &&
      forall i | 0 <= i < |args| :: InstanceOfType(args[i], eft.args[i])
    }
=======
  lemma NotTrueSafe(r: Request, s: EntityStore, e: Expr)
    requires IsTrue(r,s,e)
    ensures IsFalse(r,s,UnaryApp(Not,e))
  {
    reveal IsSafe();
  }

  lemma NotFalseSafe(r: Request, s: EntityStore, e: Expr)
    requires IsFalse(r,s,e)
    ensures IsTrue(r,s,UnaryApp(Not,e))
  {
    reveal IsSafe();
  }
>>>>>>> 9e990fd0

  lemma NotSafe(r: Request, s: EntityStore, e: Expr)
    requires IsSafe(r,s,e,Type.Bool(AnyBool))
    ensures IsSafe(r,s,UnaryApp(Not,e),Type.Bool(AnyBool))
  {
    reveal IsSafe();
  }

  lemma NegSafe(r: Request, s: EntityStore, e: Expr)
    requires IsSafe(r,s,e,Type.Int)
    ensures IsSafe(r,s,UnaryApp(Neg,e),Type.Int)
  {
    reveal IsSafe();
  }

  lemma MulBySafe(r: Request, s: EntityStore, e: Expr, i: int)
    requires IsSafe(r,s,e,Type.Int)
    ensures IsSafe(r,s,UnaryApp(MulBy(i),e),Type.Int)
  {
    reveal IsSafe();
  }

  lemma IteTrueSafe(r: Request, s: EntityStore, e: Expr, e1: Expr, e2: Expr, t: Type)
    requires IsTrue(r,s,e)
    requires IsSafe(r,s,e1,t)
    ensures IsSafe(r,s,If(e,e1,e2),t)
  {
    reveal IsSafe();
  }

  lemma IteFalseSafe(r: Request, s: EntityStore, e: Expr, e1: Expr, e2: Expr, t: Type)
    requires IsFalse(r,s,e)
    requires IsSafe(r,s,e2,t)
    ensures IsSafe(r,s,If(e,e1,e2),t)
  {
    reveal IsSafe();
  }

  lemma IteTrueStrongTrue(r: Request, s: EntityStore, e1: Expr, e2: Expr, e3: Expr)
    requires IsTrue(r,s,e1)
    requires IsTrueStrong(r,s,If(e1,e2,e3))
    ensures IsTrueStrong(r,s,e2)
  {
    reveal IsSafeStrong();
    reveal IsSafe();
  }

  lemma IteTrueStrongFalse(r: Request, s: EntityStore, e1: Expr, e2: Expr, e3: Expr)
    requires IsFalse(r,s,e1)
    requires IsTrueStrong(r,s,If(e1,e2,e3))
    ensures IsTrueStrong(r,s,e3)
  {
    reveal IsSafeStrong();
    reveal IsSafe();
  }

  lemma IteError(r: Request, s: EntityStore, e1: Expr, e2: Expr, e3: Expr, t: Type, tnew: Type)
    requires IsSafe(r,s,e1,t)
    requires !IsSafeStrong(r,s,e1,t)
    ensures IsSafe(r,s,If(e1,e2,e3),tnew)
    ensures !IsSafeStrong(r,s,If(e1,e2,e3),tnew)
  {
    reveal IsSafeStrong();
    reveal IsSafe();
  }

  lemma ContainsSetSafe(r: Request, s: EntityStore, e: Expr, e': Expr, t1: Type, t2: Type)
    requires IsSafe(r,s,e,Type.Set(t1))
    requires IsSafe(r,s,e',t2)
    ensures IsSafe(r,s,BinaryApp(Contains,e,e'),Type.Bool(AnyBool))
  {
    reveal IsSafe();
  }

  lemma LikeSafe(r: Request, s: EntityStore, e: Expr, p: Pattern)
    requires IsSafe(r,s,e,Type.String)
    ensures IsSafe(r,s,UnaryApp(Like(p),e),Type.Bool(AnyBool))
  {
    reveal IsSafe();
  }

  lemma SetConstrSafe(r: Request, s: EntityStore, es: seq<Expr>, t: Type)
    requires forall i | 0 <= i < |es| :: IsSafe(r,s,es[i],t)
    ensures IsSafe(r,s,Expr.Set(es),Type.Set(t))
  {
    reveal IsSafe();
    InterpretSetLemma(es,r,s);
    if(forall i | 0 <= i < |es| :: exists v :: Evaluate(es[i],r,s) == base.Ok(v) && InstanceOfType(v,t)){
      assert forall e | e in es :: Evaluate(e,r,s).Ok?;
      assert Evaluate(Expr.Set(es),r,s).Ok?;
      var vs :| Evaluator(r,s).interpretSet(es) == base.Ok(vs);
      assert InstanceOfType(Value.Set(vs),Type.Set(t)) by {
        forall v | v in vs ensures InstanceOfType(v,t) {}
      }
    }
  }

  lemma ContainsAnyAllSafe(r: Request, s: EntityStore, op: BinaryOp, e1: Expr, e2: Expr, t1: Type, t2: Type)
    requires op == ContainsAll || op == ContainsAny
    requires IsSafe(r,s,e1,Type.Set(t1))
    requires IsSafe(r,s,e2,Type.Set(t2))
    ensures IsSafe(r,s,BinaryApp(op,e1,e2), Type.Bool(AnyBool))
  {
    reveal IsSafe();
  }

  lemma IneqSafe(r: Request, s: EntityStore, op: BinaryOp, e1: Expr, e2: Expr)
    requires op == Less || op == BinaryOp.LessEq
    requires IsSafe(r,s,e1,Type.Int)
    requires IsSafe(r,s,e2,Type.Int)
    ensures IsSafe(r,s,BinaryApp(op,e1,e2),Type.Bool(AnyBool))
  {
    reveal IsSafe();
  }

  lemma ArithSafe(r: Request, s: EntityStore, op: BinaryOp, e1: Expr, e2: Expr)
    requires op == Add || op == Sub
    requires IsSafe(r,s,e1,Type.Int)
    requires IsSafe(r,s,e2,Type.Int)
    ensures IsSafe(r,s,BinaryApp(op,e1,e2),Type.Int)
  {
    reveal IsSafe();
  }

  // We prove that every extension function is safe with respect to the
  // ExtFunType assigned to it by the validator. In particular, we show that
  // the argument types of the ExtFunType match the argument type checks
  // actually performed by the function at runtime, the return value has the
  // correct type on success, and the function doesn't raise any error other
  // than ExtensionError.
  //
  // Writing one lemma per extension function would be a lot of boilerplate.
  // Instead, we put them in groups that have the same ExtFunType.

  ghost predicate ExtensionFunSafeRequires(name: base.Name, args: seq<Value>)
    requires name in extFunTypes
  {
    var eft := extFunTypes[name];
    |args| == |eft.args| &&
    forall i | 0 <= i < |args| :: InstanceOfType(args[i], eft.args[i])
  }

  ghost predicate ExtensionFunSafeEnsures(name: base.Name, args: seq<Value>)
    requires name in extFunTypes
  {
    var eft := extFunTypes[name];
    var res := extFuns[name].fun(args);
    res == base.Err(base.ExtensionError) || (res.Ok? && InstanceOfType(res.value, eft.ret))
  }

  ghost predicate IsDecimalConstructorName(name: base.Name) {
    name == base.Name.fromStr("decimal")
  }

  lemma DecimalConstructorSafe(name: base.Name, args: seq<Value>)
    requires IsDecimalConstructorName(name)
    requires ExtensionFunSafeRequires(name, args)
    ensures ExtensionFunSafeEnsures(name, args)
  {}

  ghost predicate IsDecimalComparisonName(name: base.Name) {
    name == base.Name.fromStr("lessThan") ||
    name == base.Name.fromStr("lessThanOrEqual") ||
    name == base.Name.fromStr("greaterThan") ||
    name == base.Name.fromStr("greaterThanOrEqual")
  }

  lemma DecimalComparisonSafe(name: base.Name, args: seq<Value>)
    requires IsDecimalComparisonName(name)
    requires ExtensionFunSafeRequires(name, args)
    ensures ExtensionFunSafeEnsures(name, args)
  {}

  ghost predicate IsIpConstructorName(name: base.Name) {
    name == base.Name.fromStr("ip")
  }

  lemma IpConstructorSafe(name: base.Name, args: seq<Value>)
    requires IsIpConstructorName(name)
    requires ExtensionFunSafeRequires(name, args)
    ensures ExtensionFunSafeEnsures(name, args)
  {}

  ghost predicate IsIpUnaryName(name: base.Name) {
    name == base.Name.fromStr("isIpv4") ||
    name == base.Name.fromStr("isIpv6") ||
    name == base.Name.fromStr("isLoopback") ||
    name == base.Name.fromStr("isMulticast")
  }

  lemma IpUnarySafe(name: base.Name, args: seq<Value>)
    requires IsIpUnaryName(name)
    requires ExtensionFunSafeRequires(name, args)
    ensures ExtensionFunSafeEnsures(name, args)
  {
    assert |args| == 1 && args[0].Extension? && args[0].ex.IPAddr?;
  }

  ghost predicate IsIpBinaryName(name: base.Name) {
    name == base.Name.fromStr("isInRange")
  }

  lemma IpBinarySafe(name: base.Name, args: seq<Value>)
    requires IsIpBinaryName(name)
    requires ExtensionFunSafeRequires(name, args)
    ensures ExtensionFunSafeEnsures(name, args)
  {}

  lemma InterpretListEnsures(eval: Evaluator, es: seq<Expr>)
    ensures eval.interpretList(es).Ok? ==> (|eval.interpretList(es).value| == |es| &&
                                            forall i | 0 <= i < |es| :: eval.interpret(es[i]) == base.Ok(eval.interpretList(es).value[i]))
    ensures (forall e | e in es :: eval.interpret(e).Ok?) ==> eval.interpretList(es).Ok?
    ensures (exists i :: 0 <= i < |es| && eval.interpret(es[i]).Err?) ==> eval.interpretList(es).Err?
    ensures eval.interpretList(es).Err? <==> exists i :: 0 <= i < |es| && eval.interpret(es[i]).Err? && (forall j | 0 <= j < i :: eval.interpret(es[j]).Ok?)
    ensures eval.interpretList(es).Err? ==> exists i :: 0 <= i < |es| && eval.interpret(es[i]).Err? && eval.interpret(es[i]).error == eval.interpretList(es).error && (forall j | 0 <= j < i :: eval.interpret(es[j]).Ok?)
  {}

  lemma CallSafe(r: Request, s: EntityStore, name: base.Name, args: seq<Expr>)
    requires name in extFunTypes
    requires |args| == |extFunTypes[name].args|
    requires forall i | 0 <= i < |args| :: IsSafe(r,s,args[i],extFunTypes[name].args[i])
    ensures IsSafe(r,s,Call(name,args),extFunTypes[name].ret)
  {
    reveal IsSafe();
    var eft := extFunTypes[name];
    if (forall i | 0 <= i < |args| :: Evaluate(args[i],r,s).Ok?) {
      assert forall e <- args :: Evaluate(e,r,s).Ok?;

      InterpretListEnsures(Evaluator(r, s), args);
      var argVals := Evaluator(r, s).interpretList(args).value;

      var res := Evaluator(r, s).applyExtFun(name, argVals);
      assert Evaluate(Call(name,args),r,s) == res;
      assert forall i | 0 <= i < |args| :: InstanceOfType(argVals[i], eft.args[i]);
      var isSafe := (res == base.Err(base.ExtensionError) || (res.Ok? && InstanceOfType(res.value, eft.ret)));
      if IsDecimalConstructorName(name) {
        DecimalConstructorSafe(name, argVals);
        assert isSafe;
      } else if IsDecimalComparisonName(name) {
        DecimalComparisonSafe(name, argVals);
        assert isSafe;
      } else if IsIpConstructorName(name) {
        IpConstructorSafe(name, argVals);
        assert isSafe;
      } else if IsIpUnaryName(name) {
        IpUnarySafe(name, argVals);
        assert isSafe;
      } else if IsIpBinaryName(name) {
        IpBinarySafe(name, argVals);
        assert isSafe;
      }
    } else {
      InterpretListEnsures(Evaluator(r, s), args);
    }
  }

  ghost predicate ExistsSafeType(r: Request, s: EntityStore, e: Expr) {
    exists t :: IsSafe(r,s,e,t)
  }

  lemma RecordSafe(r: Request, s: EntityStore, es: seq<(Attr,Expr)>, rt: RecordType)
    // every entry has some type
    requires forall ae :: ae in es ==> ExistsSafeType(r,s,ae.1)
    // and the last instance of every required key is safe at the correct type.
    requires forall k :: k in rt ==> KeyExists(k,es) && IsSafe(r,s,LastOfKey(k,es),rt[k].ty)
    ensures IsSafe(r,s,Expr.Record(es),Type.Record(rt))
  {
    reveal IsSafe();
    if Evaluator(r,s).interpretRecord(es).Ok? {
      InterpretRecordLemmaOk(es,r,s);
    } else {
      InterpretRecordLemmaErr(es,r,s);
    }
  }

  lemma ObjectProjSafeRequired(r: Request, s: EntityStore, e: Expr, t: Type, l: Attr, t': AttrType)
    requires IsSafe(r,s,e,t)
    requires t'.isRequired
    requires SemanticSubty(t,Type.Record(map[l := t']))
    ensures IsSafe(r,s,GetAttr(e,l),t'.ty)
  {
    reveal IsSafe();
  }

  lemma ObjectProjSafeGetAttrSafe(r: Request, s: EntityStore, e: Expr, t: Type, l: Attr, t': AttrType)
    requires IsSafe(r,s,e,t)
    requires SemanticSubty(t,Type.Record(map[l := t']))
    requires GetAttrSafe(r,s,e,l)
    ensures IsSafe(r,s,GetAttr(e,l),t'.ty)
  {
    reveal IsSafe();
  }

  lemma EntityProjSafe(r: Request, s: EntityStore, e: Expr, l: Attr, lub: EntityLUB, t': Type, isRequired: bool)
    requires IsSafe(r,s,e,Type.Entity(lub))
    requires EntityProjStoreCondition(s, l, lub, t', isRequired)
    requires isRequired || GetAttrSafe(r,s,e,l)
    ensures IsSafe(r,s,GetAttr(e,l),t')
  {
    reveal IsSafe();
  }

  lemma RecordHasRequiredTrueSafe(r: Request, s: EntityStore, e: Expr, l: Attr, t: AttrType)
    requires IsSafe(r,s,e,Type.Record(map[l := t]))
    requires t.isRequired
    ensures IsTrue(r,s,HasAttr(e,l))
  {
    reveal IsSafe();
  }

  lemma RecordHasOpenRecSafe(r: Request, s: EntityStore, e: Expr, l: Attr)
    requires IsSafe(r,s,e,Type.Record(map[]))
    ensures IsSafe(r,s,HasAttr(e,l),Type.Bool(AnyBool))
  {
    reveal IsSafe();
  }

  lemma EntityHasImpossibleFalseSafe(r: Request, s: EntityStore, e: Expr, l: Attr, lub: EntityLUB)
    requires IsSafe(r,s,e,Type.Entity(lub))
    requires forall ev: EntityUID | ExistingEntityInLub(s, ev, lub) ::
               l !in s.entities[ev].attrs
    ensures IsFalse(r,s,HasAttr(e,l))
  {
    reveal IsSafe();
  }

  lemma EntityHasOpenSafe(r: Request, s: EntityStore, e: Expr, l: Attr)
    requires IsSafe(r,s,e,Type.Entity(AnyEntity))
    ensures IsSafe(r,s,HasAttr(e,l),Type.Bool(AnyBool))
  {
    reveal IsSafe();
  }

  lemma InSingleSafe(r: Request, s: EntityStore, e1: Expr, e2: Expr)
    requires IsSafe(r,s,e1,Type.Entity(AnyEntity))
    requires IsSafe(r,s,e2,Type.Entity(AnyEntity))
    ensures IsSafe(r,s,BinaryApp(BinaryOp.In,e1,e2),Type.Bool(AnyBool))
  {
    reveal IsSafe();
  }

  lemma EntityInEntityMatchesEngine(r: Request, s: EntityStore, u1: EntityUID, u2: EntityUID)
    ensures EntityInEntity(s,u1,u2) == Evaluator(r,s).entityInEntity(u1,u2)
  {}

  lemma InSingleFalseLiterals(r: Request, s: EntityStore, u1: EntityUID, u2: EntityUID)
    requires !EntityInEntity(s,u1,u2)
    ensures IsFalse(r,s,BinaryApp(BinaryOp.In,PrimitiveLit(Primitive.EntityUID(u1)),PrimitiveLit(Primitive.EntityUID(u2))))
  {
    reveal IsSafe();
    var evaluator := Evaluator(r,s);
    calc == {
      evaluator.interpret(BinaryApp(BinaryOp.In,PrimitiveLit(Primitive.EntityUID(u1)),PrimitiveLit(Primitive.EntityUID(u2))));
      evaluator.applyBinaryOp(BinaryOp.In,Value.EntityUID(u1),Value.EntityUID(u2));
      base.Ok(Value.Bool(evaluator.entityInEntity(u1, u2)));
    }
  }

  lemma InSingleFalseEntityTypeAndLiteral(r: Request, s: EntityStore, e1: Expr, et1: EntityType, u2: EntityUID)
    requires IsSafe(r,s,e1,Type.Entity(EntityLUB({et1})))
    requires forall u1: EntityUID | u1.ty == et1 :: !EntityInEntity(s,u1,u2)
    ensures IsFalse(r,s,BinaryApp(BinaryOp.In,e1,PrimitiveLit(Primitive.EntityUID(u2))))
  {
    reveal IsSafe();
    var evaluator := Evaluator(r,s);
    var r1 := evaluator.interpret(e1);
    if r1.Ok? {
      var u1 :- assert Value.asEntity(r1.value);
      assert u1.ty == et1;
      assert !EntityInEntity(s,u1,u2);
      assert evaluator.interpret(BinaryApp(BinaryOp.In,e1,PrimitiveLit(Primitive.EntityUID(u2)))) == base.Ok(Value.FALSE);
    }
  }

  lemma InSingleFalseTypes(r: Request, s: EntityStore, e1: Expr, e2: Expr, t1: Type, t2: Type)
    requires subty(t1,Type.Entity(AnyEntity))
    requires subty(t2,Type.Entity(AnyEntity))
    requires IsSafe(r,s,e1,t1)
    requires IsSafe(r,s,e2,t2)
    requires forall u1, u2: EntityUID |
               InstanceOfType(Value.EntityUID(u1), t1) && InstanceOfType(Value.EntityUID(u2), t2) ::
               !EntityInEntity(s,u1,u2)
    ensures IsFalse(r,s,BinaryApp(BinaryOp.In,e1,e2))
  {
    var evaluator := Evaluator(r,s);
    var r1 := evaluator.interpret(e1);
    var r2 := evaluator.interpret(e2);
    var res := evaluator.interpret(BinaryApp(BinaryOp.In,e1,e2));

    reveal IsSafe();
    if r1.Err? {
      assert res == r1;
    } else if r2.Err? {
      assert res == r2;
    } else {
      assert r1.value.Primitive? && r1.value.primitive.EntityUID?;
      assert r2.value.Primitive? && r2.value.primitive.EntityUID?;
      var u1 := r1.value.primitive.uid;
      var u2 := r2.value.primitive.uid;
      assert !EntityInEntity(s,u1,u2);
      assert res.value == Value.FALSE;
    }
  }

  lemma InSetSafe(r: Request, s: EntityStore, e1: Expr, e2: Expr)
    requires IsSafe(r,s,e1,Type.Entity(AnyEntity))
    requires IsSafe(r,s,e2,Type.Set(Type.Entity(AnyEntity)))
    ensures IsSafe(r,s,BinaryApp(BinaryOp.In,e1,e2),Type.Bool(AnyBool))
  {
    reveal IsSafe();
  }

  lemma InSetFalseIfAllFalse(r: Request, s: EntityStore, e1: Expr, e2s: seq<Expr>)
    requires IsSafe(r,s,e1,Type.Entity(AnyEntity))
    requires forall i | 0 <= i < |e2s| ::
               IsSafe(r,s,e2s[i],Type.Entity(AnyEntity)) &&
               IsFalse(r,s,BinaryApp(BinaryOp.In,e1,e2s[i]))
    ensures IsFalse(r,s,BinaryApp(BinaryOp.In,e1,Expr.Set(e2s)))
  {
    reveal IsSafe();
    InterpretSetLemma(e2s,r,s);
    var evaluator := Evaluator(r,s);
    var res := evaluator.interpret(BinaryApp(BinaryOp.In,e1,Expr.Set(e2s)));
    var r1 := evaluator.interpret(e1);
    var r2 := evaluator.interpret(Expr.Set(e2s));
  }

  lemma InSetFalseTypes(r: Request, s: EntityStore, e1: Expr, e2: Expr, t1: Type, t2: Type)
    requires subty(t1,Type.Entity(AnyEntity))
    requires subty(t2,Type.Entity(AnyEntity))
    requires IsSafe(r,s,e1,t1)
    requires IsSafe(r,s,e2,Type.Set(t2))
    requires forall u1, u2: EntityUID |
               InstanceOfType(Value.EntityUID(u1), t1) && InstanceOfType(Value.EntityUID(u2), t2) ::
               !EntityInEntity(s,u1,u2)
    ensures IsFalse(r,s,BinaryApp(BinaryOp.In,e1,e2))
  {
    reveal IsSafe();
    var evaluator := Evaluator(r,s);
    var r1 := evaluator.interpret(e1);
    var r2 := evaluator.interpret(e2);
    if r1.Ok? && r2.Ok? {
      var u1 := Value.asEntity(r1.value).value;
      var s2 := Value.asSet(r2.value).value;
      assert forall us2 <- s2 :: InstanceOfType(us2,t2);
      var us2 :- assert evaluator.checkEntitySet(s2);
      assert forall u2 <- us2 :: !EntityInEntity(s,u1,u2);
    }
  }
}<|MERGE_RESOLUTION|>--- conflicted
+++ resolved
@@ -106,255 +106,9 @@
     ensures InstanceOfType(v,t')
   {}
 
-<<<<<<< HEAD
-    lemma SubtyCompat(t1: Type, t2: Type)
-      requires subty(t1,t2)
-      ensures SemanticSubty(t1,t2)
-
-    lemma SemSubtyTransportVal(t: Type, t': Type, v: Value)
-      requires SemanticSubty(t,t')
-      requires InstanceOfType(v,t)
-      ensures InstanceOfType(v,t')
-    {}
-
-    lemma SemSubtyTransport(r: Request, s: EntityStore, e: Expr, t: Type, t': Type)
-      requires SemanticSubty(t,t')
-      requires IsSafe(r,s,e,t)
-      ensures IsSafe(r,s,e,t')
-
-    lemma PrincipalIsSafe(r: Request, s: EntityStore, t: Type)
-      requires InstanceOfType(Value.EntityUID(r.principal),t)
-      ensures IsSafe(r,s,Var(Principal),t)
-
-    lemma ActionIsSafe(r: Request, s: EntityStore, t: Type)
-      requires InstanceOfType(Value.EntityUID(r.action),t)
-      ensures IsSafe(r,s,Var(Action),t)
-
-    lemma ResourceIsSafe(r: Request, s: EntityStore, t: Type)
-      requires InstanceOfType(Value.EntityUID(r.resource),t)
-      ensures IsSafe(r,s,Var(Resource),t)
-
-    lemma ContextIsSafe(r: Request, s: EntityStore, t: Type)
-      requires InstanceOfType(Value.Record(r.context),t)
-      ensures IsSafe(r,s,Var(Context),t)
-
-    lemma PrimSafeLift(r: Request, s: EntityStore, p: Primitive, t: Type)
-      requires InstanceOfType(Value.Primitive(p),t)
-      ensures IsSafe(r,s,Expr.PrimitiveLit(p),t)
-
-    lemma PrimSafeAtInferredType(p: Primitive)
-      ensures InstanceOfType(Value.Primitive(p),typeOfPrim(p))
-
-    lemma EqIsSafe(r: Request, s: EntityStore, e: Expr, e': Expr, t: Type, t': Type)
-      requires IsSafe(r,s,e,t)
-      requires IsSafe(r,s,e',t')
-      ensures IsSafe(r,s,BinaryApp(BinaryOp.Eq,e,e'),Type.Bool(AnyBool))
-
-    lemma EqFalseIsSafe(r: Request, s: EntityStore, e: Expr, e': Expr, lub: EntityLUB, lub': EntityLUB)
-      requires IsSafe(r,s,e,Type.Entity(lub))
-      requires IsSafe(r,s,e',Type.Entity(lub'))
-      requires lub.disjoint(lub')
-      ensures IsFalse(r,s,BinaryApp(BinaryOp.Eq,e,e'))
-
-    lemma EqEntitySameSafe(r: Request, s: EntityStore, E: EntityUID)
-      ensures IsTrue(r,s,Expr.BinaryApp(BinaryOp.Eq,PrimitiveLit(Primitive.EntityUID(E)),PrimitiveLit(Primitive.EntityUID(E))))
-
-    lemma EqEntityDiffSafe(r: Request, s: EntityStore, E: EntityUID, E': EntityUID)
-      requires E != E'
-      ensures IsFalse(r,s,Expr.BinaryApp(BinaryOp.Eq,PrimitiveLit(Primitive.EntityUID(E)),PrimitiveLit(Primitive.EntityUID(E'))))
-
-    lemma AndLShortSafe(r: Request, s: EntityStore, e: Expr, e': Expr)
-      requires IsFalse(r,s,e)
-      ensures IsFalse(r,s,And(e,e'))
-
-    lemma AndRShortSafe(r: Request, s: EntityStore, e: Expr, e': Expr)
-      requires IsSafe(r,s,e,Type.Bool(AnyBool))
-      requires IsFalse(r,s,e')
-      ensures IsFalse(r,s,And(e,e'))
-
-    lemma AndLRetSafe(r: Request, s: EntityStore, e: Expr, e': Expr, t: Type)
-      requires IsSafe(r,s,e,t)
-      requires IsTrue(r,s,e')
-      requires SemanticSubty(t,Type.Bool(AnyBool))
-      ensures IsSafe(r,s,And(e,e'),t)
-
-    lemma AndSafe(r: Request, s: EntityStore, e: Expr, e': Expr)
-      requires IsSafe(r,s,e,Type.Bool(AnyBool))
-      requires IsSafe(r,s,e',Type.Bool(AnyBool))
-      ensures IsSafe(r,s,And(e,e'),Type.Bool(AnyBool))
-
-    lemma AndTrueStrong(r: Request, s: EntityStore, e1: Expr, e2: Expr)
-      requires IsTrue(r,s,e1)
-      requires IsTrueStrong(r,s,And(e1,e2))
-      ensures IsTrueStrong(r,s,e2)
-
-    lemma AndError(r: Request, s: EntityStore, e1: Expr, e2: Expr, t: Type, tnew: Type)
-      requires IsSafe(r,s,e1,t)
-      requires !IsSafeStrong(r,s,e1,t)
-      ensures IsSafe(r,s,And(e1,e2),tnew)
-      ensures !IsSafeStrong(r,s,And(e1,e2),tnew)
-
-    lemma OrLShortSafe(r: Request, s: EntityStore, e: Expr, e': Expr)
-      requires IsTrue(r,s,e)
-      ensures IsTrue(r,s,Or(e,e'))
-
-    lemma OrRShortSafe(r: Request, s: EntityStore, e: Expr, e': Expr)
-      requires IsSafe(r,s,e,Type.Bool(AnyBool))
-      requires IsTrue(r,s,e')
-      ensures IsTrue(r,s,Or(e,e'))
-
-    lemma OrLRetSafe(r: Request, s: EntityStore, e: Expr, e': Expr, t: Type)
-      requires IsSafe(r,s,e,t)
-      requires IsFalse(r,s,e')
-      requires SemanticSubty(t,Type.Bool(AnyBool))
-      ensures IsSafe(r,s,Or(e,e'),t)
-
-    lemma OrRRetSafe(r: Request, s: EntityStore, e: Expr, e': Expr, t: Type)
-      requires IsFalse(r,s,e)
-      requires IsSafe(r,s,e',t)
-      requires SemanticSubty(t,Type.Bool(AnyBool))
-      ensures IsSafe(r,s,Or(e,e'),t)
-
-    lemma OrSafe(r: Request, s: EntityStore, e: Expr, e': Expr)
-      requires IsSafe(r,s,e,Type.Bool(AnyBool))
-      requires IsSafe(r,s,e',Type.Bool(AnyBool))
-      ensures IsSafe(r,s,Or(e,e'),Type.Bool(AnyBool))
-
-    lemma OrTrueStrong(r: Request, s: EntityStore, e1: Expr, e2: Expr)
-      requires IsTrueStrong(r,s,Or(e1,e2))
-      ensures IsTrueStrong(r,s,e1) || IsTrueStrong(r,s,e2)
-
-    lemma NotTrueSafe(r: Request, s: EntityStore, e: Expr)
-      requires IsTrue(r,s,e)
-      ensures IsFalse(r,s,UnaryApp(Not,e))
-
-    lemma NotFalseSafe(r: Request, s: EntityStore, e: Expr)
-      requires IsFalse(r,s,e)
-      ensures IsTrue(r,s,UnaryApp(Not,e))
-
-    lemma NotSafe(r: Request, s: EntityStore, e: Expr)
-      requires IsSafe(r,s,e,Type.Bool(AnyBool))
-      ensures IsSafe(r,s,UnaryApp(Not,e),Type.Bool(AnyBool))
-
-    // We need `neg` because Dafny seems to be able to use a user-defined
-    // function but not the `-` operator as a trigger to instantiate the
-    // `forall` in the precondition of `NegSafe`.
-    function neg(x: int): int { -x }
-
-    lemma NegSafe(r: Request, s: EntityStore, e: Expr, te: Type, tr: Type)
-      requires te.Int? && tr.Int?
-      requires IsSafe(r,s,e,te)
-      requires forall x | InstanceOfIntType(x, te) :: InstanceOfIntType(neg(x), tr)
-      ensures IsSafe(r,s,UnaryApp(Neg,e),tr)
-
-    lemma MulBySafe(r: Request, s: EntityStore, e: Expr, i: i64, te: Type, tr: Type)
-      requires te.Int? && tr.Int?
-      requires IsSafe(r,s,e,te)
-      requires forall x | InstanceOfIntType(x, te) :: InstanceOfIntType(i * x, tr)
-      ensures IsSafe(r,s,UnaryApp(MulBy(i),e),tr)
-
-    lemma IteTrueSafe(r: Request, s: EntityStore, e: Expr, e1: Expr, e2: Expr, t: Type)
-      requires IsTrue(r,s,e)
-      requires IsSafe(r,s,e1,t)
-      ensures IsSafe(r,s,If(e,e1,e2),t)
-
-    lemma IteFalseSafe(r: Request, s: EntityStore, e: Expr, e1: Expr, e2: Expr, t: Type)
-      requires IsFalse(r,s,e)
-      requires IsSafe(r,s,e2,t)
-      ensures IsSafe(r,s,If(e,e1,e2),t)
-
-    lemma IteTrueStrongTrue(r: Request, s: EntityStore, e1: Expr, e2: Expr, e3: Expr)
-      requires IsTrue(r,s,e1)
-      requires IsTrueStrong(r,s,If(e1,e2,e3))
-      ensures IsTrueStrong(r,s,e2)
-
-    lemma IteTrueStrongFalse(r: Request, s: EntityStore, e1: Expr, e2: Expr, e3: Expr)
-      requires IsFalse(r,s,e1)
-      requires IsTrueStrong(r,s,If(e1,e2,e3))
-      ensures IsTrueStrong(r,s,e3)
-
-    lemma IteError(r: Request, s: EntityStore, e1: Expr, e2: Expr, e3: Expr, t: Type, tnew: Type)
-      requires IsSafe(r,s,e1,t)
-      requires !IsSafeStrong(r,s,e1,t)
-      ensures IsSafe(r,s,If(e1,e2,e3),tnew)
-      ensures !IsSafeStrong(r,s,If(e1,e2,e3),tnew)
-
-    lemma ContainsSetSafe(r: Request, s: EntityStore, e: Expr, e': Expr, t1: Type, t2: Type)
-      requires IsSafe(r,s,e,Type.Set(t1))
-      requires IsSafe(r,s,e',t2)
-      ensures IsSafe(r,s,BinaryApp(Contains,e,e'),Type.Bool(AnyBool))
-
-    lemma LikeSafe(r: Request, s: EntityStore, e: Expr, p: Pattern)
-      requires IsSafe(r,s,e,Type.String)
-      ensures IsSafe(r,s,UnaryApp(Like(p),e),Type.Bool(AnyBool))
-
-    lemma SetConstrSafe(r: Request, s: EntityStore, es: seq<Expr>, t: Type)
-      requires forall i :: 0 <= i < |es| ==> IsSafe(r,s,es[i],t)
-      ensures IsSafe(r,s,Expr.Set(es),Type.Set(t))
-
-    lemma ContainsAnyAllSafe(r: Request, s: EntityStore, op: BinaryOp, e1: Expr, e2: Expr, t1: Type, t2: Type)
-      requires op == ContainsAll || op == ContainsAny
-      requires IsSafe(r,s,e1,Type.Set(t1))
-      requires IsSafe(r,s,e2,Type.Set(t2))
-      ensures IsSafe(r,s,BinaryApp(op,e1,e2), Type.Bool(AnyBool))
-
-    lemma IneqSafe(r: Request, s: EntityStore, op: BinaryOp, e1: Expr, e2: Expr)
-      requires op == Less || op == BinaryOp.LessEq
-      requires IsSafe(r,s,e1,intTopType)
-      requires IsSafe(r,s,e2,intTopType)
-      ensures IsSafe(r,s,BinaryApp(op,e1,e2),Type.Bool(AnyBool))
-
-    function performAddOrSub(op: BinaryOp, x1: int, x2: int): int
-      requires op == Add || op == Sub
-    {
-      match op {
-        case Add => x1 + x2
-        case Sub => x1 - x2
-      }
-    }
-
-    lemma ArithSafe(r: Request, s: EntityStore, op: BinaryOp, e1: Expr, e2: Expr, t1: Type, t2: Type, tr: Type)
-      requires op == Add || op == Sub
-      requires t1.Int? && t2.Int? && tr.Int?
-      requires IsSafe(r,s,e1,t1)
-      requires IsSafe(r,s,e2,t2)
-      requires forall x1, x2 | InstanceOfIntType(x1, t1) && InstanceOfIntType(x2, t2) ::
-        InstanceOfIntType(performAddOrSub(op, x1, x2), tr)
-      ensures IsSafe(r,s,BinaryApp(op,e1,e2),tr)
-
-    lemma CallSafe(r: Request, s: EntityStore, name: base.Name, args: seq<Expr>)
-      requires name in extFunTypes
-      requires |args| == |extFunTypes[name].args|
-      requires forall i | 0 <= i < |args| :: IsSafe(r,s,args[i],extFunTypes[name].args[i])
-      ensures IsSafe(r,s,Call(name,args),extFunTypes[name].ret)
-
-    lemma RecordSafe(r: Request, s: EntityStore, es: seq<(Attr,Expr)>, rt: RecordType)
-      //every entry has some type
-      requires forall ae :: ae in es ==> exists t :: IsSafe(r,s,ae.1,t)
-      //and the last instance of every required key is safe at the correct type.
-      requires forall k :: k in rt ==> KeyExists(k,es) && IsSafe(r,s,LastOfKey(k,es),rt[k].ty)
-      ensures IsSafe(r,s,Expr.Record(es),Type.Record(rt))
-
-    lemma ObjectProjSafeRequired(r: Request, s: EntityStore, e: Expr, t: Type, l: Attr, t': AttrType)
-      requires IsSafe(r,s,e,t)
-      requires SemanticSubty(t,Type.Record(map[l := t']))
-      requires t'.isRequired
-      ensures IsSafe(r,s,GetAttr(e,l),t'.ty)
-
-    lemma ObjectProjSafeGetAttrSafe(r: Request, s: EntityStore, e: Expr, t: Type, l: Attr, t': AttrType)
-      requires IsSafe(r,s,e,t)
-      requires SemanticSubty(t,Type.Record(map[l := t']))
-      requires GetAttrSafe(r,s,e,l)
-      ensures IsSafe(r,s,GetAttr(e,l),t'.ty)
-
-    ghost predicate ExistingEntityInLub(s: EntityStore, ev: EntityUID, lub: EntityLUB) {
-      InstanceOfType(Value.Primitive(Primitive.EntityUID(ev)),Type.Entity(lub)) && ev in s.entities
-    }
-=======
   ghost predicate ExistingEntityInLub(s: EntityStore, ev: EntityUID, lub: EntityLUB) {
     InstanceOfType(Value.Primitive(Primitive.EntityUID(ev)),Type.Entity(lub)) && ev in s.entities
   }
->>>>>>> 9e990fd0
 
   ghost predicate EntityProjStoreCondition(s: EntityStore, l: Attr, lub: EntityLUB, t': Type, isRequired: bool) {
     forall ev: EntityUID | ExistingEntityInLub(s, ev, lub) ::
@@ -438,27 +192,6 @@
     }
   }
 
-<<<<<<< HEAD
-    lemma SubtyCompatMatchPointwise(t: Type, t': Type, v: Value)
-      requires subty(t,t')
-      requires InstanceOfType(v,t)
-      ensures InstanceOfType(v,t')
-      decreases t
-    {
-      match (t,t',v) {
-        case (Never,_,_) =>
-        case (String,String,_) =>
-        case (Int(min1,max1),Int(min2,max2),_) =>
-        case (Bool(b1),Bool(b2),_) =>
-        case (Set(t1),Set(t2),Set(s)) =>
-          assert forall v' | v' in s :: InstanceOfType(v',t2) by {
-            forall v': Value | v' in s
-              ensures InstanceOfType(v',t2)
-            {
-              assert InstanceOfType(v',t1);
-              SubtyCompatMatchPointwise(t1,t2,v');
-            }
-=======
   lemma SubtyCompatMatchPointwise(t: Type, t': Type, v: Value)
     requires subty(t,t')
     requires InstanceOfType(v,t)
@@ -468,7 +201,7 @@
     match (t,t',v) {
       case (Never,_,_) =>
       case (String,String,_) =>
-      case (Int,Int,_) =>
+      case (Int(min1,max1),Int(min2,max2),_) =>
       case (Bool(b1),Bool(b2),_) =>
       case (Set(t1),Set(t2),Set(s)) =>
         assert forall v' | v' in s :: InstanceOfType(v',t2) by {
@@ -477,7 +210,6 @@
           {
             assert InstanceOfType(v',t1);
             SubtyCompatMatchPointwise(t1,t2,v');
->>>>>>> 9e990fd0
           }
         }
       case (Record(rt1),Record(rt2),Record(rv)) =>
@@ -875,159 +607,6 @@
     assert Evaluator(r,s).interpretShortcircuit(Or(e1,e2),e1,e2,true) == base.Ok(Value.Bool(true));
   }
 
-<<<<<<< HEAD
-    lemma NotTrueSafe(r: Request, s: EntityStore, e: Expr)
-      requires IsTrue(r,s,e)
-      ensures IsFalse(r,s,UnaryApp(Not,e))
-    {}
-
-    lemma NotFalseSafe(r: Request, s: EntityStore, e: Expr)
-      requires IsFalse(r,s,e)
-      ensures IsTrue(r,s,UnaryApp(Not,e))
-    {}
-
-    lemma NotSafe(r: Request, s: EntityStore, e: Expr)
-      requires IsSafe(r,s,e,Type.Bool(AnyBool))
-      ensures IsSafe(r,s,UnaryApp(Not,e),Type.Bool(AnyBool))
-    {}
-
-    lemma NegSafe(r: Request, s: EntityStore, e: Expr, te: Type, tr: Type)
-      requires te.Int? && tr.Int?
-      requires IsSafe(r,s,e,te)
-      requires forall x | InstanceOfIntType(x, te) :: InstanceOfIntType(neg(x), tr)
-      ensures IsSafe(r,s,UnaryApp(Neg,e),tr)
-    {
-      match Evaluate(e,r,s) {
-        case Ok(v) =>
-          var x :- assert Value.asInt(v);
-          // We have to mention `neg(x)` (not `-x`) to make Dafny instantiate
-          // the precondition.
-          assert InstanceOfIntType(neg(x), tr);
-        case Err(_) =>
-      }
-    }
-
-    lemma MulBySafe(r: Request, s: EntityStore, e: Expr, i: i64, te: Type, tr: Type)
-      requires te.Int? && tr.Int?
-      requires IsSafe(r,s,e,te)
-      requires forall x | InstanceOfIntType(x, te) :: InstanceOfIntType(i * x, tr)
-      ensures IsSafe(r,s,UnaryApp(MulBy(i),e),tr)
-    {
-      match Evaluate(e,r,s) {
-        case Ok(v) =>
-          var x :- assert Value.asInt(v);
-          assert InstanceOfIntType(i * x, tr);
-        case Err(_) =>
-      }
-    }
-
-    lemma IteTrueSafe(r: Request, s: EntityStore, e: Expr, e1: Expr, e2: Expr, t: Type)
-      requires IsTrue(r,s,e)
-      requires IsSafe(r,s,e1,t)
-      ensures IsSafe(r,s,If(e,e1,e2),t)
-    {}
-
-    lemma IteFalseSafe(r: Request, s: EntityStore, e: Expr, e1: Expr, e2: Expr, t: Type)
-      requires IsFalse(r,s,e)
-      requires IsSafe(r,s,e2,t)
-      ensures IsSafe(r,s,If(e,e1,e2),t)
-    {}
-
-    lemma IteTrueStrongTrue(r: Request, s: EntityStore, e1: Expr, e2: Expr, e3: Expr)
-      requires IsTrue(r,s,e1)
-      requires IsTrueStrong(r,s,If(e1,e2,e3))
-      ensures IsTrueStrong(r,s,e2)
-    {}
-
-    lemma IteTrueStrongFalse(r: Request, s: EntityStore, e1: Expr, e2: Expr, e3: Expr)
-      requires IsFalse(r,s,e1)
-      requires IsTrueStrong(r,s,If(e1,e2,e3))
-      ensures IsTrueStrong(r,s,e3)
-    {}
-
-    lemma IteError(r: Request, s: EntityStore, e1: Expr, e2: Expr, e3: Expr, t: Type, tnew: Type)
-      requires IsSafe(r,s,e1,t)
-      requires !IsSafeStrong(r,s,e1,t)
-      ensures IsSafe(r,s,If(e1,e2,e3),tnew)
-      ensures !IsSafeStrong(r,s,If(e1,e2,e3),tnew)
-    {}
-
-    lemma ContainsSetSafe(r: Request, s: EntityStore, e: Expr, e': Expr, t1: Type, t2: Type)
-      requires IsSafe(r,s,e,Type.Set(t1))
-      requires IsSafe(r,s,e',t2)
-      ensures IsSafe(r,s,BinaryApp(Contains,e,e'),Type.Bool(AnyBool))
-    {}
-
-    lemma LikeSafe(r: Request, s: EntityStore, e: Expr, p: Pattern)
-      requires IsSafe(r,s,e,Type.String)
-      ensures IsSafe(r,s,UnaryApp(Like(p),e),Type.Bool(AnyBool))
-    {}
-
-    lemma SetConstrSafe(r: Request, s: EntityStore, es: seq<Expr>, t: Type)
-      requires forall i :: 0 <= i < |es| ==> IsSafe(r,s,es[i],t)
-      ensures IsSafe(r,s,Expr.Set(es),Type.Set(t))
-    {
-      InterpretSetLemma(es,r,s);
-      if(forall i :: 0 <= i < |es| ==> exists v :: Evaluate(es[i],r,s) == base.Ok(v) && InstanceOfType(v,t)){
-        assert forall e :: e in es ==> Evaluate(e,r,s).Ok?;
-        assert Evaluate(Expr.Set(es),r,s).Ok?;
-        var vs :| Evaluator(r,s).interpretSet(es) == base.Ok(vs);
-        assert InstanceOfType(Value.Set(vs),Type.Set(t)) by {
-          forall v | v in vs ensures InstanceOfType(v,t) {}
-        }
-      }
-    }
-
-    lemma ContainsAnyAllSafe(r: Request, s: EntityStore, op: BinaryOp, e1: Expr, e2: Expr, t1: Type, t2: Type)
-      requires op == ContainsAll || op == ContainsAny
-      requires IsSafe(r,s,e1,Type.Set(t1))
-      requires IsSafe(r,s,e2,Type.Set(t2))
-      ensures IsSafe(r,s,BinaryApp(op,e1,e2), Type.Bool(AnyBool))
-    {}
-
-    lemma IneqSafe(r: Request, s: EntityStore, op: BinaryOp, e1: Expr, e2: Expr)
-      requires op == Less || op == BinaryOp.LessEq
-      requires IsSafe(r,s,e1,intTopType)
-      requires IsSafe(r,s,e2,intTopType)
-      ensures IsSafe(r,s,BinaryApp(op,e1,e2),Type.Bool(AnyBool))
-    {}
-
-    lemma ArithSafe(r: Request, s: EntityStore, op: BinaryOp, e1: Expr, e2: Expr, t1: Type, t2: Type, tr: Type)
-      requires op == Add || op == Sub
-      requires t1.Int? && t2.Int? && tr.Int?
-      requires IsSafe(r,s,e1,t1)
-      requires IsSafe(r,s,e2,t2)
-      requires forall x1, x2 | InstanceOfIntType(x1, t1) && InstanceOfIntType(x2, t2) ::
-        InstanceOfIntType(performAddOrSub(op, x1, x2), tr)
-      ensures IsSafe(r,s,BinaryApp(op,e1,e2),tr)
-    {
-      match (Evaluate(e1,r,s),Evaluate(e2,r,s)) {
-        case (Ok(v1),Ok(v2)) =>
-          var x1 :- assert Value.asInt(v1);
-          var x2 :- assert Value.asInt(v2);
-          assert InstanceOfIntType(performAddOrSub(op, x1, x2), tr);
-        case _ =>
-      }
-    }
-
-    // We prove that every extension function is safe with respect to the
-    // ExtFunType assigned to it by the validator. In particular, we show that
-    // the argument types of the ExtFunType match the argument type checks
-    // actually performed by the function at runtime, the return value has the
-    // correct type on success, and the function doesn't raise any error other
-    // than ExtensionError.
-    //
-    // Writing one lemma per extension function would be a lot of boilerplate.
-    // Instead, we put them in groups that have the same ExtFunType.
-
-    ghost predicate ExtensionFunSafeRequires(name: base.Name, args: seq<Value>)
-      requires name in extFunTypes
-    {
-      var eft := extFunTypes[name];
-      |args| == |eft.args| &&
-      forall i | 0 <= i < |args| :: InstanceOfType(args[i], eft.args[i])
-    }
-=======
   lemma NotTrueSafe(r: Request, s: EntityStore, e: Expr)
     requires IsTrue(r,s,e)
     ensures IsFalse(r,s,UnaryApp(Not,e))
@@ -1041,7 +620,6 @@
   {
     reveal IsSafe();
   }
->>>>>>> 9e990fd0
 
   lemma NotSafe(r: Request, s: EntityStore, e: Expr)
     requires IsSafe(r,s,e,Type.Bool(AnyBool))
@@ -1050,18 +628,41 @@
     reveal IsSafe();
   }
 
-  lemma NegSafe(r: Request, s: EntityStore, e: Expr)
-    requires IsSafe(r,s,e,Type.Int)
-    ensures IsSafe(r,s,UnaryApp(Neg,e),Type.Int)
-  {
-    reveal IsSafe();
-  }
-
-  lemma MulBySafe(r: Request, s: EntityStore, e: Expr, i: int)
-    requires IsSafe(r,s,e,Type.Int)
-    ensures IsSafe(r,s,UnaryApp(MulBy(i),e),Type.Int)
-  {
-    reveal IsSafe();
+  // We need `neg` because Dafny seems to be able to use a user-defined
+  // function but not the `-` operator as a trigger to instantiate the
+  // `forall` in the precondition of `NegSafe`.
+  function neg(x: int): int { -x }
+
+  lemma NegSafe(r: Request, s: EntityStore, e: Expr, te: Type, tr: Type)
+    requires te.Int? && tr.Int?
+    requires IsSafe(r,s,e,te)
+    requires forall x | InstanceOfIntType(x, te) :: InstanceOfIntType(neg(x), tr)
+    ensures IsSafe(r,s,UnaryApp(Neg,e),tr)
+  {
+    reveal IsSafe();
+    match Evaluate(e,r,s) {
+      case Ok(v) =>
+        var x :- assert Value.asInt(v);
+        // We have to mention `neg(x)` (not `-x`) to make Dafny instantiate
+        // the precondition.
+        assert InstanceOfIntType(neg(x), tr);
+      case Err(_) =>
+    }
+  }
+
+  lemma MulBySafe(r: Request, s: EntityStore, e: Expr, i: i64, te: Type, tr: Type)
+    requires te.Int? && tr.Int?
+    requires IsSafe(r,s,e,te)
+    requires forall x | InstanceOfIntType(x, te) :: InstanceOfIntType(i * x, tr)
+    ensures IsSafe(r,s,UnaryApp(MulBy(i),e),tr)
+  {
+    reveal IsSafe();
+    match Evaluate(e,r,s) {
+      case Ok(v) =>
+        var x :- assert Value.asInt(v);
+        assert InstanceOfIntType(i * x, tr);
+      case Err(_) =>
+    }
   }
 
   lemma IteTrueSafe(r: Request, s: EntityStore, e: Expr, e1: Expr, e2: Expr, t: Type)
@@ -1150,20 +751,39 @@
 
   lemma IneqSafe(r: Request, s: EntityStore, op: BinaryOp, e1: Expr, e2: Expr)
     requires op == Less || op == BinaryOp.LessEq
-    requires IsSafe(r,s,e1,Type.Int)
-    requires IsSafe(r,s,e2,Type.Int)
+    requires IsSafe(r,s,e1,intTopType)
+    requires IsSafe(r,s,e2,intTopType)
     ensures IsSafe(r,s,BinaryApp(op,e1,e2),Type.Bool(AnyBool))
   {
     reveal IsSafe();
   }
 
-  lemma ArithSafe(r: Request, s: EntityStore, op: BinaryOp, e1: Expr, e2: Expr)
+  function performAddOrSub(op: BinaryOp, x1: int, x2: int): int
     requires op == Add || op == Sub
-    requires IsSafe(r,s,e1,Type.Int)
-    requires IsSafe(r,s,e2,Type.Int)
-    ensures IsSafe(r,s,BinaryApp(op,e1,e2),Type.Int)
-  {
-    reveal IsSafe();
+  {
+    match op {
+      case Add => x1 + x2
+      case Sub => x1 - x2
+    }
+  }
+
+  lemma ArithSafe(r: Request, s: EntityStore, op: BinaryOp, e1: Expr, e2: Expr, t1: Type, t2: Type, tr: Type)
+    requires op == Add || op == Sub
+    requires t1.Int? && t2.Int? && tr.Int?
+    requires IsSafe(r,s,e1,t1)
+    requires IsSafe(r,s,e2,t2)
+    requires forall x1, x2 | InstanceOfIntType(x1, t1) && InstanceOfIntType(x2, t2) ::
+      InstanceOfIntType(performAddOrSub(op, x1, x2), tr)
+    ensures IsSafe(r,s,BinaryApp(op,e1,e2),tr)
+  {
+    reveal IsSafe();
+    match (Evaluate(e1,r,s),Evaluate(e2,r,s)) {
+      case (Ok(v1),Ok(v2)) =>
+        var x1 :- assert Value.asInt(v1);
+        var x2 :- assert Value.asInt(v2);
+        assert InstanceOfIntType(performAddOrSub(op, x1, x2), tr);
+      case _ =>
+    }
   }
 
   // We prove that every extension function is safe with respect to the
