--- conflicted
+++ resolved
@@ -615,21 +615,12 @@
       var t' :| getType(UnaryApp(Neg,e),effs) == t' && subty(t',t);
       assert Typechecker(ets,acts,reqty).inferArith1(Neg,e,effs) == types.Ok(t');
       assert Typechecker(ets,acts,reqty).ensureIntType(e,effs).Ok?;
-<<<<<<< HEAD
       var te := getType(e,effs);
-      assert model.IsSafe(r,s,e,te) by { Sound(e,te,effs); }
-      assert model.IsSafe(r,s,UnaryApp(Neg,e),t') by { model.NegSafe(r,s,e,te,t'); }
-      assert model.IsSafe(r,s,UnaryApp(Neg,e),t) by {
-        model.SubtyCompat(t',t);
-        model.SemSubtyTransport(r,s,UnaryApp(Neg,e),t',t);
-=======
-      assert Typesafe(e,effs,Type.Int);
-      assert IsSafe(r,s,e,Type.Int) by { Sound(e,Type.Int,effs); }
-      assert IsSafe(r,s,UnaryApp(Neg,e),t') by { NegSafe(r,s,e); }
+      assert IsSafe(r,s,e,te) by { Sound(e,te,effs); }
+      assert IsSafe(r,s,UnaryApp(Neg,e),t') by { NegSafe(r,s,e,te,t'); }
       assert IsSafe(r,s,UnaryApp(Neg,e),t) by {
         SubtyCompat(t',t);
         SemSubtyTransport(r,s,UnaryApp(Neg,e),t',t);
->>>>>>> 9e990fd0
       }
     }
 
@@ -646,21 +637,12 @@
       var t' :| getType(UnaryApp(MulBy(i),e),effs) == t' && subty(t',t);
       assert Typechecker(ets,acts,reqty).inferArith1(MulBy(i),e,effs) == types.Ok(t');
       assert Typechecker(ets,acts,reqty).ensureIntType(e,effs).Ok?;
-<<<<<<< HEAD
       var te := getType(e,effs);
-      assert model.IsSafe(r,s,e,te) by { Sound(e,te,effs); }
-      assert model.IsSafe(r,s,UnaryApp(MulBy(i),e),t') by { model.MulBySafe(r,s,e,i,te,t'); }
-      assert model.IsSafe(r,s,UnaryApp(MulBy(i),e),t) by {
-        model.SubtyCompat(t',t);
-        model.SemSubtyTransport(r,s,UnaryApp(MulBy(i),e),t',t);
-=======
-      assert Typesafe(e,effs,Type.Int);
-      assert IsSafe(r,s,e,Type.Int) by { Sound(e,Type.Int,effs); }
-      assert IsSafe(r,s,UnaryApp(MulBy(i),e),t') by { MulBySafe(r,s,e,i); }
+      assert IsSafe(r,s,e,te) by { Sound(e,te,effs); }
+      assert IsSafe(r,s,UnaryApp(MulBy(i),e),t') by { MulBySafe(r,s,e,i,te,t'); }
       assert IsSafe(r,s,UnaryApp(MulBy(i),e),t) by {
         SubtyCompat(t',t);
         SemSubtyTransport(r,s,UnaryApp(MulBy(i),e),t',t);
->>>>>>> 9e990fd0
       }
     }
 
@@ -790,23 +772,13 @@
       assert Typechecker(ets,acts,reqty).ensureIntType(e1,effs).Ok?;
       assert Typesafe(e1,effs,intTopType);
       assert Typechecker(ets,acts,reqty).ensureIntType(e2,effs).Ok?;
-<<<<<<< HEAD
       assert Typesafe(e2,effs,intTopType);
-      assert model.IsSafe(r,s,e1,intTopType) by { Sound(e1,intTopType,effs); }
-      assert model.IsSafe(r,s,e2,intTopType) by { Sound(e2,intTopType,effs); }
-      assert model.IsSafe(r,s,BinaryApp(op,e1,e2),t') by { model.IneqSafe(r,s,op,e1,e2); }
-      assert model.IsSafe(r,s,BinaryApp(op,e1,e2),t) by {
-        model.SubtyCompat(t',t);
-        model.SemSubtyTransport(r,s,BinaryApp(op,e1,e2),t',t);
-=======
-      assert Typesafe(e2,effs,Type.Int);
-      assert IsSafe(r,s,e1,Type.Int) by { Sound(e1,Type.Int,effs); }
-      assert IsSafe(r,s,e2,Type.Int) by { Sound(e2,Type.Int,effs); }
+      assert IsSafe(r,s,e1,intTopType) by { Sound(e1,intTopType,effs); }
+      assert IsSafe(r,s,e2,intTopType) by { Sound(e2,intTopType,effs); }
       assert IsSafe(r,s,BinaryApp(op,e1,e2),t') by { IneqSafe(r,s,op,e1,e2); }
       assert IsSafe(r,s,BinaryApp(op,e1,e2),t) by {
         SubtyCompat(t',t);
         SemSubtyTransport(r,s,BinaryApp(op,e1,e2),t',t);
->>>>>>> 9e990fd0
       }
     }
 
@@ -826,23 +798,13 @@
       assert Typechecker(ets,acts,reqty).ensureIntType(e1,effs).Ok?;
       var t1 := getType(e1,effs);
       assert Typechecker(ets,acts,reqty).ensureIntType(e2,effs).Ok?;
-<<<<<<< HEAD
       var t2 := getType(e2,effs);
-      assert model.IsSafe(r,s,e1,t1) by { Sound(e1,t1,effs); }
-      assert model.IsSafe(r,s,e2,t2) by { Sound(e2,t2,effs); }
-      assert model.IsSafe(r,s,BinaryApp(op,e1,e2),t') by { model.ArithSafe(r,s,op,e1,e2,t1,t2,t'); }
-      assert model.IsSafe(r,s,BinaryApp(op,e1,e2),t) by {
-        model.SubtyCompat(t',t);
-        model.SemSubtyTransport(r,s,BinaryApp(op,e1,e2),t',t);
-=======
-      assert Typesafe(e2,effs,Type.Int);
-      assert IsSafe(r,s,e1,Type.Int) by { Sound(e1,Type.Int,effs); }
-      assert IsSafe(r,s,e2,Type.Int) by { Sound(e2,Type.Int,effs); }
-      assert IsSafe(r,s,BinaryApp(op,e1,e2),t') by { ArithSafe(r,s,op,e1,e2); }
+      assert IsSafe(r,s,e1,t1) by { Sound(e1,t1,effs); }
+      assert IsSafe(r,s,e2,t2) by { Sound(e2,t2,effs); }
+      assert IsSafe(r,s,BinaryApp(op,e1,e2),t') by { ArithSafe(r,s,op,e1,e2,t1,t2,t'); }
       assert IsSafe(r,s,BinaryApp(op,e1,e2),t) by {
         SubtyCompat(t',t);
         SemSubtyTransport(r,s,BinaryApp(op,e1,e2),t',t);
->>>>>>> 9e990fd0
       }
     }
 
@@ -1079,11 +1041,8 @@
         var al := rtl[k];
         var a1 := rt1[k];
         var a2 := rt2[k];
-<<<<<<< HEAD
+        assert lubOpt(a1.ty,a2.ty) == Ok(al.ty);
         assert al == lubAttrType(a1, a2);
-=======
-        assert lubOpt(a1.ty,a2.ty) == Ok(al.ty);
->>>>>>> 9e990fd0
         LubIsUB(a1.ty, a2.ty, al.ty);
       }
     }
