/*
 * Copyright 2022-2023 Amazon.com, Inc. or its affiliates. All Rights Reserved.
 *
 * Licensed under the Apache License, Version 2.0 (the "License");
 * you may not use this file except in compliance with the License.
 * You may obtain a copy of the License at
 *
 *      https://www.apache.org/licenses/LICENSE-2.0
 *
 * Unless required by applicable law or agreed to in writing, software
 * distributed under the License is distributed on an "AS IS" BASIS,
 * WITHOUT WARRANTIES OR CONDITIONS OF ANY KIND, either express or implied.
 * See the License for the specific language governing permissions and
 * limitations under the License.
 */

include "../../def/all.dfy"
include "../all.dfy"
include "../../thm/eval/basic.dfy"
include "model.dfy"
include "base.dfy"

// This module contains the core type soundness proof. Rather than importing
// the definitional evaluator, it relies on the abstract model.
// The final lemma is `SoundToplevel`, at the bottom of the file.
module validation.thm.soundness {
  import opened def
  import opened def.core
  import opened def.engine
  import opened def.util
  import opened eval.basic
  import opened types
  import opened subtyping
  import opened typechecker
  import opened model
  import opened base
  import opened ext

  type Result<T> = types.Result<T>

  // A value of type SemanticSoundnessProof(reqty,ets,acts,q,s) contains a
  // proof (`lemma SoundToplevel` at the bottom of the file) that any
  // expression `e` typed in context (reqty, ets, acts) and evaluated under (r,s)
  // is safe according to the model, assuming the context assigns correct
  // types to the fields in query `q`, and the entities in store `s`.
  //
  // The proofs in this file are robust to changes in the evaluator, since they
  // only depend on the abstract `model`.
  datatype SemanticSoundnessProof = SSP(
    reqty: RequestType,
    ets: EntityTypeStore,
    acts: ActionStore,
    r: Request,
    s: EntityStore)
  {

    ghost predicate WellTyped(e: Expr, effs: Effects)
    {
      Typechecker(ets,acts,reqty).infer(e,effs).Ok?
    }

    function getType(e: Expr, effs: Effects): Type
      requires WellTyped(e,effs)
    {
      Typechecker(ets,acts,reqty).infer(e,effs).value.0
    }

    function getEffects(e: Expr, effs: Effects): Effects
      requires WellTyped(e,effs)
    {
      Typechecker(ets,acts,reqty).infer(e,effs).value.1
    }

    ghost predicate Typesafe(e: Expr, effs: Effects, t: Type)
    {
      WellTyped(e,effs) && subty(getType(e, effs), t)
    }

    ghost predicate {:opaque} WellFormedRequestAndStore() {
      InstanceOfRequestType(r,reqty) && InstanceOfEntityTypeStore(s,ets) && InstanceOfActionStore(s,acts)
    }

    // On input to the typechecking function, for any (e,k) in the Effects,
    // e is a record- or entity-typed expression that has key k.
    ghost predicate {:opaque} EffectsInvariant (effs: Effects) {
      forall e, k | (e, k) in effs.effs :: GetAttrSafe(r,s,e,k)
    }

    // The Effects output by the typechecking function, will satisfy
    // `EffectsInvariant` provided that the input expression is true.
    ghost predicate GuardedEffectsInvariant (e: Expr, effs: Effects)
    {
      IsTrueStrong(r,s,e) ==> EffectsInvariant(effs)
    }

    lemma EmptyEffectsInvariant ()
      ensures EffectsInvariant(Effects.empty())
    {
      reveal EffectsInvariant();
    }

    lemma SoundLit(p: Primitive, t: Type, effs: Effects)
      decreases PrimitiveLit(p) , 0
      requires Typesafe(PrimitiveLit(p),effs,t)
      ensures IsSafe(r,s,PrimitiveLit(p),t)
      ensures getEffects(PrimitiveLit(p),effs) == Effects.empty()
    {
      assert InstanceOfType(Primitive(p),typeOfPrim(p)) by {
        PrimSafeAtInferredType(p);
      }

      assert SemanticSubty(typeOfPrim(p),t) by {
        SubtyCompat(typeOfPrim(p),t);
      }

      assert InstanceOfType(Primitive(p),t) by {
        SemSubtyTransportVal(typeOfPrim(p),t,Primitive(p));
      }

      assert IsSafe(r,s,PrimitiveLit(p),t) by{
        PrimSafeLift(r,s,p,t);
      }
    }

    lemma SoundVar(x: Var, t: Type, effs: Effects)
      decreases Var(x) , 0
      requires WellFormedRequestAndStore()
      requires Typesafe(Var(x),effs,t)
      ensures IsSafe(r,s,Var(x),t)
      ensures getEffects(Var(x),effs) == Effects.empty()
    {
      assert InstanceOfRequestType(r, reqty) by { reveal WellFormedRequestAndStore(); }
      var t' :| getType(Var(x),effs) == t' && subty(t',t);
      assert Typechecker(ets,acts,reqty).inferVar(x) == types.Ok(t');
      match x {
        case Principal =>
          assert IsSafe(r,s,Var(Principal),t') by { PrincipalIsSafe(r,s,t'); }
          assert IsSafe(r,s,Var(Principal),t) by {
            SubtyCompat(t',t);
            SemSubtyTransport(r,s,Var(Principal),t',t);
          }
        case Action =>
          assert IsSafe(r,s,Var(Action),t') by { ActionIsSafe(r,s,t'); }
          assert IsSafe(r,s,Var(Action),t) by {
            SubtyCompat(t',t);
            SemSubtyTransport(r,s,Var(Action),t',t);
          }
        case Resource =>
          assert IsSafe(r,s,Var(Resource),t') by { ResourceIsSafe(r,s,t'); }
          assert IsSafe(r,s,Var(Resource),t) by {
            SubtyCompat(t',t);
            SemSubtyTransport(r,s,Var(Resource),t',t);
          }
        case Context =>
          assert IsSafe(r,s,Var(Context),Type.Record(reqty.context)) by {
            ContextIsSafe(r,s,Type.Record(reqty.context));
          }
          assert IsSafe(r,s,Var(Context),t) by {
            SubtyCompat(Type.Record(reqty.context),t);
            SemSubtyTransport(r,s,Var(Context),Type.Record(reqty.context),t);
          }
      }
    }

    lemma EffectsInvariantUnion(effs1: Effects, effs2: Effects)
      requires EffectsInvariant(effs1)
      requires EffectsInvariant(effs2)
      ensures EffectsInvariant(effs1.union(effs2))
    {
      reveal EffectsInvariant();
    }

    lemma EffectsInvariantIntersectL(effs1: Effects, effs2: Effects)
      requires EffectsInvariant(effs1)
      ensures EffectsInvariant(effs1.intersect(effs2))
    {
      assert effs1.intersect(effs2) == effs2.intersect(effs1) by {
        reveal EffectsInvariant();
      }
      EffectsInvariantIntersectR(effs2,effs1);
    }

    lemma EffectsInvariantIntersectR(effs1: Effects, effs2: Effects)
      requires EffectsInvariant(effs2)
      ensures EffectsInvariant(effs1.intersect(effs2))
    {
      reveal EffectsInvariant();
    }

    lemma SoundIf(e: Expr, e1: Expr, e2: Expr, t: Type, effs: Effects)
      decreases If(e,e1,e2) , 0
      requires WellFormedRequestAndStore()
      requires EffectsInvariant(effs)
      requires Typesafe(If(e,e1,e2),effs,t)
      ensures IsSafe(r,s,If(e,e1,e2),t)
      ensures GuardedEffectsInvariant(If(e,e1,e2),getEffects(If(e,e1,e2),effs))
    {
      var t' :| getType(If(e,e1,e2),effs) == t' && subty(t',t);
      assert Typechecker(ets,acts,reqty).inferIf(e,e1,e2,effs).Ok?;
      var (bt, effs1) := Typechecker(ets,acts,reqty).inferBoolType(e,effs).value;
      assert IsSafe(r,s,e,Type.Bool(bt)) && GuardedEffectsInvariant(e,effs1) by {
        assert getType(e,effs) == Type.Bool(bt);
        assert subty(Type.Bool(bt),Type.Bool(bt));
        assert Typesafe(e,effs,Type.Bool(bt));
        Sound(e,Type.Bool(bt),effs);
      }
      match bt {
        case True =>
          assert IsTrue(r,s,e);
          var (t1,effs2) := Typechecker(ets,acts,reqty).infer(e1,effs.union(effs1)).value;
          assert Typesafe(e1,effs.union(effs1),t1) by { SubtyRefl(t1); }
          if IsTrueStrong(r,s,e) {
            assert EffectsInvariant(effs1);
            assert IsSafe(r,s,e1,t1) && GuardedEffectsInvariant(e1,effs2) by {
              EffectsInvariantUnion(effs,effs1);
              Sound(e1,t1,effs.union(effs1));
            }
            assert IsSafe(r,s,If(e,e1,e2),t') by { IteTrueSafe(r,s,e,e1,e2,t'); }
            assert IsSafe(r,s,If(e,e1,e2),t) by {
              SubtyCompat(t',t);
              SemSubtyTransport(r,s,If(e,e1,e2),t',t);
            }
            assert GuardedEffectsInvariant(If(e,e1,e2),effs1.union(effs2)) by {
              if IsTrueStrong(r,s,If(e,e1,e2)) {
                IteTrueStrongTrue(r,s,e,e1,e2);
                assert EffectsInvariant(effs2);
                EffectsInvariantUnion(effs1,effs2);
              }
            }
          } else {
            assert IsSafe(r,s,If(e,e1,e2),t) by {
              IteError(r,s,e,e1,e2,Type.Bool(True),t);
            }
            assert GuardedEffectsInvariant(If(e,e1,e2),effs1.union(effs2)) by {
              IteError(r,s,e,e1,e2,Type.Bool(True),Type.Bool(True));
              assert !IsTrueStrong(r,s,If(e,e1,e2));
            }
          }
        case False =>
          assert IsFalse(r,s,e);
          var (t2,effs2) := Typechecker(ets,acts,reqty).infer(e2,effs).value;
          assert Typesafe(e2,effs,t2) by { SubtyRefl(t2); }
          assert IsSafe(r,s,e2,t2) && GuardedEffectsInvariant(e2,effs2) by {
            Sound(e2,t2,effs);
          }
          assert IsSafe(r,s,If(e,e1,e2),t') by { IteFalseSafe(r,s,e,e1,e2,t'); }
          assert IsSafe(r,s,If(e,e1,e2),t) by {
            SubtyCompat(t',t);
            SemSubtyTransport(r,s,If(e,e1,e2),t',t);
          }
          assert GuardedEffectsInvariant(If(e,e1,e2),effs2) by {
            if IsTrueStrong(r,s,If(e,e1,e2)) {
              IteTrueStrongFalse(r,s,e,e1,e2);
              assert EffectsInvariant(effs2);
            }
          }
        case AnyBool =>
          var (t1,effs2) := Typechecker(ets,acts,reqty).infer(e1,effs.union(effs1)).value;
          var (t2,effs3) := Typechecker(ets,acts,reqty).infer(e2,effs).value;
          assert Typesafe(e1,effs.union(effs1),t1) by { SubtyRefl(t1); }
          assert Typesafe(e2,effs,t2) by { SubtyRefl(t2); }
          assert t' == lubOpt(t1,t2).value;
          assert subty(t1,t') && subty(t2,t') by { LubIsUB(t1,t2,t'); }
          if IsSafeStrong(r,s,e,Type.Bool(bt)) {
            if IsTrue(r,s,e) {
              // `e` evaluates to true
              IsTrueImpliesIsTrueStrong(r,s,e,Type.Bool(bt));
              assert IsTrueStrong(r,s,e);
              assert EffectsInvariant(effs1);
              assert IsSafe(r,s,e1,t1) && GuardedEffectsInvariant(e1,effs2) by {
                EffectsInvariantUnion(effs,effs1);
                Sound(e1,t1,effs.union(effs1));
              }
              assert IsSafe(r,s,If(e,e1,e2),t1) by { IteTrueSafe(r,s,e,e1,e2,t1); }
              assert IsSafe(r,s,If(e,e1,e2),t) by {
                SubtyCompat(t1,t');
                SubtyCompat(t',t);
                SemSubtyTransport(r,s,If(e,e1,e2),t1,t);
              }
              assert GuardedEffectsInvariant(If(e,e1,e2),effs1.union(effs2)) by {
                if IsTrueStrong(r,s,If(e,e1,e2)) {
                  IteTrueStrongTrue(r,s,e,e1,e2);
                  EffectsInvariantUnion(effs1,effs2);
                }
              }
              assert GuardedEffectsInvariant(If(e,e1,e2),effs1.union(effs2).intersect(effs3)) by {
                if IsTrueStrong(r,s,If(e,e1,e2)) {
                  EffectsInvariantIntersectL(effs1.union(effs2),effs3);
                }
              }
            } else {
              // `e` evaluates to false
              NotTrueImpliesFalse(r,s,e,bt);
              assert IsFalse(r,s,e);
              assert IsSafe(r,s,e2,t2) && GuardedEffectsInvariant(e2,effs3) by {
                Sound(e2,t2,effs);
              }
              assert IsSafe(r,s,If(e,e1,e2),t2) by { IteFalseSafe(r,s,e,e1,e2,t2); }
              assert IsSafe(r,s,If(e,e1,e2),t) by {
                SubtyCompat(t2,t');
                SubtyCompat(t',t);
                SemSubtyTransport(r,s,If(e,e1,e2),t2,t);
              }
              assert GuardedEffectsInvariant(If(e,e1,e2),effs3) by {
                if IsTrueStrong(r,s,If(e,e1,e2)) {
                  IteTrueStrongFalse(r,s,e,e1,e2);
                }
              }
              assert GuardedEffectsInvariant(If(e,e1,e2),effs1.union(effs2).intersect(effs3)) by {
                if IsTrueStrong(r,s,If(e,e1,e2)) {
                  EffectsInvariantIntersectR(effs1.union(effs2),effs3);
                }
              }
            }
          } else {
            // `e` produces an error
            assert IsSafe(r,s,If(e,e1,e2),t) by {
              IteError(r,s,e,e1,e2,Type.Bool(bt),t);
            }
            assert GuardedEffectsInvariant(If(e,e1,e2),effs1.union(effs2).intersect(effs3)) by {
              IteError(r,s,e,e1,e2,Type.Bool(bt),Type.Bool(True));
              assert !IsTrueStrong(r,s,If(e,e1,e2));
            }
          }
      }
    }

    lemma SoundAnd(e1: Expr, e2: Expr, t: Type, effs: Effects)
      decreases And(e1,e2) , 0
      requires WellFormedRequestAndStore()
      requires EffectsInvariant(effs)
      requires Typesafe(And(e1,e2),effs,t)
      ensures IsSafe(r,s,And(e1,e2),t)
      ensures GuardedEffectsInvariant(And(e1,e2),getEffects(And(e1,e2),effs))
    {
      var t' :| getType(And(e1,e2),effs) == t' && subty(t',t);
      assert Typechecker(ets,acts,reqty).inferAnd(e1,e2,effs).Ok?;
      var (bt1, effs1) := Typechecker(ets,acts,reqty).inferBoolType(e1,effs).value;
      assert Typesafe(e1,effs,Type.Bool(bt1));
      assert IsSafe(r,s,e1,Type.Bool(bt1)) && GuardedEffectsInvariant(e1,effs1) by {
        Sound(e1,Type.Bool(bt1),effs);
      }
      assert GuardedEffectsInvariant(And(e1,e2),Effects.empty()) by {
        EmptyEffectsInvariant();
      }
      match bt1 {
        case False =>
          assert IsSafe(r,s,And(e1,e2),t') by { AndLShortSafe(r,s,e1,e2); }
          assert IsSafe(r,s,And(e1,e2),t) by {
            SubtyCompat(t',t);
            SemSubtyTransport(r,s,And(e1,e2),t',t);
          }
        case _ =>
          var res := Typechecker(ets,acts,reqty).inferBoolType(e2,effs.union(effs1)).value;
          var bt2 := res.0;
          var effs2 := res.1;
          assert Typesafe(e2,effs.union(effs1),Type.Bool(bt2));
          if IsSafeStrong(r,s,e1,Type.Bool(bt1)) {
            if IsTrue(r,s,e1) {
              // `e1` evaluates to true
              IsTrueImpliesIsTrueStrong(r,s,e1,Type.Bool(bt1));
              assert IsTrueStrong(r,s,e1);
              assert EffectsInvariant(effs1);
              assert IsSafe(r,s,e2,Type.Bool(bt2)) && GuardedEffectsInvariant(e2,effs2) by {
                EffectsInvariantUnion(effs,effs1);
                Sound(e2,Type.Bool(bt2),effs.union(effs1));
              }
              match bt2 {
                case False =>
                  assert IsFalse(r,s,e2);
                  assert IsSafe(r,s,e1,Type.Bool(AnyBool)) by {
                    assert subty(Type.Bool(bt1),Type.Bool(AnyBool));
                    SubtyCompat(Type.Bool(bt1),Type.Bool(AnyBool));
                    SemSubtyTransport(r,s,e1,Type.Bool(bt1),Type.Bool(AnyBool));
                  }
                  assert IsSafe(r,s,And(e1,e2),t') by {
                    AndRShortSafe(r,s,e1,e2);
                  }
                  assert IsSafe(r,s,And(e1,e2),t) by {
                    SubtyCompat(t',t);
                    SemSubtyTransport(r,s,And(e1,e2),t',t);
                  }
                case True =>
                  assert IsTrue(r,s,e2);
                  assert SemanticSubty(Type.Bool(bt1),Type.Bool(AnyBool)) by {
                    assert subty(Type.Bool(bt1),Type.Bool(AnyBool));
                    SubtyCompat(Type.Bool(bt1),Type.Bool(AnyBool));
                  }
                  assert IsSafe(r,s,And(e1,e2),Type.Bool(bt1)) by {
                    AndLRetSafe(r,s,e1,e2,Type.Bool(bt1));
                  }
                  assert IsSafe(r,s,And(e1,e2),t) by {
                    SubtyCompat(t',t);
                    SemSubtyTransport(r,s,And(e1,e2),t',t);
                  }
                  assert GuardedEffectsInvariant(And(e1,e2),effs1.union(effs2)) by {
                    if IsTrueStrong(r,s,And(e1,e2)) {
                      AndTrueStrong(r,s,e1,e2);
                      assert EffectsInvariant(effs2);
                      EffectsInvariantUnion(effs1,effs2);
                    }
                  }
                case _ =>
                  assert IsSafe(r,s,e1,Type.Bool(AnyBool)) by {
                    SubtyCompat(Type.Bool(bt1),Type.Bool(AnyBool));
                    SemSubtyTransport(r,s,e1,Type.Bool(bt1),Type.Bool(AnyBool));
                  }
                  assert IsSafe(r,s,e2,Type.Bool(AnyBool)) by {
                    SubtyCompat(Type.Bool(bt2),Type.Bool(AnyBool));
                    SemSubtyTransport(r,s,e2,Type.Bool(bt2),Type.Bool(AnyBool));
                  }
                  assert IsSafe(r,s,And(e1,e2),Type.Bool(AnyBool)) by { AndSafe(r,s,e1,e2); }
                  assert IsSafe(r,s,And(e1,e2),t) by {
                    SubtyCompat(t',t);
                    SemSubtyTransport(r,s,And(e1,e2),t',t);
                  }
                  assert GuardedEffectsInvariant(And(e1,e2),effs1.union(effs2)) by {
                    if IsTrueStrong(r,s,And(e1,e2)) {
                      AndTrueStrong(r,s,e1,e2);
                      assert EffectsInvariant(effs2);
                      EffectsInvariantUnion(effs1,effs2);
                    }
                  }
              }
            } else {
              // `e1` evaluates to false
              NotTrueImpliesFalse(r,s,e1,bt1);
              assert IsFalse(r,s,e1);
              assert IsFalse(r,s,And(e1,e2)) by { AndLShortSafe(r,s,e1,e2); }
              assert IsSafe(r,s,And(e1,e2),t) by {
                SubtyCompat(Type.Bool(False),t);
                SemSubtyTransport(r,s,And(e1,e2),Type.Bool(False),t);
              }
              match bt2 {
                case False =>
                case True =>
                  assert GuardedEffectsInvariant(And(e1,e2),effs1.union(effs2)) by {
                    assert IsFalse(r,s,And(e1,e2));
                    FalseImpliesNotTrueStrong(r,s,And(e1,e2));
                    assert !IsTrueStrong(r,s,And(e1,e2));
                  }
                case AnyBool =>
                  assert GuardedEffectsInvariant(And(e1,e2),effs1.union(effs2)) by {
                    assert IsFalse(r,s,And(e1,e2));
                    FalseImpliesNotTrueStrong(r,s,And(e1,e2));
                    assert !IsTrueStrong(r,s,And(e1,e2));
                  }
              }
            }
          } else {
            // `e1` produces an error
            assert IsSafe(r,s,And(e1,e2),t) by {
              AndError(r,s,e1,e2,Type.Bool(bt1),t);
            }
            assert GuardedEffectsInvariant(And(e1,e2),effs1.union(effs2)) by {
              AndError(r,s,e1,e2,Type.Bool(bt1),Type.Bool(True));
              assert !IsTrueStrong(r,s,And(e1,e2));
            }
          }
      }
    }

    lemma SoundOr(e1: Expr, e2: Expr, t: Type, effs: Effects)
      decreases Or(e1,e2) , 0
      requires WellFormedRequestAndStore()
      requires EffectsInvariant(effs)
      requires Typesafe(Or(e1,e2),effs,t)
      ensures IsSafe(r,s,Or(e1,e2),t)
      ensures GuardedEffectsInvariant(Or(e1,e2),getEffects(Or(e1,e2),effs))
    {
      var t' :| getType(Or(e1,e2),effs) == t' && subty(t',t);
      assert Typechecker(ets,acts,reqty).inferOr(e1,e2,effs).Ok?;
      var (bt1, effs1) := Typechecker(ets,acts,reqty).inferBoolType(e1,effs).value;
      assert Typesafe(e1,effs,Type.Bool(bt1));
      assert IsSafe(r,s,e1,Type.Bool(bt1)) && GuardedEffectsInvariant(e1,effs1) by {
        Sound(e1,Type.Bool(bt1),effs);
      }
      assert GuardedEffectsInvariant(Or(e1,e2),Effects.empty()) by {
        EmptyEffectsInvariant();
      }
      match bt1 {
        case True =>
          assert IsTrue(r,s,e1);
          assert IsSafe(r,s,Or(e1,e2),t') by { OrLShortSafe(r,s,e1,e2); }
          assert IsSafe(r,s,Or(e1,e2),t) by {
            SubtyCompat(t',t);
            SemSubtyTransport(r,s,Or(e1,e2),t',t);
          }
        case False =>
          assert IsFalse(r,s,e1);
          var (bt2, effs2) := Typechecker(ets,acts,reqty).inferBoolType(e2,effs).value;
          assert Typesafe(e2,effs,Type.Bool(bt2));
          assert IsSafe(r,s,e2,Type.Bool(bt2)) && GuardedEffectsInvariant(e2,effs2) by {
            Sound(e2,Type.Bool(bt2),effs);
          }
          assert SemanticSubty(Type.Bool(bt2),Type.Bool(AnyBool)) by {
            assert subty(Type.Bool(bt2),Type.Bool(AnyBool));
            SubtyCompat(Type.Bool(bt2),Type.Bool(AnyBool));
          }
          assert IsSafe(r,s,Or(e1,e2),Type.Bool(bt2)) by { OrRRetSafe(r,s,e1,e2,Type.Bool(bt2)); }
          assert IsSafe(r,s,Or(e1,e2),t) by {
            SubtyCompat(t',t);
            SemSubtyTransport(r,s,Or(e1,e2),t',t);
          }
          assert GuardedEffectsInvariant(Or(e1,e2),effs2) by {
            if IsTrueStrong(r,s,Or(e1,e2)) {
              OrTrueStrong(r,s,e1,e2);
              FalseImpliesNotTrueStrong(r,s,e1);
              assert IsTrueStrong(r,s,e2);
              assert EffectsInvariant(effs2);
            }
          }
        case _ =>
          var (bt2, effs2) := Typechecker(ets,acts,reqty).inferBoolType(e2,effs).value;
          assert Typesafe(e2,effs,Type.Bool(bt2));
          assert IsSafe(r,s,e2,Type.Bool(bt2)) && GuardedEffectsInvariant(e2,effs2) by {
            Sound(e2,Type.Bool(bt2),effs);
          }
          match bt2 {
            case True =>
              assert IsTrue(r,s,e2);
              assert IsSafe(r,s,e1,Type.Bool(AnyBool)) by {
                SubtyCompat(Type.Bool(bt1),Type.Bool(AnyBool));
                SemSubtyTransport(r,s,e1,Type.Bool(bt1),Type.Bool(AnyBool));
              }
              assert IsTrue(r,s,Or(e1,e2)) by { OrRShortSafe(r,s,e1,e2); }
              assert IsSafe(r,s,Or(e1,e2),t) by {
                SubtyCompat(Type.Bool(True),t);
                SemSubtyTransport(r,s,Or(e1,e2),Type.Bool(True),t);
              }
            case False =>
              assert IsFalse(r,s,e2);
              assert IsSafe(r,s,Or(e1,e2),t) by {
                OrLRetSafe(r,s,e1,e2,Type.Bool(bt1));
                SubtyCompat(Type.Bool(bt1),t);
                SemSubtyTransport(r,s,Or(e1,e2),Type.Bool(bt1),t);
              }
              assert GuardedEffectsInvariant(Or(e1,e2),effs1) by {
                if IsTrueStrong(r,s,Or(e1,e2)) {
                  OrTrueStrong(r,s,e1,e2);
                  FalseImpliesNotTrueStrong(r,s,e2);
                  assert IsTrueStrong(r,s,e1);
                  assert EffectsInvariant(effs1);
                }
              }
            case _ =>
              assert IsSafe(r,s,e1,Type.Bool(AnyBool)) by {
                SubtyCompat(Type.Bool(bt1),Type.Bool(AnyBool));
                SemSubtyTransport(r,s,e1,Type.Bool(bt1),Type.Bool(AnyBool));
              }
              assert IsSafe(r,s,e2,Type.Bool(AnyBool)) by {
                SubtyCompat(Type.Bool(bt2),Type.Bool(AnyBool));
                SemSubtyTransport(r,s,e2,Type.Bool(bt2),Type.Bool(AnyBool));
              }
              assert IsSafe(r,s,Or(e1,e2),Type.Bool(AnyBool)) by { OrSafe(r,s,e1,e2); }
              assert IsSafe(r,s,Or(e1,e2),t) by {
                SubtyCompat(t',t);
                SemSubtyTransport(r,s,Or(e1,e2),t',t);
              }
              assert GuardedEffectsInvariant(Or(e1,e2),effs1.intersect(effs2)) by {
                if IsTrueStrong(r,s,Or(e1,e2)) {
                  OrTrueStrong(r,s,e1,e2);
                  if IsTrueStrong(r,s,e1) {
                    assert EffectsInvariant(effs1);
                    EffectsInvariantIntersectL(effs1,effs2);
                  } else {
                    assert IsTrueStrong(r,s,e2);
                    assert EffectsInvariant(effs2);
                    EffectsInvariantIntersectR(effs1,effs2);
                  }
                }
              }
          }
      }
    }

    lemma SoundNot(e: Expr, t: Type, effs: Effects)
      decreases UnaryApp(Not,e) , 0
      requires WellFormedRequestAndStore()
      requires EffectsInvariant(effs)
      requires Typesafe(UnaryApp(Not,e),effs,t)
      ensures IsSafe(r,s,UnaryApp(Not,e),t)
      ensures getEffects(UnaryApp(Not,e),effs) == Effects.empty()
    {
      var t' :| getType(UnaryApp(Not,e),effs) == t' && subty(t',t);
      assert Typechecker(ets,acts,reqty).inferNot(e,effs).Ok?;
      var (bt,_) := Typechecker(ets,acts,reqty).inferBoolType(e,effs).value;
      assert t' == Type.Bool(bt.not());
      assert Typesafe(e,effs,Type.Bool(bt)) by { SubtyRefl(Type.Bool(bt)); }
      assert IsSafe(r,s,e,Type.Bool(bt)) by { Sound(e,Type.Bool(bt),effs); }
      assert IsSafe(r,s,UnaryApp(Not,e),t') by {
        match bt {
          case AnyBool => NotSafe(r,s,e);
          case True => NotTrueSafe(r,s,e);
          case False => NotFalseSafe(r,s,e);
        }
      }
      assert IsSafe(r,s,UnaryApp(Not,e),t) by {
        SubtyCompat(t',t);
        SemSubtyTransport(r,s,UnaryApp(Not,e),t',t);
      }
    }

    lemma SoundNeg(e: Expr, t: Type, effs: Effects)
      decreases UnaryApp(Neg,e) , 0
      requires WellFormedRequestAndStore()
      requires EffectsInvariant(effs)
      requires Typesafe(UnaryApp(Neg,e),effs,t)
      ensures IsSafe(r,s,UnaryApp(Neg,e),t)
      ensures getEffects(UnaryApp(Neg,e),effs) == Effects.empty()
    {
      var t' :| getType(UnaryApp(Neg,e),effs) == t' && subty(t',t);
      assert Typechecker(ets,acts,reqty).inferArith1(Neg,e,effs) == types.Ok(Type.Int);
      assert Typechecker(ets,acts,reqty).ensureIntType(e,effs).Ok?;
      assert Typesafe(e,effs,Type.Int);
      assert IsSafe(r,s,e,Type.Int) by { Sound(e,Type.Int,effs); }
      assert IsSafe(r,s,UnaryApp(Neg,e),t') by { NegSafe(r,s,e); }
      assert IsSafe(r,s,UnaryApp(Neg,e),t) by {
        SubtyCompat(t',t);
        SemSubtyTransport(r,s,UnaryApp(Neg,e),t',t);
      }
    }

    lemma SoundMulBy(i: int, e: Expr, t: Type, effs: Effects)
      decreases UnaryApp(MulBy(i),e) , 0
      requires WellFormedRequestAndStore()
      requires EffectsInvariant(effs)
      requires Typesafe(UnaryApp(MulBy(i),e),effs,t)
      ensures IsSafe(r,s,UnaryApp(MulBy(i),e),t)
      ensures getEffects(UnaryApp(MulBy(i),e),effs) == Effects.empty()
    {
      var t' :| getType(UnaryApp(MulBy(i),e),effs) == t' && subty(t',t);
      assert Typechecker(ets,acts,reqty).inferArith1(MulBy(i),e,effs) == types.Ok(Type.Int);
      assert Typechecker(ets,acts,reqty).ensureIntType(e,effs).Ok?;
      assert Typesafe(e,effs,Type.Int);
      assert IsSafe(r,s,e,Type.Int) by { Sound(e,Type.Int,effs); }
      assert IsSafe(r,s,UnaryApp(MulBy(i),e),t') by { MulBySafe(r,s,e,i); }
      assert IsSafe(r,s,UnaryApp(MulBy(i),e),t) by {
        SubtyCompat(t',t);
        SemSubtyTransport(r,s,UnaryApp(MulBy(i),e),t',t);
      }
    }

    lemma SoundLike(e: Expr, p: Pattern, t: Type, effs: Effects)
      decreases UnaryApp(Like(p),e) , 0
      requires WellFormedRequestAndStore()
      requires EffectsInvariant(effs)
      requires Typesafe(UnaryApp(Like(p),e),effs,t)
      ensures IsSafe(r,s,UnaryApp(Like(p),e),t)
      ensures getEffects(UnaryApp(Like(p),e),effs) == Effects.empty()
    {
      var t' :| getType(UnaryApp(Like(p),e),effs) == t' && subty(t',t);
      assert Typechecker(ets,acts,reqty).inferLike(p,e,effs) == types.Ok(Type.Bool(AnyBool));
      assert Typechecker(ets,acts,reqty).ensureStringType(e,effs).Ok?;
      assert Typesafe(e,effs,Type.String);
      assert IsSafe(r,s,e,Type.String) by { Sound(e,Type.String,effs); }
      assert IsSafe(r,s,UnaryApp(Like(p),e),t') by { LikeSafe(r,s,e,p); }
      assert IsSafe(r,s,UnaryApp(Like(p),e),t) by {
        SubtyCompat(t',t);
        SemSubtyTransport(r,s,UnaryApp(Like(p),e),t',t);
      }
    }

    const unspecifiedEntityType := Type.Entity(EntityLUB({EntityType.UNSPECIFIED}))

    // Take advantage of the fact that in the current implementation, an
    // unspecified entity belongs to unspecifiedEntityType, and we can reuse
    // our logic about LUBs to show that it is different from any "specified"
    // entity. This might not work in the future if we restructure EntityType to
    // have a separate alternative for unspecified entities like in production.
    lemma UnspecifiedVarHasUnspecifiedEntityType(e: Expr)
      requires Typechecker(ets,acts,reqty).isUnspecifiedVar(e)
      requires InstanceOfRequestType(r,reqty)
      ensures IsSafe(r,s,e,unspecifiedEntityType)
    {
      match e {
        case Var(Principal) =>
          assert r.principal == unspecifiedPrincipalEuid;
          PrincipalIsSafe(r,s,unspecifiedEntityType);
        case Var(Resource) =>
          assert r.resource == unspecifiedResourceEuid;
          ResourceIsSafe(r,s,unspecifiedEntityType);
      }
    }

    lemma SoundEqAux(u1: EntityUID, u2: EntityUID, t: Type, effs: Effects)
      requires Typesafe(BinaryApp(BinaryOp.Eq,PrimitiveLit(Primitive.EntityUID(u1)),PrimitiveLit(Primitive.EntityUID(u2))),effs,t)
      ensures IsSafe(r,s,BinaryApp(BinaryOp.Eq,PrimitiveLit(Primitive.EntityUID(u1)),PrimitiveLit(Primitive.EntityUID(u2))),t)
    {
      var e1: Expr := PrimitiveLit(Primitive.EntityUID(u1));
      var e2: Expr := PrimitiveLit(Primitive.EntityUID(u2));
      var t' :| getType(BinaryApp(BinaryOp.Eq,e1,e2),effs) == t' && subty(t',t);
      assert Typechecker(ets,acts,reqty).inferEq(e1,e2,effs) == types.Ok(t');
      // Somehow, these unused variables help nudge Dafny to complete the proof.
      var t1 := getType(e1,effs);
      var t2 := getType(e2,effs);
      if u1 == u2 {
        assert t' == Type.Bool(True);
        assert IsSafe(r,s,BinaryApp(BinaryOp.Eq,e1,e2),t') by { EqEntitySameSafe(r,s,u1); }
        assert IsSafe(r,s,BinaryApp(BinaryOp.Eq,e1,e2),t) by {
          SubtyCompat(t',t);
          SemSubtyTransport(r,s,BinaryApp(BinaryOp.Eq,e1,e2),t',t); }
      } else {
        assert t' == Type.Bool(False);
        assert IsSafe(r,s,BinaryApp(BinaryOp.Eq,e1,e2),t') by { EqEntityDiffSafe(r,s,u1,u2); }
        assert IsSafe(r,s,BinaryApp(BinaryOp.Eq,e1,e2),t) by {
          SubtyCompat(t',t);
          SemSubtyTransport(r,s,BinaryApp(BinaryOp.Eq,e1,e2),t',t); }
      }
    }

    lemma SoundEq(e1: Expr, e2: Expr, t: Type, effs: Effects)
      decreases BinaryApp(BinaryOp.Eq,e1,e2) , 0
      requires WellFormedRequestAndStore()
      requires EffectsInvariant(effs)
      requires Typesafe(BinaryApp(BinaryOp.Eq,e1,e2),effs,t)
      ensures IsSafe(r,s,BinaryApp(BinaryOp.Eq,e1,e2),t)
      ensures getEffects(BinaryApp(BinaryOp.Eq,e1,e2),effs) == Effects.empty()
    {
      var t' :| getType(BinaryApp(BinaryOp.Eq,e1,e2),effs) == t' && subty(t',t);
      assert Typechecker(ets,acts,reqty).inferEq(e1,e2,effs) == types.Ok(t');
      var t1 := getType(e1,effs);
      var t2 := getType(e2,effs);
      assert Typesafe(e1,effs,t1) by { SubtyRefl(t1); }
      assert Typesafe(e2,effs,t2) by { SubtyRefl(t2); }
      assert IsSafe(r,s,e1,t1) by { Sound(e1,t1,effs); }
      assert IsSafe(r,s,e2,t2) by { Sound(e2,t2,effs); }
      match (e1,e2,t1,t2) {
        case (PrimitiveLit(EntityUID(u1)),PrimitiveLit(EntityUID(u2)),_,_) =>
          SoundEqAux(u1,u2,t,effs);
        case _ =>
          if t1.Entity? && t2.Entity? && t1.lub.disjoint(t2.lub) {
            assert t' == Type.Bool(False);
            EqFalseIsSafe(r,s,e1,e2,t1.lub,t2.lub);
          } else if Typechecker(ets,acts,reqty).isUnspecifiedVar(e1) && t2.Entity? && t2.lub.specified() {
            assert t' == Type.Bool(False);
            reveal WellFormedRequestAndStore();
            UnspecifiedVarHasUnspecifiedEntityType(e1);
            EqFalseIsSafe(r,s,e1,e2,unspecifiedEntityType.lub,t2.lub);
          } else {
            assert t' == Type.Bool(AnyBool);
            EqIsSafe(r,s,e1,e2,t1,t2);
          }
          assert IsSafe(r,s,BinaryApp(BinaryOp.Eq,e1,e2),t) by {
            SubtyCompat(t',t);
            SemSubtyTransport(r,s,BinaryApp(BinaryOp.Eq,e1,e2),t',t);
          }
      }
    }

    lemma SoundIneq(op: BinaryOp, e1: Expr, e2: Expr, t: Type, effs: Effects)
      decreases BinaryApp(op,e1,e2) , 0
      requires op == Less || op == BinaryOp.LessEq
      requires WellFormedRequestAndStore()
      requires EffectsInvariant(effs)
      requires Typesafe(BinaryApp(op,e1,e2),effs,t)
      ensures IsSafe(r,s,BinaryApp(op,e1,e2),t)
      ensures getEffects(BinaryApp(op,e1,e2),effs) == Effects.empty()
    {
      var t' :| getType(BinaryApp(op,e1,e2),effs) == t' && subty(t',t);
      assert Typechecker(ets,acts,reqty).inferIneq(op,e1,e2,effs) == types.Ok(Type.Bool(AnyBool));
      assert Typechecker(ets,acts,reqty).ensureIntType(e1,effs).Ok?;
      assert Typesafe(e1,effs,Type.Int);
      assert Typechecker(ets,acts,reqty).ensureIntType(e2,effs).Ok?;
      assert Typesafe(e2,effs,Type.Int);
      assert IsSafe(r,s,e1,Type.Int) by { Sound(e1,Type.Int,effs); }
      assert IsSafe(r,s,e2,Type.Int) by { Sound(e2,Type.Int,effs); }
      assert IsSafe(r,s,BinaryApp(op,e1,e2),t') by { IneqSafe(r,s,op,e1,e2); }
      assert IsSafe(r,s,BinaryApp(op,e1,e2),t) by {
        SubtyCompat(t',t);
        SemSubtyTransport(r,s,BinaryApp(op,e1,e2),t',t);
      }
    }

    lemma SoundArith(op: BinaryOp, e1: Expr, e2: Expr, t: Type, effs: Effects)
      decreases BinaryApp(op,e1,e2) , 0
      requires op == Add || op == Sub
      requires WellFormedRequestAndStore()
      requires EffectsInvariant(effs)
      requires Typesafe(BinaryApp(op,e1,e2),effs,t)
      ensures IsSafe(r,s,BinaryApp(op,e1,e2),t)
      ensures getEffects(BinaryApp(op,e1,e2),effs) == Effects.empty()
    {
      var t' :| getType(BinaryApp(op,e1,e2),effs) == t' && subty(t',t);
      assert Typechecker(ets,acts,reqty).inferArith2(op,e1,e2,effs) == types.Ok(Type.Int);
      assert Typechecker(ets,acts,reqty).ensureIntType(e1,effs).Ok?;
      assert Typesafe(e1,effs,Type.Int);
      assert Typechecker(ets,acts,reqty).ensureIntType(e2,effs).Ok?;
      assert Typesafe(e2,effs,Type.Int);
      assert IsSafe(r,s,e1,Type.Int) by { Sound(e1,Type.Int,effs); }
      assert IsSafe(r,s,e2,Type.Int) by { Sound(e2,Type.Int,effs); }
      assert IsSafe(r,s,BinaryApp(op,e1,e2),t') by { ArithSafe(r,s,op,e1,e2); }
      assert IsSafe(r,s,BinaryApp(op,e1,e2),t) by {
        SubtyCompat(t',t);
        SemSubtyTransport(r,s,BinaryApp(op,e1,e2),t',t);
      }
    }

    lemma SoundContainsAnyAll(op: BinaryOp, e1: Expr, e2: Expr, t: Type, effs: Effects)
      decreases BinaryApp(op,e1,e2) , 0
      requires op == ContainsAny || op == ContainsAll
      requires WellFormedRequestAndStore()
      requires EffectsInvariant(effs)
      requires Typesafe(BinaryApp(op,e1,e2),effs,t)
      ensures IsSafe(r,s,BinaryApp(op,e1,e2),t)
      ensures getEffects(BinaryApp(op,e1,e2),effs) == Effects.empty()
    {
      var t' :| getType(BinaryApp(op,e1,e2),effs) == t' && subty(t',t);
      assert Typechecker(ets,acts,reqty).inferContainsAnyAll(op,e1,e2,effs) == types.Ok(t');
      var t1 := Typechecker(ets,acts,reqty).inferSetType(e1,effs).value;
      var t2 := Typechecker(ets,acts,reqty).inferSetType(e2,effs).value;
      assert Typesafe(e1,effs,Type.Set(t1)) by { SubtyRefl(Type.Set(t1)); }
      assert Typesafe(e2,effs,Type.Set(t2)) by { SubtyRefl(Type.Set(t2)); }
      assert IsSafe(r,s,e1,Type.Set(t1)) by { Sound(e1,Type.Set(t1),effs); }
      assert IsSafe(r,s,e2,Type.Set(t2)) by { Sound(e2,Type.Set(t2),effs); }
      assert IsSafe(r,s,BinaryApp(op,e1,e2),t') by { ContainsAnyAllSafe(r,s,op,e1,e2,t1,t2); }
      assert IsSafe(r,s,BinaryApp(op,e1,e2),t) by {
        SubtyCompat(t',t);
        SemSubtyTransport(r,s,BinaryApp(op,e1,e2),t',t);
      }
    }

    lemma SoundContains(e1: Expr, e2: Expr, t: Type, effs: Effects)
      decreases BinaryApp(Contains,e1,e2) , 0
      requires WellFormedRequestAndStore()
      requires EffectsInvariant(effs)
      requires Typesafe(BinaryApp(Contains,e1,e2),effs,t)
      ensures IsSafe(r,s,BinaryApp(Contains,e1,e2),t)
      ensures getEffects(BinaryApp(Contains,e1,e2),effs) == Effects.empty()
    {
      var t' :| getType(BinaryApp(Contains,e1,e2),effs) == t' && subty(t',t);
      assert Typechecker(ets,acts,reqty).inferContains(e1,e2,effs) == types.Ok(t');
      var t1 := Typechecker(ets,acts,reqty).inferSetType(e1,effs).value;
      assert Typesafe(e1,effs,Type.Set(t1)) by { SubtyRefl(Type.Set(t1)); }
      var (t2,_) := Typechecker(ets,acts,reqty).infer(e2,effs).value;
      assert Typesafe(e2,effs,t2) by { SubtyRefl(t2); }
      assert IsSafe(r,s,e1,Type.Set(t1)) by { Sound(e1,Type.Set(t1),effs); }
      assert IsSafe(r,s,e2,t2) by { Sound(e2,t2,effs); }
      assert IsSafe(r,s,BinaryApp(Contains,e1,e2),t') by { ContainsSetSafe(r,s,e1,e2,t1,t2); }
      assert IsSafe(r,s,BinaryApp(Contains,e1,e2),t) by { SemSubtyTransport(r,s,BinaryApp(Contains,e1,e2),t',t); }
    }

    lemma InferRecordLemma(e: Expr, es: seq<(Attr,Expr)>, effs: Effects)
      requires forall i | 0 <= i < |es| :: es[i] < e
      requires Typechecker(ets,acts,reqty).inferRecord(e,es,effs).Ok?
      ensures forall i | 0 <= i < |es| :: es[i].0 in Typechecker(ets,acts,reqty).inferRecord(e,es,effs).value.attrs.Keys && Typechecker(ets,acts,reqty).infer(es[i].1,effs).Ok?
      ensures forall k | k in Typechecker(ets,acts,reqty).inferRecord(e,es,effs).value.attrs.Keys :: KeyExists(k,es) && Typechecker(ets,acts,reqty).infer(LastOfKey(k,es),effs).value.0 == Typechecker(ets,acts,reqty).inferRecord(e,es,effs).value.attrs[k].ty
      ensures forall k | !(k in Typechecker(ets,acts,reqty).inferRecord(e,es,effs).value.attrs.Keys) :: !KeyExists(k,es)
    {
      reveal Typechecker(ets,acts,reqty).inferRecord();
    }

    lemma SoundRecord(es: seq<(Attr,Expr)>, t: Type, effs: Effects)
      decreases Expr.Record(es) , 0
      requires WellFormedRequestAndStore()
      requires EffectsInvariant(effs)
      requires Typesafe(Expr.Record(es),effs,t)
      ensures IsSafe(r,s,Expr.Record(es),t)
      ensures getEffects(Expr.Record(es),effs) == Effects.empty()
    {
      var t' :| getType(Expr.Record(es),effs) == t' && subty(t',t);
      var rt := Typechecker(ets,acts,reqty).inferRecord(Expr.Record(es),es,effs).value;
      InferRecordLemma(Expr.Record(es),es,effs);
      assert t' == Type.Record(rt);
      assert forall i | 0 <= i < |es| :: WellTyped(es[i].1,effs);
      assert forall k | k in rt.attrs :: KeyExists(k,es) && getType(LastOfKey(k,es),effs) == rt.attrs[k].ty by {
        assert Typechecker(ets,acts,reqty).inferRecord(Expr.Record(es),es,effs).Ok?;
      }
      forall k | k in rt.attrs
        ensures KeyExists(k,es) && IsSafe(r,s,LastOfKey(k,es),rt.attrs[k].ty)
      {
        assert getType(LastOfKey(k,es),effs) == rt.attrs[k].ty;
        assert Typesafe(LastOfKey(k,es),effs,rt.attrs[k].ty) by { SubtyRefl(rt.attrs[k].ty); }
        assert IsSafe(r,s,LastOfKey(k,es),rt.attrs[k].ty) by { Sound(LastOfKey(k,es),rt.attrs[k].ty,effs); }
      }
      assert IsSafe(r,s,Expr.Record(es),t') by {
        assert forall ae | ae in es :: ExistsSafeType(r,s,ae.1) by {
          forall ae | ae in es
            ensures ExistsSafeType(r,s,ae.1)
          {
            assert WellTyped(ae.1,effs);
            var t_ae := getType(ae.1,effs);
            assert Typesafe(ae.1,effs,t_ae) by { SubtyRefl(t_ae); }
            assert IsSafe(r,s,ae.1,t_ae) by { Sound(ae.1,t_ae,effs); }
          }
        }
        RecordSafe(r,s,es,rt);
      }
      assert IsSafe(r,s,Expr.Record(es),t) by {
        SubtyCompat(t',t);
        SemSubtyTransport(r,s,Expr.Record(es),t',t);
      }
    }

    lemma InferSetLemma(e: Expr, es: seq<Expr>, effs: Effects)
      requires forall i | 0 <= i < |es| :: es[i] < e
      requires Typechecker(ets,acts,reqty).inferSet(e,es,effs).Ok?
      ensures forall i | 0 <= i < |es| :: Typechecker(ets,acts,reqty).infer(es[i],effs).Ok? && subty(Typechecker(ets,acts,reqty).infer(es[i],effs).value.0,Typechecker(ets,acts,reqty).inferSet(e,es,effs).value)
    {
      if es == [] {
      } else {
        var (t,_) := Typechecker(ets,acts,reqty).infer(es[0],effs).value;
        var t1 := Typechecker(ets,acts,reqty).inferSet(e,es[1..],effs).value;
        var t2 := lubOpt(t,t1).value;
        assert forall i | 0 <= i < |es| :: Typechecker(ets,acts,reqty).infer(es[i],effs).Ok? && subty(Typechecker(ets,acts,reqty).infer(es[i],effs).value.0,t2) by {
          forall i | 0 <= i < |es|
            ensures Typechecker(ets,acts,reqty).infer(es[i],effs).Ok? && subty(Typechecker(ets,acts,reqty).infer(es[i],effs).value.0,t2)
          {
            if i == 0 {
              assert subty(t,t2) by { LubIsUB(t,t1,t2); }
            } else {
              assert Typechecker(ets,acts,reqty).infer(es[i],effs).Ok?;
              assert subty(Typechecker(ets,acts,reqty).infer(es[i],effs).value.0,t2) by {
                LubIsUB(t,t1,t2);
                SubtyTrans(Typechecker(ets,acts,reqty).infer(es[i],effs).value.0,t1,t2);
              }
            }
          }
        }
      }
    }

    lemma SoundSet(es: seq<Expr>, t: Type, effs: Effects)
      decreases Expr.Set(es) , 0
      requires WellFormedRequestAndStore()
      requires Typesafe(Expr.Set(es),effs,t)
      requires EffectsInvariant(effs)
      ensures IsSafe(r,s,Expr.Set(es),t)
      ensures getEffects(Expr.Set(es),effs) == Effects.empty()
    {
      var t' :| getType(Expr.Set(es),effs) == t' && subty(t',t);
      var st := Typechecker(ets,acts,reqty).inferSet(Expr.Set(es),es,effs).value;
      InferSetLemma(Expr.Set(es),es,effs);
      assert t' == Type.Set(st);
      forall i | 0 <= i < |es|
        ensures IsSafe(r,s,es[i],st)
      {
        SetSemantics(es, Evaluator(r,s));
        assert Typesafe(es[i],effs,st);
        Sound(es[i],st,effs);
      }
      assert IsSafe(r,s,Expr.Set(es),t') by {
        SetConstrSafe(r,s,es,st);
      }
      assert IsSafe(r,s,Expr.Set(es),t) by {
        SubtyCompat(t',t);
        SemSubtyTransport(r,s,Expr.Set(es),t',t);
      }
    }

    lemma SoundGetAttr(e: Expr, k: Attr, t: Type, effs: Effects)
      decreases GetAttr(e,k) , 0
      requires WellFormedRequestAndStore()
      requires EffectsInvariant(effs)
      requires Typesafe(GetAttr(e,k),effs,t)
      ensures IsSafe(r,s,GetAttr(e,k),t)
      ensures getEffects(GetAttr(e,k),effs) == Effects.empty()
    {
      var t' :| getType(GetAttr(e,k),effs) == t' && subty(t',t);
      assert Typechecker(ets,acts,reqty).inferGetAttr(e,k,effs).Ok?;
      var ret := Typechecker(ets,acts,reqty).inferRecordEntityType(e,effs).value;
      match ret {
        case Record(rt) => {
          assert t' == rt.attrs[k].ty;
          assert Typesafe(e,effs,Type.Record(rt)) by { SubtyRefl(Type.Record(rt)); }
          assert IsSafe(r,s,e,Type.Record(rt)) by { Sound(e,Type.Record(rt),effs); }
          assert IsSafe(r,s,GetAttr(e,k),t') by {
            assert k in rt.attrs;
            assert rt.attrs[k].isRequired || effs.contains(e,k);
            if rt.attrs[k].isRequired {
              ObjectProjSafeRequired(r,s,e,Type.Record(rt),k,rt.attrs[k]);
            } else {
              reveal EffectsInvariant();
              assert GetAttrSafe(r,s,e,k);
              ObjectProjSafeGetAttrSafe(r,s,e,Type.Record(rt),k,rt.attrs[k]);
            }
          }
          assert IsSafe(r,s,GetAttr(e,k),t) by {
            SubtyCompat(t',t);
            SemSubtyTransport(r,s,GetAttr(e,k),t',t);
          }
        }
        case Entity(lub) => {
          var rt := ets.getLubRecordType(lub).value;
          assert t' == rt.attrs[k].ty;
          assert IsSafe(r,s,e,Type.Entity(lub)) by { Sound(e,Type.Entity(lub),effs); }
          assert IsSafe(r,s,GetAttr(e,k),t') by {
            assert k in rt.attrs;
            assert rt.attrs[k].isRequired || effs.contains(e,k);
            if !rt.attrs[k].isRequired {
              reveal EffectsInvariant();
              assert GetAttrSafe(r,s,e,k);
            }
            forall euid: EntityUID | InstanceOfType(Primitive(Primitive.EntityUID(euid)),Type.Entity(lub)) && euid in s.entities
              ensures rt.attrs[k].isRequired ==> k in s.entities[euid].attrs
              ensures k in s.entities[euid].attrs ==> InstanceOfType(s.entities[euid].attrs[k],t')
            {
              reveal WellFormedRequestAndStore();
              GetLubRecordTypeSubty(lub, euid.ty);
              SubtyCompat(ets.types[euid.ty].attrs[k].ty, t');
            }
            EntityProjSafe(r,s,e,k,lub,t',rt.attrs[k].isRequired);
          }
          assert IsSafe(r,s,GetAttr(e,k),t) by {
            SubtyCompat(t',t);
            SemSubtyTransport(r,s,GetAttr(e,k),t',t);
          }
        }
      }
    }

    lemma LubRecordType(rt1: RecordType, rt2: RecordType)
      ensures var rtl := lubRecordType(rt1, rt2);
              forall k | k in rtl.attrs.Keys ::
                lubOpt(rt1.attrs[k].ty, rt2.attrs[k].ty) == Ok(rtl.attrs[k].ty)
    {}

    lemma LubRecordTypeSubty(rt1: RecordType, rt2: RecordType)
      ensures subtyRecordType(rt1, lubRecordType(rt1, rt2))
      ensures subtyRecordType(rt2, lubRecordType(rt1, rt2))
    {
      var rtl := lubRecordType(rt1, rt2);

      assert rt1.isOpen() ==> rtl.isOpen();
      assert rt2.isOpen() ==> rtl.isOpen();
      assert !rtl.isOpen() ==> rt1.attrs.Keys == rt2.attrs.Keys;

<<<<<<< HEAD
      reveal WellFormedRequestAndStore();
=======
      LubRecordType(rt1, rt2);

>>>>>>> f6f84d86
      forall k | k in rtl.attrs.Keys
        ensures subtyAttrType(rt1.attrs[k], rtl.attrs[k]) && subtyAttrType(rt2.attrs[k], rtl.attrs[k]) {
        var al := rtl.attrs[k];
        var a1 := rt1.attrs[k];
        var a2 := rt2.attrs[k];
        LubIsUB(a1.ty, a2.ty, al.ty);
      }
    }

    lemma LubRecordTypeSeqSubty(rts: seq<RecordType>, i: nat)
      requires lubRecordTypeSeq(rts).Ok?
      requires 0 <= i < |rts|
      ensures subtyRecordType(rts[i], lubRecordTypeSeq(rts).value)
    {
      var res := lubRecordTypeSeq(rts).value;
      if |rts| == 1 {
        SubtyRecordTypeRefl(rts[0]);
      } else {
        var tailRes := lubRecordTypeSeq(rts[1..]).value;
        LubRecordTypeSubty(rts[0], tailRes);
        if i > 0 {
          LubRecordTypeSeqSubty(rts[1..], i - 1);
          SubtyRecordTypeTrans(rts[i], tailRes, res);
        }
      }
    }

    lemma GetLubRecordTypeSubty(lub: EntityLUB, ety: EntityType)
      requires lub.EntityLUB?
      requires ety in lub.tys
      requires ets.getLubRecordType(lub).Ok?
      requires ety in ets.types
      ensures subtyRecordType(ets.types[ety], ets.getLubRecordType(lub).value)
    {
      var lub_ty := ets.getLubRecordType(lub) ;
      if lub_ty != Ok(RecordType(map[], OpenAttributes)) {
        def.util.EntityTypeLeqIsTotalOrder();
        var lubSeq := def.util.SetToSortedSeq(lub.tys,def.util.EntityTypeLeq);
        var etyI :| 0 <= etyI < |lubSeq| && lubSeq[etyI] == ety;
        var RecordTypeSeq := seq (|lubSeq|, i requires 0 <= i < |lubSeq| => ets.types[lubSeq[i]]);
        LubRecordTypeSeqSubty(RecordTypeSeq, etyI);
      }
    }

    lemma SoundHasAttr(e: Expr, k: Attr, t: Type, effs: Effects)
      decreases HasAttr(e,k) , 0
      requires WellFormedRequestAndStore()
      requires EffectsInvariant(effs)
      requires Typesafe(HasAttr(e,k),effs,t)
      ensures IsSafe(r,s,HasAttr(e,k),t)
      ensures GuardedEffectsInvariant(HasAttr(e,k),getEffects(HasAttr(e,k),effs))
    {
      var t' :| getType(HasAttr(e,k),effs) == t' && subty(t',t);
      assert Typechecker(ets,acts,reqty).inferHasAttr(e,k,effs).Ok?;
      var ret := Typechecker(ets,acts,reqty).inferRecordEntityType(e,effs).value;
      assert GuardedEffectsInvariant(HasAttr(e,k),Effects.empty()) by {
        EmptyEffectsInvariant();
      }
      match ret {
        case Record(rt) => {
          assert Typesafe(e,effs,Type.Record(rt)) by { SubtyRefl(Type.Record(rt)); }
          assert IsSafe(r,s,e,Type.Record(rt)) by { Sound(e,Type.Record(rt),effs); }
          if k in rt.attrs {
            if rt.attrs[k].isRequired {
              assert IsSafe(r,s,e,Type.Record(RecordType(map[k := rt.attrs[k]], OpenAttributes))) by {
                SubtyRefl(rt.attrs[k].ty);
                assert subtyRecordType(rt,RecordType(map[k := rt.attrs[k]], OpenAttributes));
                assert subty(Type.Record(rt),Type.Record(RecordType(map[k := rt.attrs[k]], OpenAttributes)));
                SubtyCompat(Type.Record(rt),Type.Record(RecordType(map[k := rt.attrs[k]], OpenAttributes)));
                SemSubtyTransport(r,s,e,Type.Record(rt),Type.Record(RecordType(map[k := rt.attrs[k]], OpenAttributes)));
              }
              assert IsSafe(r,s,HasAttr(e,k),t') by { RecordHasRequiredTrueSafe(r,s,e,k,rt.attrs[k]); }
            } else if effs.contains(e,k) {
              assert IsSafe(r,s,HasAttr(e,k),t') by {
                reveal EffectsInvariant();
              }
            } else {
              assert IsSafe(r,s,e,Type.Record(RecordType(map[], OpenAttributes))) by {
                assert subty(Type.Record(rt),Type.Record(RecordType(map[], OpenAttributes)));
                SubtyCompat(Type.Record(rt),Type.Record(RecordType(map[], OpenAttributes)));
                SemSubtyTransport(r,s,e,Type.Record(rt),Type.Record(RecordType(map[], OpenAttributes)));
              }
              assert IsSafe(r,s,HasAttr(e,k),t') by { RecordHasOpenRecSafe(r,s,e,k); }
              assert GuardedEffectsInvariant(HasAttr(e,k),Effects.singleton(e,k)) by {
                if IsTrueStrong(r,s,HasAttr(e,k)) {
                  IsTrueStrongImpliesIsTrue(r,s,HasAttr(e,k));
                  reveal EffectsInvariant();
                }
              }
            }
          } else if rt.isOpen() {
            assert IsSafe(r,s,e,Type.Record(RecordType(map[], OpenAttributes))) by {
              assert subty(Type.Record(rt),Type.Record(RecordType(map[], OpenAttributes)));
              SubtyCompat(Type.Record(rt),Type.Record(RecordType(map[], OpenAttributes)));
              SemSubtyTransport(r,s,e,Type.Record(rt),Type.Record(RecordType(map[], OpenAttributes)));
            }
            assert IsSafe(r,s,HasAttr(e,k),t') by { RecordHasOpenRecSafe(r,s,e,k); }
          } else {
            assert IsSafe(r,s,HasAttr(e,k),t') by { RecordHasClosedRecFalseSafe(r,s,e,k, rt); }
          }
        }
        case Entity(et) => {
          assert Typesafe(e,effs,Type.Entity(et)) by { SubtyRefl(Type.Entity(et)); }
          assert IsSafe(r,s,e,Type.Entity(et)) by { Sound(e,Type.Entity(et),effs); }
          if !ets.isAttrPossible(et,k) {
            reveal WellFormedRequestAndStore();
            EntityHasImpossibleFalseSafe(r,s,e,k,et);
          } else {
            var m := ets.getLubRecordType(et).value;
            if k in m.attrs {
              if effs.contains(e,k) {
                assert IsSafe(r,s,HasAttr(e,k),t') by {
                  reveal EffectsInvariant();
                }
              } else {
                assert IsSafe(r,s,e,Type.Entity(AnyEntity)) by {
                  SubtyCompat(Type.Entity(et),Type.Entity(AnyEntity));
                  SemSubtyTransport(r,s,e,Type.Entity(et),Type.Entity(AnyEntity));
                }
                assert IsSafe(r,s,HasAttr(e,k),t') by { EntityHasOpenSafe(r,s,e,k); }
                assert GuardedEffectsInvariant(HasAttr(e,k),Effects.singleton(e,k)) by {
                  if IsTrueStrong(r,s,HasAttr(e,k)) {
                    IsTrueStrongImpliesIsTrue(r,s,HasAttr(e,k));
                    reveal EffectsInvariant();
                  }
                }
              }
            } else {
              PossibleAttrNotInLubAttrImpliesOpen(et, k, m);
              assert IsSafe(r,s,e,Type.Entity(AnyEntity)) by {
                SubtyCompat(Type.Entity(et),Type.Entity(AnyEntity));
                SemSubtyTransport(r,s,e,Type.Entity(et),Type.Entity(AnyEntity));
              }
              assert IsSafe(r,s,HasAttr(e,k),t') by { EntityHasOpenSafe(r,s,e,k); }
            }
          }
        }
      }
      assert IsSafe(r,s,HasAttr(e,k),t) by {
        SubtyCompat(t',t);
        SemSubtyTransport(r,s,HasAttr(e,k),t',t);
      }
    }

    lemma PossibleAttrNotInLubAttrImpliesOpen(lub: EntityLUB, k: Attr, lubR: RecordType)
      requires ets.getLubRecordType(lub) == Ok(lubR)
      requires ets.isAttrPossible(lub, k)
      requires k !in lubR.attrs.Keys
      ensures lubR.isOpen()
    {
      if lub.AnyEntity? || exists et <- lub.tys :: isAction(et) {
        assert ets.getLubRecordType(AnyEntity) == Ok(RecordType(map[], OpenAttributes));
      } else {
        assert forall et <- lub.tys :: et in ets.types;
        assert exists et <- lub.tys :: et in ets.types && (ets.types[et].isOpen() || k in ets.types[et].attrs);
        var et :| et in lub.tys && et in ets.types && (ets.types[et].isOpen() || k in ets.types[et].attrs);
        GetLubRecordTypeSubty(lub, et);
        assert lubR.isOpen();
      }
    }

    lemma SoundInSetMemberFalse(e1: Expr, ei2s: seq<Expr>, i: nat, effs: Effects)
      decreases BinaryApp(BinaryOp.In,e1,Expr.Set(ei2s)) , 0 , Expr.Set(ei2s) , 0
      requires WellFormedRequestAndStore()
      requires EffectsInvariant(effs)
      requires WellTyped(BinaryApp(BinaryOp.In,e1,Expr.Set(ei2s)),effs)
      requires getType(BinaryApp(BinaryOp.In,e1,Expr.Set(ei2s)),effs) == Type.Bool(False)
      requires !Typechecker(ets,acts,reqty).isUnspecifiedVar(e1)
      requires 0 <= i < |ei2s|
      ensures IsFalse(r,s,BinaryApp(BinaryOp.In,e1,ei2s[i]))
    {
      // Reestablishing things we had at the call site in `SoundIn`.
      var e2 := Expr.Set(ei2s);
      var typechecker := Typechecker(ets,acts,reqty);
      assert typechecker.inferIn(BinaryApp(BinaryOp.In,e1,e2),e1,e2,effs) == types.Ok(Type.Bool(False));

      assert typechecker.ensureEntityType(e1,effs).Ok?;
      var t1 := getType(e1,effs);

      var euids2 :- assert typechecker.tryGetEUIDs(e2);
      var ets2 := set u <- euids2 :: u.ty;

      // New proof.
      var u2 :- assert typechecker.tryGetEUID(ei2s[i]);
      assert u2 in euids2;
      match e1 {
        case Var(v1) =>
          var et1 :- assert typechecker.getPrincipalOrResource(v1);
          assert t1 == Type.Entity(EntityLUB({et1}));
          assert IsSafe(r,s,Var(v1),t1) by { Sound(e1,t1,effs); }
          assert !ets.possibleDescendantOf(et1,u2.ty);
          reveal WellFormedRequestAndStore();
          InSingleFalseEntityTypeAndLiteral(r,s,e1,et1,u2);
        case PrimitiveLit(EntityUID(u1)) =>
          if isAction(u1.ty) {
            assert !acts.descendantOfSet(u1,euids2);
            assert !acts.descendantOf(u1,u2);
          } else {
            assert !ets.possibleDescendantOfSet(u1.ty,ets2);
            assert !ets.possibleDescendantOf(u1.ty,u2.ty);
          }
          reveal WellFormedRequestAndStore();
          InSingleFalseLiterals(r,s,u1,u2);
      }
    }

    lemma SoundIn(e1: Expr, e2: Expr, t: Type, effs: Effects)
      decreases BinaryApp(BinaryOp.In,e1,e2) , 0 , e2
      requires WellFormedRequestAndStore()
      requires EffectsInvariant(effs)
      requires Typesafe(BinaryApp(BinaryOp.In,e1,e2),effs,t)
      ensures IsSafe(r,s,BinaryApp(BinaryOp.In,e1,e2),t)
      ensures getEffects(BinaryApp(BinaryOp.In,e1,e2),effs) == Effects.empty()
    {
      var t' :| getType(BinaryApp(BinaryOp.In,e1,e2),effs) == t' && subty(t',t);
      var typechecker := Typechecker(ets,acts,reqty);
      assert typechecker.inferIn(BinaryApp(BinaryOp.In,e1,e2),e1,e2,effs) == types.Ok(t');

      assert typechecker.ensureEntityType(e1,effs).Ok?;
      var t1 := getType(e1,effs);
      assert t1.Entity?;
      assert subty(t1,Type.Entity(AnyEntity));
      assert IsSafe(r,s,e1,Type.Entity(AnyEntity)) by { Sound(e1,Type.Entity(AnyEntity),effs); }

      assert typechecker.ensureEntitySetType(e2,effs).Ok?;
      var t2 := getType(e2,effs);
      var e2IsSet := match t2 {
        case Entity(_) => false
        case Set(Entity(_)) => true
        case Set(Never) => true
      };
      var e2IsSpecified := match t2 {
        case Entity(lub) => lub.specified()
        case Set(Entity(lub)) => lub.specified()
        case Set(Never) => true
      };

      match t' {
        // Easy case
        case Bool(AnyBool) =>
          reveal WellFormedRequestAndStore();
          assert IsSafe(r,s,BinaryApp(BinaryOp.In,e1,e2),Type.Bool(AnyBool)) by {
            if e2IsSet {
              assert IsSafe(r,s,e2,Type.Set(Type.Entity(AnyEntity))) by { Sound(e2,Type.Set(Type.Entity(AnyEntity)),effs); }
              InSetSafe(r,s,e1,e2);
            } else {
              assert IsSafe(r,s,e2,Type.Entity(AnyEntity)) by { Sound(e2,Type.Entity(AnyEntity),effs); }
              InSingleSafe(r,s,e1,e2);
            }
          }
        // Harder case: we have to prove that the result is false.
        case Bool(False) =>
          if typechecker.isUnspecifiedVar(e1) && e2IsSpecified {
            reveal WellFormedRequestAndStore();
            UnspecifiedVarHasUnspecifiedEntityType(e1);
            assert IsSafe(r,s,e2,t2) by { Sound(e2,t2,effs); }
            if e2IsSet {
              var Set(t2e) := t2;
              InSetFalseTypes(r,s,e1,e2,unspecifiedEntityType,t2e);
            } else {
              InSingleFalseTypes(r,s,e1,e2,unspecifiedEntityType,t2);
            }
          } else {
            match e2 {
              case PrimitiveLit(EntityUID(u2)) => match e1 {
                case Var(v1) =>
                  var et1 :- assert typechecker.getPrincipalOrResource(v1);
                  assert t1 == Type.Entity(EntityLUB({et1}));
                  assert IsSafe(r,s,Var(v1),t1) by { Sound(e1,t1,effs); }
                  assert !ets.possibleDescendantOf(et1,u2.ty);
                  reveal WellFormedRequestAndStore();
                  InSingleFalseEntityTypeAndLiteral(r,s,e1,et1,u2);
                case PrimitiveLit(EntityUID(u1)) =>
                  if isAction(u1.ty) {
                    assert !acts.descendantOf(u1,u2);
                  } else {
                    assert !ets.possibleDescendantOf(u1.ty,u2.ty);
                  }
                  reveal WellFormedRequestAndStore();
                  InSingleFalseLiterals(r,s,u1,u2);
              }
              case Set(ei2s) =>
                var euids2 :- assert typechecker.tryGetEUIDs(e2);
                var ets2 := set u <- euids2 :: u.ty;
                // Argument that is the same any time e2 is a set.
                assert e2IsSet;
                var eltType :| t2 == Type.Set(eltType);
                InferSetLemma(e2, ei2s, effs);
                forall i | 0 <= i < |ei2s|
                  ensures IsSafe(r,s,ei2s[i],Type.Entity(AnyEntity))
                {
                  assert subty(getType(ei2s[i],effs), eltType);
                  SubtyTrans(getType(ei2s[i],effs), eltType, Type.Entity(AnyEntity));
                  assert IsSafe(r,s,ei2s[i],Type.Entity(AnyEntity)) by { Sound(ei2s[i], Type.Entity(AnyEntity), effs); }
                }
                // Argument depending on e1
                forall i | 0 <= i < |ei2s|
                  ensures IsFalse(r,s,BinaryApp(BinaryOp.In,e1,ei2s[i]))
                {
                  // Since this is the most expensive part of the proof, we move
                  // it to a separate lemma to help keep each lemma under the
                  // verification limits.
                  SoundInSetMemberFalse(e1, ei2s, i, effs);
                }
                InSetFalseIfAllFalse(r,s,e1,ei2s);
            }
          }
      }

      assert IsSafe(r,s,BinaryApp(BinaryOp.In,e1,e2),t) by {
        SubtyCompat(t',t);
        SemSubtyTransport(r,s,BinaryApp(BinaryOp.In,e1,e2),t',t);
      }
    }

    lemma InferCallArgsSound(e: Expr, name: base.Name, args: seq<Expr>, tys: seq<Type>, effs: Effects)
      requires |args| == |tys|
      requires forall i | 0 <= i < |args| :: args[i] < e
      requires Typechecker(ets,acts,reqty).inferCallArgs(e,args,tys,effs).Ok?
      ensures forall i | 0 <= i < |args| :: Typesafe(args[i],effs,tys[i])
    {}

    lemma SoundCall(name: base.Name, es: seq<Expr>, t: Type, effs: Effects)
      decreases Call(name,es) , 0
      requires WellFormedRequestAndStore()
      requires EffectsInvariant(effs)
      requires Typesafe(Call(name,es),effs,t)
      ensures IsSafe(r,s,Call(name,es),t)
      ensures getEffects(Call(name,es),effs) == Effects.empty()
    {
      assert Typechecker(ets,acts,reqty).inferCall(Call(name,es),name,es,effs).Ok?;
      var eft := extFunTypes[name];
      InferCallArgsSound(Call(name,es),name,es,eft.args,effs);
      forall i | 0 <= i < |es| ensures IsSafe(r,s,es[i],eft.args[i]) {
        Sound(es[i],eft.args[i],effs);
      }
      CallSafe(r,s,name,es);
    }

    lemma Sound(e: Expr, t: Type, effs: Effects)
      decreases e , 1
      requires WellFormedRequestAndStore()
      requires EffectsInvariant(effs)
      requires Typesafe(e,effs,t)
      ensures IsSafe(r,s,e,t)
      ensures GuardedEffectsInvariant(e,getEffects(e,effs))
    {
      assert GuardedEffectsInvariant(e,Effects.empty()) by {
        EmptyEffectsInvariant();
      }
      match e {
        case PrimitiveLit(p) => SoundLit(p,t,effs);
        case Var(x) => SoundVar(x,t,effs);
        case If(e',e1,e2) => SoundIf(e',e1,e2,t,effs);
        case And(e1,e2) => SoundAnd(e1,e2,t,effs);
        case Or(e1,e2) => SoundOr(e1,e2,t,effs);
        case UnaryApp(Not,e') => SoundNot(e',t,effs);
        case UnaryApp(Neg,e') => SoundNeg(e',t,effs);
        case UnaryApp(MulBy(i),e') => SoundMulBy(i,e',t,effs);
        case UnaryApp(Like(p),e') => SoundLike(e',p,t,effs);
        case BinaryApp(Eq,e1,e2) => SoundEq(e1,e2,t,effs);
        case BinaryApp(Less,e1,e2) => SoundIneq(Less,e1,e2,t,effs);
        case BinaryApp(LessEq,e1,e2) => SoundIneq(BinaryOp.LessEq,e1,e2,t,effs);
        case BinaryApp(Add,e1,e2) => SoundArith(Add,e1,e2,t,effs);
        case BinaryApp(Sub,e1,e2) => SoundArith(Sub,e1,e2,t,effs);
        case BinaryApp(In,e1,e2) => SoundIn(e1,e2,t,effs);
        case BinaryApp(ContainsAny,e1,e2) => SoundContainsAnyAll(ContainsAny,e1,e2,t,effs);
        case BinaryApp(ContainsAll,e1,e2) => SoundContainsAnyAll(ContainsAll,e1,e2,t,effs);
        case BinaryApp(Contains,e1,e2) => SoundContains(e1,e2,t,effs);
        case Record(es) => SoundRecord(es,t,effs);
        case Set(es) => SoundSet(es,t,effs);
        case GetAttr(e',l) => SoundGetAttr(e',l,t,effs);
        case HasAttr(e',l) => SoundHasAttr(e',l,t,effs);
        case Call(name,es) => SoundCall(name,es,t,effs);
      }
    }

    lemma SoundToplevel(e: Expr, t: Type)
      requires InstanceOfRequestType(r,reqty)
      requires InstanceOfEntityTypeStore(s,ets)
      requires InstanceOfActionStore(s,acts)
      requires Typechecker(ets,acts,reqty).typecheck(e,t).Ok?;
      ensures IsSafe(r,s,e,t)
    {
      EmptyEffectsInvariant();
      reveal WellFormedRequestAndStore();
      Sound(e,t,Effects.empty());
    }
  }
}<|MERGE_RESOLUTION|>--- conflicted
+++ resolved
@@ -1025,12 +1025,9 @@
       assert rt2.isOpen() ==> rtl.isOpen();
       assert !rtl.isOpen() ==> rt1.attrs.Keys == rt2.attrs.Keys;
 
-<<<<<<< HEAD
+      LubRecordType(rt1, rt2);
       reveal WellFormedRequestAndStore();
-=======
-      LubRecordType(rt1, rt2);
-
->>>>>>> f6f84d86
+
       forall k | k in rtl.attrs.Keys
         ensures subtyAttrType(rt1.attrs[k], rtl.attrs[k]) && subtyAttrType(rt2.attrs[k], rtl.attrs[k]) {
         var al := rtl.attrs[k];
