--- conflicted
+++ resolved
@@ -117,7 +117,6 @@
       lubRecordType(rts[0],res,m)
   }
 
-<<<<<<< HEAD
   function i64Min(x: i64, y: i64): i64 {
     if x < y then x else y
   }
@@ -125,10 +124,7 @@
     if x > y then x else y
   }
 
-  function lubOpt(t1: Type, t2: Type): Result<Type>
-=======
   function lubOpt(t1: Type, t2: Type, m: ValidationMode): Result<Type>
->>>>>>> fa6d9aad
     decreases t1, t2 , 1
   {
     match (t1,t2) {
@@ -258,7 +254,7 @@
   {
     match t {
       case Never =>
-      case Int =>
+      case Int(_, _) =>
       case String =>
       case Bool(b) =>
       case Entity(e) =>
@@ -315,7 +311,7 @@
     match (t1,t2) {
       case (Never,_) =>
       case (_,Never) =>
-      case (Int,Int) =>
+      case (Int(_, _),Int(_, _)) =>
       case (String,String) =>
       case (Bool(b1),Bool(b2)) =>
       case (Entity(e1),Entity(e2)) =>
@@ -354,7 +350,7 @@
     match (t1,t2) {
       case (Never,_) =>
       case (_,Never) =>
-      case (Int,Int) =>
+      case (Int(_, _),Int(_, _)) =>
       case (String,String) =>
       case (Bool(b1),Bool(b2)) =>
       case (Entity(e1),Entity(e2)) => assert e1 == e1.union(e2);
