--- conflicted
+++ resolved
@@ -21,20 +21,10 @@
         uses: actions/checkout@v3
       - name: Install Z3
         shell: bash
-<<<<<<< HEAD
-        run: wget https://github.com/dafny-lang/dafny/releases/download/v4.1.0/dafny-4.1.0-x64-ubuntu-20.04.zip
-      - name: Unzip Dafny
-        shell: bash
-        run: unzip dafny-4.1.0-x64-ubuntu-20.04.zip
-      - name: Symlink z3
-        shell: bash
-        run: ln -s $(pwd)/dafny/z3/bin/z3-4.12.1 $(pwd)/dafny/z3/bin/z3
-=======
         run: |
           wget -q --show-progress https://github.com/Z3Prover/z3/releases/download/z3-4.12.1/z3-4.12.1-x64-glibc-2.35.zip
           unzip z3-4.12.1-x64-glibc-2.35.zip
           echo "$(pwd)/z3-4.12.1-x64-glibc-2.35/bin" >> $GITHUB_PATH
->>>>>>> bff1d41b
       - name: verify dafny
         working-directory: ./cedar-dafny
         run: make GEN_STATS=1 verify
